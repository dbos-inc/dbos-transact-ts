import { TransactionContext, OperonTransaction, GetApi } from '@dbos-inc/operon'
import { PoolClient } from 'pg';

type PGTransactionContext = TransactionContext<PoolClient>;

export class Hello {
  @GetApi('/greeting/:name')
  @OperonTransaction()
  static async helloFunction(txnCtxt: PGTransactionContext, name: string) {
    const greeting = `Hello, ${name}!`
<<<<<<< HEAD
    txnCtxt.info(greeting);
    const { rows } = await txnCtxt.pgClient.query<{ greeting_id: number }>("INSERT INTO OperonHello(greeting) VALUES ($1) RETURNING greeting_id", [greeting])
=======
    const { rows } = await txnCtxt.client.query<{ greeting_id: number }>("INSERT INTO OperonHello(greeting) VALUES ($1) RETURNING greeting_id", [greeting])
>>>>>>> 39ba5511
    return `Greeting ${rows[0].greeting_id}: Hello, ${name}!`;
  }
}<|MERGE_RESOLUTION|>--- conflicted
+++ resolved
@@ -8,12 +8,8 @@
   @OperonTransaction()
   static async helloFunction(txnCtxt: PGTransactionContext, name: string) {
     const greeting = `Hello, ${name}!`
-<<<<<<< HEAD
     txnCtxt.info(greeting);
-    const { rows } = await txnCtxt.pgClient.query<{ greeting_id: number }>("INSERT INTO OperonHello(greeting) VALUES ($1) RETURNING greeting_id", [greeting])
-=======
     const { rows } = await txnCtxt.client.query<{ greeting_id: number }>("INSERT INTO OperonHello(greeting) VALUES ($1) RETURNING greeting_id", [greeting])
->>>>>>> 39ba5511
     return `Greeting ${rows[0].greeting_id}: Hello, ${name}!`;
   }
 }