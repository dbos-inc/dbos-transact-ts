<<<<<<< HEAD
import { DatabaseError } from 'pg';

function _formatPgDatabaseError(err: DatabaseError): string {
  let msg = '';
  if (err.severity) {
    msg = msg.concat(`severity: ${err.severity} \n`);
  }
  if (err.code) {
    msg = msg.concat(`code: ${err.code} \n`);
  }
  if (err.detail) {
    msg = msg.concat(`detail: ${err.detail} \n`);
  }
  if (err.hint) {
    msg = msg.concat(`hint: ${err.hint} \n`);
  }
  if (err.position) {
    msg = msg.concat(`position: ${err.position} \n`);
  }
  if (err.internalPosition) {
    msg = msg.concat(`internalPosition: ${err.internalPosition} \n`);
  }
  if (err.internalQuery) {
    msg = msg.concat(`internalQuery: ${err.internalQuery} \n`);
  }
  if (err.where) {
    msg = msg.concat(`where: ${err.where} \n`);
  }
  if (err.schema) {
    msg = msg.concat(`schema: ${err.schema} \n`);
  }
  if (err.table) {
    msg = msg.concat(`table: ${err.table} \n`);
  }
  if (err.column) {
    msg = msg.concat(`column: ${err.column} \n`);
  }
  if (err.dataType) {
    msg = msg.concat(`dataType: ${err.dataType} \n`);
  }
  if (err.constraint) {
    msg = msg.concat(`constraint: ${err.constraint} \n`);
  }
  if (err.file) {
    msg = msg.concat(`file: ${err.file} \n`);
  }
  if (err.line) {
    msg = msg.concat(`line: ${err.line} \n`);
  }
  return msg;
}

export function isDataValidationError(e: Error) {
  const dbosErrorCode = (e as DBOSError)?.dbosErrorCode;
  if (!dbosErrorCode) return false;
  if (dbosErrorCode === DataValidationError) {
    return true;
  }
=======
export function isDataValidationError(e: Error) {
  const dbosErrorCode = (e as DBOSError)?.dbosErrorCode;
  if (!dbosErrorCode) return false;
  if (dbosErrorCode === DataValidationError) {
    return true;
  }
>>>>>>> 2357b25b
  return false;
}

export class DBOSError extends Error {
  // TODO: define a better coding system.
  constructor(
    msg: string,
    readonly dbosErrorCode: number = 1,
  ) {
    super(msg);
  }
}

<<<<<<< HEAD
//const WorkflowPermissionDeniedError = 2;

=======
>>>>>>> 2357b25b
const InitializationError = 3;
export class DBOSInitializationError extends DBOSError {
  constructor(msg: string) {
    super(msg, InitializationError);
  }
}

<<<<<<< HEAD
//const TopicPermissionDeniedError = 4;

=======
>>>>>>> 2357b25b
const ConflictingWFIDError = 5;
export class DBOSWorkflowConflictError extends DBOSError {
  constructor(workflowID: string) {
    super(`Conflicting WF ID ${workflowID}`, ConflictingWFIDError);
  }
}

const NotRegisteredError = 6;
export class DBOSNotRegisteredError extends DBOSError {
  constructor(name: string, fullmsg?: string) {
    const msg = fullmsg ?? `Operation (Name: ${name}) not registered`;
    super(msg, NotRegisteredError);
  }
}

<<<<<<< HEAD
//const PostgresExporterError = 7;

=======
>>>>>>> 2357b25b
const DataValidationError = 9;
export class DBOSDataValidationError extends DBOSError {
  constructor(msg: string) {
    super(msg, DataValidationError);
  }
}

const ResponseError = 11;
/**
 * This error can be thrown by DBOS applications to indicate
 *  the HTTP response code, in addition to the message.
 */
export class DBOSResponseError extends DBOSError {
  constructor(
    msg: string,
    readonly status: number = 500,
  ) {
    super(msg, ResponseError);
  }
}

const NotAuthorizedError = 12;
export class DBOSNotAuthorizedError extends DBOSError {
  constructor(
    msg: string,
    readonly status: number = 403,
  ) {
    super(msg, NotAuthorizedError);
  }
}

<<<<<<< HEAD
//const UndefinedDecoratorInputError = 13;

=======
>>>>>>> 2357b25b
const ConfigKeyTypeError = 14;
export class DBOSConfigKeyTypeError extends DBOSError {
  constructor(configKey: string, expectedType: string, actualType: string) {
    super(`${configKey} should be of type ${expectedType}, but got ${actualType}`, ConfigKeyTypeError);
  }
}

const DebuggerError = 15;
export class DBOSDebuggerError extends DBOSError {
  constructor(msg: string) {
    super('DEBUGGER: ' + msg, DebuggerError);
  }
}

const NonExistentWorkflowError = 16;
export class DBOSNonExistentWorkflowError extends DBOSError {
  constructor(msg: string) {
    super(msg, NonExistentWorkflowError);
  }
}

const FailLoadOperationsError = 17;
export class DBOSFailLoadOperationsError extends DBOSError {
  constructor(msg: string) {
    super(msg, FailLoadOperationsError);
  }
}

const DeadLetterQueueError = 18;
export class DBOSDeadLetterQueueError extends DBOSError {
  constructor(workflowID: string, maxRetries: number) {
    super(
      `Workflow ${workflowID} has been moved to the dead-letter queue after exceeding the maximum of ${maxRetries} retries`,
      DeadLetterQueueError,
    );
  }
}

const FailedSqlTransactionError = 19;
export class DBOSFailedSqlTransactionError extends DBOSError {
  constructor(workflowID: string, txnName: string) {
    super(`Postgres aborted the ${txnName} transaction of Workflow ${workflowID}.`, FailedSqlTransactionError);
  }
}

const ExecutorNotInitializedError = 20;
export class DBOSExecutorNotInitializedError extends DBOSError {
  constructor() {
    super('DBOS not initialized', ExecutorNotInitializedError);
  }
}

const InvalidWorkflowTransition = 21;
export class DBOSInvalidWorkflowTransitionError extends DBOSError {
  constructor(msg?: string) {
    super(msg ?? 'Invalid workflow state', InvalidWorkflowTransition);
  }
}

const ConflictingWorkflowError = 22;
export class DBOSConflictingWorkflowError extends DBOSError {
  constructor(workflowID: string, msg: string) {
    super(`Conflicting workflow invocation with the same ID (${workflowID}): ${msg}`, ConflictingWorkflowError);
  }
}

const MaximumRetriesError = 23;
export class DBOSMaxStepRetriesError extends DBOSError {
  readonly errors;
  constructor(stepName: string, maxRetries: number, errors: Error[]) {
    const formattedErrors = errors.map((error, index) => `Error ${index + 1}: ${error.message}`).join('. ');
    super(
      `Step ${stepName} has exceeded its maximum of ${maxRetries} retries. Previous errors: ${formattedErrors}`,
      MaximumRetriesError,
    );
    this.errors = errors;
  }
}

const WorkFlowCancelled = 24;
export class DBOSWorkflowCancelledError extends DBOSError {
  constructor(readonly workflowID: string) {
    super(`Workflow ${workflowID} has been cancelled`, WorkFlowCancelled);
  }
}

const ConflictingRegistrationError = 25;
export class DBOSConflictingRegistrationError extends DBOSError {
  constructor(msg: string) {
    super(msg, ConflictingRegistrationError);
  }
}

const UnexpectedStep = 26;
/** Exception raised when a step has an unexpected recorded name, indicating a determinism problem. */
export class DBOSUnexpectedStepError extends DBOSError {
  constructor(
    readonly workflowID: string,
    readonly stepID: number,
    readonly expectedName: string,
    recordedName: string,
  ) {
    super(
      `During execution of workflow ${workflowID} step ${stepID}, function ${recordedName} was recorded when ${expectedName} was expected. Check that your workflow is deterministic.`,
      UnexpectedStep,
    );
  }
}

const TargetWorkFlowCancelled = 27;
export class DBOSAwaitedWorkflowCancelledError extends DBOSError {
  constructor(readonly workflowID: string) {
    super(`Awaited ${workflowID} was cancelled`, TargetWorkFlowCancelled);
  }
}

const QueueDedupIDDuplicated = 28;
/** Exception raised when workflow with same dedupid is queued*/
export class DBOSQueueDuplicatedError extends DBOSError {
  constructor(
    readonly workflowID: string,
    readonly queue: string,
    readonly deduplicationID: string,
  ) {
    super(
      `Workflow ${workflowID} was deduplicated due to an existing workflow in queue ${queue} with deduplication ID ${deduplicationID}.`,
      QueueDedupIDDuplicated,
    );
  }
}

const InvalidQueuePriority = 29;
/** Exception raised queue priority is invalid */
export class DBOSInvalidQueuePriorityError extends DBOSError {
  constructor(
    readonly priority: number,
    readonly min: number,
    readonly max: number,
  ) {
    super(`Invalid priority ${priority}. Priority must be between ${min} and ${max}.`, InvalidQueuePriority);
  }
}<|MERGE_RESOLUTION|>--- conflicted
+++ resolved
@@ -1,70 +1,9 @@
-<<<<<<< HEAD
-import { DatabaseError } from 'pg';
-
-function _formatPgDatabaseError(err: DatabaseError): string {
-  let msg = '';
-  if (err.severity) {
-    msg = msg.concat(`severity: ${err.severity} \n`);
-  }
-  if (err.code) {
-    msg = msg.concat(`code: ${err.code} \n`);
-  }
-  if (err.detail) {
-    msg = msg.concat(`detail: ${err.detail} \n`);
-  }
-  if (err.hint) {
-    msg = msg.concat(`hint: ${err.hint} \n`);
-  }
-  if (err.position) {
-    msg = msg.concat(`position: ${err.position} \n`);
-  }
-  if (err.internalPosition) {
-    msg = msg.concat(`internalPosition: ${err.internalPosition} \n`);
-  }
-  if (err.internalQuery) {
-    msg = msg.concat(`internalQuery: ${err.internalQuery} \n`);
-  }
-  if (err.where) {
-    msg = msg.concat(`where: ${err.where} \n`);
-  }
-  if (err.schema) {
-    msg = msg.concat(`schema: ${err.schema} \n`);
-  }
-  if (err.table) {
-    msg = msg.concat(`table: ${err.table} \n`);
-  }
-  if (err.column) {
-    msg = msg.concat(`column: ${err.column} \n`);
-  }
-  if (err.dataType) {
-    msg = msg.concat(`dataType: ${err.dataType} \n`);
-  }
-  if (err.constraint) {
-    msg = msg.concat(`constraint: ${err.constraint} \n`);
-  }
-  if (err.file) {
-    msg = msg.concat(`file: ${err.file} \n`);
-  }
-  if (err.line) {
-    msg = msg.concat(`line: ${err.line} \n`);
-  }
-  return msg;
-}
-
 export function isDataValidationError(e: Error) {
   const dbosErrorCode = (e as DBOSError)?.dbosErrorCode;
   if (!dbosErrorCode) return false;
   if (dbosErrorCode === DataValidationError) {
     return true;
   }
-=======
-export function isDataValidationError(e: Error) {
-  const dbosErrorCode = (e as DBOSError)?.dbosErrorCode;
-  if (!dbosErrorCode) return false;
-  if (dbosErrorCode === DataValidationError) {
-    return true;
-  }
->>>>>>> 2357b25b
   return false;
 }
 
@@ -78,11 +17,6 @@
   }
 }
 
-<<<<<<< HEAD
-//const WorkflowPermissionDeniedError = 2;
-
-=======
->>>>>>> 2357b25b
 const InitializationError = 3;
 export class DBOSInitializationError extends DBOSError {
   constructor(msg: string) {
@@ -90,11 +24,6 @@
   }
 }
 
-<<<<<<< HEAD
-//const TopicPermissionDeniedError = 4;
-
-=======
->>>>>>> 2357b25b
 const ConflictingWFIDError = 5;
 export class DBOSWorkflowConflictError extends DBOSError {
   constructor(workflowID: string) {
@@ -110,11 +39,6 @@
   }
 }
 
-<<<<<<< HEAD
-//const PostgresExporterError = 7;
-
-=======
->>>>>>> 2357b25b
 const DataValidationError = 9;
 export class DBOSDataValidationError extends DBOSError {
   constructor(msg: string) {
@@ -146,11 +70,6 @@
   }
 }
 
-<<<<<<< HEAD
-//const UndefinedDecoratorInputError = 13;
-
-=======
->>>>>>> 2357b25b
 const ConfigKeyTypeError = 14;
 export class DBOSConfigKeyTypeError extends DBOSError {
   constructor(configKey: string, expectedType: string, actualType: string) {
