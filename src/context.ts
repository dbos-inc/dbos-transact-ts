import { Span } from "@opentelemetry/sdk-trace-base";
import { GlobalLogger as Logger, Logger as DBOSLogger } from "./telemetry/logs";
import { get } from "lodash";
import { IncomingHttpHeaders } from "http";
import { ParsedUrlQuery } from "querystring";
import { UserDatabase, UserDatabaseClient } from "./user_database";
import { DBOSExecutor } from "./dbos-executor";
import { DBOSConfigKeyTypeError, DBOSNotRegisteredError } from "./error";
import { AsyncLocalStorage } from "async_hooks";
import { WorkflowContext, WorkflowContextImpl } from "./workflow";
import { TransactionContextImpl } from "./transaction";
import { StepContextImpl } from "./step";
import { DBOSInvalidWorkflowTransitionError } from "./error";
<<<<<<< HEAD
import { StoredProcedureContextImpl } from "./procedure";
=======
import { HandlerContextImpl } from "./httpServer/handler";
>>>>>>> ff28585f

export interface DBOSLocalCtx {
  ctx?: DBOSContext;
  parentCtx?: DBOSLocalCtx;
  idAssignedForNextWorkflow?: string;
  queueAssignedForWorkflows?: string;
  workflowId?: string;
  functionId?: number;
  inRecovery?: boolean;
  curStepFunctionId?: number;
  curTxFunctionId?: number;
  sqlClient?: UserDatabaseClient;
  span?: Span;
  authenticatedUser?: string;
  authenticatedRoles?: string[];
  assumedRole?: string;
  request?: HTTPRequest;
  operationType?: string; // A custom helper for users to set a operation type of their choice. Intended for functions setting a pctx to run DBOS operations from.
  operationCaller?: string; // This is made to pass through the operationName to DBOS contexts, and potentially the caller span name.
}

function isWithinWorkflowCtx(ctx: DBOSLocalCtx) {
  if (ctx.workflowId === undefined) return false;
  return true;
}

function isInStepCtx(ctx: DBOSLocalCtx) {
  if (ctx.workflowId === undefined) return false;
  if (ctx.curStepFunctionId) return true;
  return false;
}

function isInTxnCtx(ctx: DBOSLocalCtx) {
  if (ctx.workflowId === undefined) return false;
  if (ctx.curTxFunctionId) return true;
  return false;
}

function isInWorkflowCtx(ctx: DBOSLocalCtx) {
  if (!isWithinWorkflowCtx(ctx)) return false;
  if (isInStepCtx(ctx)) return false;
  if (isInTxnCtx(ctx)) return false;
  return true;
}

export const asyncLocalCtx = new AsyncLocalStorage<DBOSLocalCtx>();

export function getCurrentContextStore() : DBOSLocalCtx | undefined {
  return asyncLocalCtx.getStore();
}

export function getCurrentDBOSContext() : DBOSContext | undefined {
  return asyncLocalCtx.getStore()?.ctx;
}

export function assertCurrentDBOSContext(): DBOSContext {
  const ctx = asyncLocalCtx.getStore()?.ctx;
  if (!ctx) throw new DBOSNotRegisteredError("No current DBOS Context");
  return ctx;
}

export function assertCurrentWorkflowContext(): WorkflowContextImpl {
  if (!isInWorkflowCtx(asyncLocalCtx.getStore()!)) {
    throw new DBOSInvalidWorkflowTransitionError();
  }
  const ctx = assertCurrentDBOSContext();
  return ctx as WorkflowContextImpl;
}

export function getNextWFID(assignedID?: string) {
  let wfId = assignedID;
  if (!wfId) {
    const pctx = getCurrentContextStore();
    const nextID = pctx?.idAssignedForNextWorkflow;
    if (nextID) {
      wfId = nextID;
      pctx.idAssignedForNextWorkflow = undefined;
    }
  }
  return wfId;
}

export async function runWithDBOSContext<R>(ctx: DBOSContext, callback: ()=>Promise<R>) {
  return await asyncLocalCtx.run({
    ctx,
    idAssignedForNextWorkflow: ctx.workflowUUID,
    request: ctx.request,
    authenticatedRoles: ctx.authenticatedRoles,
    authenticatedUser: ctx.authenticatedUser,
    span: ctx.span,
  }, callback);
}

export async function runWithHandlerContext<R>(ctx: HandlerContextImpl, callback: ()=>Promise<R>) {
  return await asyncLocalCtx.run({
    ctx,
    idAssignedForNextWorkflow: ctx.workflowUUID,
    request: ctx.request,
    authenticatedRoles: ctx.authenticatedRoles,
    authenticatedUser: ctx.authenticatedUser,
    span: ctx.span,
  }, callback);
}

export async function runWithTopContext<R>(ctx: DBOSLocalCtx, callback: ()=>Promise<R>): Promise<R> {
  return await asyncLocalCtx.run(ctx, callback);
}

export async function runWithTransactionContext<Client extends UserDatabaseClient, R>(ctx: TransactionContextImpl<Client>, callback: ()=>Promise<R>) {
  // Check we are in a workflow context and not in a step / transaction already
  const pctx = getCurrentContextStore();
  if (!pctx) throw new DBOSInvalidWorkflowTransitionError();
  if (!isInWorkflowCtx(pctx)) throw new DBOSInvalidWorkflowTransitionError();
  return await asyncLocalCtx.run({
    ctx,
    workflowId: ctx.workflowUUID,
    curTxFunctionId: ctx.functionID,
    parentCtx: pctx,
  },
  callback);
}

export async function runWithStoredProcContext<R>(ctx: StoredProcedureContextImpl, callback: ()=>Promise<R>) {
  // Check we are in a workflow context and not in a step / transaction already
  const pctx = getCurrentContextStore();
  if (!pctx) throw new DBOSInvalidWorkflowTransitionError();
  if (!isInWorkflowCtx(pctx)) throw new DBOSInvalidWorkflowTransitionError();
  return await asyncLocalCtx.run({
    ctx,
    workflowId: ctx.workflowUUID,
    curTxFunctionId: ctx.functionID,
    parentCtx: pctx,
  },
  callback);
}

export async function runWithStepContext<R>(ctx: StepContextImpl, callback: ()=>Promise<R>) {
  // Check we are in a workflow context and not in a step / transaction already
  const pctx = getCurrentContextStore();
  if (!pctx) throw new DBOSInvalidWorkflowTransitionError();
  if (!isInWorkflowCtx(pctx)) throw new DBOSInvalidWorkflowTransitionError();

  return await asyncLocalCtx.run({
    ctx,
    workflowId: ctx.workflowUUID,
    curStepFunctionId: ctx.functionID,
    parentCtx: pctx,
  },
  callback);
}

export async function runWithWorkflowContext<R>(ctx: WorkflowContext, callback: ()=>Promise<R>) {
  // TODO: Check context, this could be a child workflow?
  return await asyncLocalCtx.run({
    ctx,
    workflowId: ctx.workflowUUID,
  }, callback);
}

// HTTPRequest includes useful information from http.IncomingMessage and parsed body, URL parameters, and parsed query string.
export interface HTTPRequest {
  readonly headers?: IncomingHttpHeaders;  // A node's http.IncomingHttpHeaders object.
  readonly rawHeaders?: string[];          // Raw headers.
  readonly params?: unknown;               // Parsed path parameters from the URL.
  readonly body?: unknown;                 // parsed HTTP body as an object.
  readonly rawBody?: string;               // Unparsed raw HTTP body string.
  readonly query?: ParsedUrlQuery;         // Parsed query string.
  readonly querystring?: string;           // Unparsed raw query string.
  readonly url?: string;                   // Request URL.
  readonly method?: string;                // Request HTTP method.
  readonly ip?: string;                    // Request remote address.
  readonly requestID?: string;             // Request ID. Gathered from headers or generated if missing.
}

export interface DBOSContext {
  readonly request: HTTPRequest;
  readonly workflowUUID: string;
  readonly authenticatedUser: string;
  readonly authenticatedRoles: string[];
  readonly assumedRole: string;

  readonly logger: DBOSLogger;
  readonly span: Span;

  getConfig<T>(key: string): T | undefined;
  getConfig<T>(key: string, defaultValue: T): T;
}

export class DBOSContextImpl implements DBOSContext {
  request: HTTPRequest = {};						// Raw incoming HTTP request.
  authenticatedUser: string = "";					// The user that has been authenticated
  authenticatedRoles: string[] = [];					// All roles the user has according to authentication
  assumedRole: string = "";						// Role in use - that user has and provided authorization to current function
  workflowUUID: string = "";						// Workflow UUID. Empty for HandlerContexts.
  executorID: string = process.env.DBOS__VMID || "local";		// Executor ID. Gathered from the environment and "local" otherwise
  applicationVersion: string = process.env.DBOS__APPVERSION || "";	// Application version. Gathered from the environment and empty otherwise
  applicationID: string = process.env.DBOS__APPID || "";		// Application ID. Gathered from the environment and empty otherwise
  readonly logger: DBOSLogger;						// Wrapper around the global logger for this context.

  constructor(readonly operationName: string, readonly span: Span, logger: Logger, parentCtx?: DBOSContextImpl) {
    if (parentCtx) {
      this.request = parentCtx.request;
      this.authenticatedUser = parentCtx.authenticatedUser;
      this.authenticatedRoles = parentCtx.authenticatedRoles;
      this.assumedRole = parentCtx.assumedRole;
      this.workflowUUID = parentCtx.workflowUUID;
    }
    this.logger = new DBOSLogger(logger, this);
  }

  /*** Application configuration ***/
  applicationConfig?: object;
  getConfig<T>(key: string): T | undefined;
  getConfig<T>(key: string, defaultValue: T): T;
  getConfig<T>(key: string, defaultValue?: T): T | undefined {
    const value = get(this.applicationConfig, key, defaultValue);
    // If the key is found and the default value is provided, check whether the value is of the same type.
    if (value && defaultValue && typeof value !== typeof defaultValue) {
      throw new DBOSConfigKeyTypeError(key, typeof defaultValue, typeof value);
    }
    return value;
  }
}

/**
 * TODO : move logger and application, getConfig to a BaseContext which is at the root of all contexts
 */
export class InitContext {
  readonly logger: Logger;

  // All private Not exposed
  private userDatabase: UserDatabase;
  private application?: object;

  constructor(readonly dbosExec: DBOSExecutor) {
    this.logger = dbosExec.logger;
    this.userDatabase = dbosExec.userDatabase;
    this.application = dbosExec.config.application;
  }

  createUserSchema(): Promise<void> {
    this.logger.warn("Schema synchronization is deprecated and unsafe for production use. Please use migrations instead: https://typeorm.io/migrations");
    return this.userDatabase.createSchema();
  }

  dropUserSchema(): Promise<void> {
    this.logger.warn("Schema synchronization is deprecated and unsafe for production use. Please use migrations instead: https://typeorm.io/migrations");
    return this.userDatabase.dropSchema();
  }

  queryUserDB<R>(sql: string, ...params: unknown[]): Promise<R[]> {
    return this.userDatabase.query(sql, ...params);
  }

  getConfig<T>(key: string): T | undefined;
  getConfig<T>(key: string, defaultValue: T): T;
  getConfig<T>(key: string, defaultValue?: T): T | undefined {
    const value = get(this.application, key, defaultValue);
    // If the key is found and the default value is provided, check whether the value is of the same type.
    if (value && defaultValue && typeof value !== typeof defaultValue) {
      throw new DBOSConfigKeyTypeError(key, typeof defaultValue, typeof value);
    }
    return value;
  }
}<|MERGE_RESOLUTION|>--- conflicted
+++ resolved
@@ -11,11 +11,8 @@
 import { TransactionContextImpl } from "./transaction";
 import { StepContextImpl } from "./step";
 import { DBOSInvalidWorkflowTransitionError } from "./error";
-<<<<<<< HEAD
 import { StoredProcedureContextImpl } from "./procedure";
-=======
 import { HandlerContextImpl } from "./httpServer/handler";
->>>>>>> ff28585f
 
 export interface DBOSLocalCtx {
   ctx?: DBOSContext;
