--- conflicted
+++ resolved
@@ -175,11 +175,7 @@
   );
 }
 
-<<<<<<< HEAD
-export async function runWithDSContext<R>(callnum: number, callback: () => Promise<R>) {
-=======
 export async function runWithDataSourceContext<R>(callnum: number, callback: () => Promise<R>) {
->>>>>>> 6a45093e
   // Check we are in a workflow context and not in a step / transaction already
   const pctx = getCurrentContextStore();
   if (!pctx) throw new DBOSInvalidWorkflowTransitionError();
