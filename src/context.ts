--- conflicted
+++ resolved
@@ -279,74 +279,4 @@
     }
     return value;
   }
-<<<<<<< HEAD
-}
-
-/**
- * Context provided to functions that run at `DBOS.launch()` time, before workflow processing begins
- */
-export class InitContext {
-  /** Logger for use during global initialization. */
-  readonly logger: Logger;
-
-  /** Access to user database */
-  private userDatabase: UserDatabase;
-
-  /** Application configuration section */
-  private application?: object;
-
-  constructor(readonly dbosExec: DBOSExecutor) {
-    this.logger = dbosExec.logger;
-    this.userDatabase = dbosExec.userDatabase;
-    this.application = dbosExec.config.application;
-  }
-
-  /**
-   * @deprecated Use migrations for production, or `DBOS.createUserSchema` for testing purposes
-   */
-  createUserSchema(): Promise<void> {
-    this.logger.warn(
-      'Schema synchronization is deprecated and unsafe for production use. Please use migrations instead: https://typeorm.io/migrations',
-    );
-    return this.userDatabase.createSchema();
-  }
-
-  /**
-   * @deprecated Use migrations for production, or `DBOS.dropUserSchema` for testing purposes
-   */
-  dropUserSchema(): Promise<void> {
-    this.logger.warn(
-      'Schema synchronization is deprecated and unsafe for production use. Please use migrations instead: https://typeorm.io/migrations',
-    );
-    return this.userDatabase.dropSchema();
-  }
-
-  /**
-   * Query the user/application database
-   * @param sql - SQL query template
-   * @param params - Parameters for query template
-   * @returns The result records from the query
-   */
-  queryUserDB<R>(sql: string, ...params: unknown[]): Promise<R[]> {
-    return this.userDatabase.query(sql, ...params);
-  }
-
-  getConfig<T>(key: string): T | undefined;
-  getConfig<T>(key: string, defaultValue: T): T;
-  /**
-   * Look up an application configuration item, returns `defaultValue` if not configured
-   * @param key - Configuration key to retrieve
-   * @param defaultValue - Value to return if there is no configuration for `key`
-   * @returns The application configuration value for `key`, or `defaultValue` if key does not exist in the configuration
-   */
-  getConfig<T>(key: string, defaultValue?: T): T | undefined {
-    const value = get(this.application, key, defaultValue);
-    // If the key is found and the default value is provided, check whether the value is of the same type.
-    if (value && defaultValue && typeof value !== typeof defaultValue) {
-      throw new DBOSConfigKeyTypeError(key, typeof defaultValue, typeof value);
-    }
-    return value;
-  }
-=======
->>>>>>> ccd15b3e
 }