--- conflicted
+++ resolved
@@ -6,7 +6,6 @@
 import { GetQueuedWorkflowsInput, WorkflowStatus } from '../workflow';
 import axios from 'axios';
 import { DBOS } from '../dbos';
-import { DBOSJSON } from '../utils';
 
 export async function listWorkflows(
   config: DBOSConfigInternal,
@@ -57,39 +56,10 @@
   systemDatabase: SystemDatabase,
   workflowID: string,
   getRequest: boolean,
-<<<<<<< HEAD
-): Promise<WorkflowInformation> {
-  // TODO: Fix this cast
-  const info = (await systemDatabase.getWorkflowStatusInternal(workflowID)) as WorkflowInformation;
-  if (info === null) {
-    return Promise.resolve({} as WorkflowInformation);
-  }
-  delete info.error; // Remove error from info, and add it back if needed
-  delete info.output;
-  const input = await systemDatabase.getWorkflowInputs(workflowID);
-  if (input !== null) {
-    info.input = DBOSJSON.parse(input) as unknown[];
-  }
-  if (info.status === StatusString.SUCCESS || info.status === StatusString.ERROR) {
-    try {
-      info.output = DBOSExecutor.reviveResultOrError(
-        (await systemDatabase.awaitWorkflowResult(workflowID))!,
-        info.status === StatusString.SUCCESS,
-      );
-    } catch (e) {
-      info.error = e;
-    }
-  }
-  if (!getRequest) {
-    delete info.request;
-  }
-  return info;
-=======
 ): Promise<WorkflowStatus | undefined> {
   const statuses = await systemDatabase.listWorkflows({ workflowIDs: [workflowID] });
   const status = statuses.find((s) => s.workflowUUID === workflowID);
   return status ? DBOSExecutor.toWorkflowStatus(status, getRequest) : undefined;
->>>>>>> 9933cd3f
 }
 
 export async function getWorkflow(config: DBOSConfigInternal, workflowID: string, getRequest: boolean) {
