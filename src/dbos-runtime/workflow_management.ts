--- conflicted
+++ resolved
@@ -44,7 +44,6 @@
   return workflowInfos;
 }
 
-<<<<<<< HEAD
 export async function listWorkflowSteps(config: DBOSConfig, workflowUUID: string) {
   const systemDatabase = new PostgresSystemDatabase(
     config.poolConfig,
@@ -56,11 +55,7 @@
   return workflowSteps;
 }
 
-export type WorkflowInformation = Omit<WorkflowStatus, 'request'> & {
-  workflowUUID: string;
-=======
 export type WorkflowInformation = Omit<WorkflowStatusInternal, 'request' | 'error'> & {
->>>>>>> 6def5917
   input?: unknown[];
   request?: HTTPRequest;
   error?: unknown;
