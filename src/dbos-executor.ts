--- conflicted
+++ resolved
@@ -39,14 +39,10 @@
 import { HandlerRegistrationBase } from './httpServer/handler';
 import { WorkflowContextDebug } from './debugger/debug_workflow';
 import { serializeError } from 'serialize-error';
-<<<<<<< HEAD
-import { sleepms } from './utils';
+import { DBOSJSON, sleepms } from './utils';
+import path from 'node:path';
 import { StoredProcedure } from './procedure';
 import { NoticeMessage } from "pg-protocol/dist/messages";
-=======
-import { DBOSJSON, sleepms } from './utils';
-import path from 'node:path';
->>>>>>> 83f722a4
 
 export interface DBOSNull { }
 export const dbosNull: DBOSNull = {};
@@ -136,11 +132,7 @@
   ]);
   readonly transactionInfoMap: Map<string, TransactionInfo> = new Map();
   readonly communicatorInfoMap: Map<string, CommunicatorInfo> = new Map();
-<<<<<<< HEAD
   readonly procedureInfoMap: Map<string, ProcedureInfo> = new Map();
-=======
-
->>>>>>> 83f722a4
   readonly registeredOperations: Array<MethodRegistrationBase> = [];
   readonly pendingWorkflowMap: Map<string, Promise<unknown>> = new Map(); // Map from workflowUUID to workflow promise
   readonly workflowResultBuffer: Map<string, Map<number, BufferedResult>> = new Map(); // Map from workflowUUID to its remaining result buffer.
@@ -284,27 +276,13 @@
     this.registeredOperations.push(...registeredClassOperations);
     for (const ro of registeredClassOperations) {
       if (ro.workflowConfig) {
-<<<<<<< HEAD
-        const wf = ro.registeredFunction as Workflow<any, any>;
-        this.#registerWorkflow(wf, { ...ro.workflowConfig });
-        this.logger.debug(`Registered workflow ${ro.name}`);
-=======
         this.#registerWorkflow(ro);
->>>>>>> 83f722a4
       } else if (ro.txnConfig) {
         this.#registerTransaction(ro);
       } else if (ro.commConfig) {
-<<<<<<< HEAD
-        const comm = ro.registeredFunction as Communicator<any, any>;
-        this.#registerCommunicator(comm, ro.commConfig);
-        this.logger.debug(`Registered communicator ${ro.name}`);
+        this.#registerCommunicator(ro);
       } else if (ro.procConfig) {
-        const proc = ro.registeredFunction as StoredProcedure<unknown>;
-        this.#registerProcedure(proc, ro.procConfig);
-        this.logger.debug(`Registered procedure ${ro.name}`);
-=======
-        this.#registerCommunicator(ro);
->>>>>>> 83f722a4
+        this.#registerProcedure(ro);
       }
     }
   }
@@ -479,6 +457,21 @@
     this.logger.debug(`Registered communicator ${cfn}`);
   }
 
+  #registerProcedure(ro: MethodRegistrationBase) {
+    const proc = ro.registeredFunction as StoredProcedure<unknown>;
+    const cfn = ro.className + '.' + ro.name;
+
+    if (this.procedureInfoMap.has(cfn)) {
+      throw new DBOSError(`Repeated Procedure name: ${cfn}`);
+    }
+    const procInfo: ProcedureInfo = {
+      procedure: proc,
+      config: {...ro.procConfig},
+    };
+    this.procedureInfoMap.set(cfn, procInfo);
+    this.logger.debug(`Registered stored proc ${cfn}`);
+  }
+
   getWorkflowInfo(wf: Workflow<unknown[], unknown>) {
     const wfname = (wf.name === DBOSExecutor.tempWorkflowName)
       ? wf.name
@@ -501,16 +494,6 @@
       }
     }
 
-<<<<<<< HEAD
-  #registerProcedure<R>(procedure: StoredProcedure<R>, config: TransactionConfig = {}) {
-    if (this.procedureInfoMap.has(procedure.name)) {
-      throw new DBOSError(`Repeated Procedure name: ${procedure.name}`);
-    }
-    this.procedureInfoMap.set(procedure.name, { procedure, config });
-  }
-
-  async workflow<T extends any[], R>(wf: Workflow<T, R>, params: InternalWorkflowParams, ...args: T): Promise<WorkflowHandle<R>> {
-=======
     return {wfInfo, configuredInst: getConfiguredInstance(wf.workflowClassName, wf.workflowConfigName)};
   }
 
@@ -563,7 +546,6 @@
   }
 
   async workflow<T extends unknown[], R>(wf: Workflow<T, R>, params: InternalWorkflowParams, ...args: T): Promise<WorkflowHandle<R>> {
->>>>>>> 83f722a4
     if (this.debugMode) {
       return this.debugWorkflow(wf, params, undefined, undefined, ...args);
     }
@@ -732,7 +714,6 @@
     }, ...args)).getResult();
   }
 
-<<<<<<< HEAD
   async procedure<R>(proc: StoredProcedure<R>, params: WorkflowParams, ...args: unknown[]): Promise<R> {
     // Create a workflow and call procedure.
     const temp_workflow = async (ctxt: WorkflowContext, ...args: unknown[]) => {
@@ -742,10 +723,7 @@
     return (await this.workflow(temp_workflow, { ...params, tempWfType: TempWorkflowType.procedure, tempWfName: proc.name }, ...args)).getResult();
   }
 
-  async external<T extends any[], R>(commFn: Communicator<T, R>, params: WorkflowParams, ...args: T): Promise<R> {
-=======
   async external<T extends unknown[], R>(commFn: Communicator<T, R>, params: WorkflowParams, ...args: T): Promise<R> {
->>>>>>> 83f722a4
     // Create a workflow and call external.
     const temp_workflow = async (ctxt: WorkflowContext, ...args: T) => {
       const ctxtImpl = ctxt as WorkflowContextImpl;
