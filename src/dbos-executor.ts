/* eslint-disable @typescript-eslint/no-explicit-any */
import { Span } from '@opentelemetry/sdk-trace-base';
import {
  DBOSError,
  DBOSInitializationError,
  DBOSWorkflowConflictError,
  DBOSNotRegisteredError,
  DBOSDebuggerError,
  DBOSConfigKeyTypeError,
  DBOSFailedSqlTransactionError,
  DBOSMaxStepRetriesError,
  DBOSWorkflowCancelledError,
  DBOSUnexpectedStepError,
} from './error';
import {
  InvokedHandle,
  type Workflow,
  type WorkflowConfig,
  type WorkflowContext,
  type WorkflowHandle,
  type WorkflowParams,
  RetrievedHandle,
  WorkflowContextImpl,
  StatusString,
  type ContextFreeFunction,
  type GetWorkflowQueueInput,
  type GetWorkflowQueueOutput,
  type WorkflowStatus,
  type GetQueuedWorkflowsInput,
  type StepInfo,
} from './workflow';

import { IsolationLevel, type Transaction, type TransactionConfig, TransactionContextImpl } from './transaction';
import { type StepConfig, StepContextImpl, type StepFunction } from './step';
import { TelemetryCollector } from './telemetry/collector';
import { Tracer } from './telemetry/traces';
import { GlobalLogger as Logger } from './telemetry/logs';
import { TelemetryExporter } from './telemetry/exporters';
import type { TelemetryConfig } from './telemetry';
import { Pool, type PoolClient, type PoolConfig, type QueryResultRow } from 'pg';
import {
  type SystemDatabase,
  PostgresSystemDatabase,
<<<<<<< HEAD
  WorkflowStatusInternal,
  SystemDatabaseStoredResult,
  EnqueueOptionsInternal,
=======
  type WorkflowStatusInternal,
  type SystemDatabaseStoredResult,
>>>>>>> 57605040
} from './system_database';
import { randomUUID } from 'node:crypto';
import {
  PGNodeUserDatabase,
  PrismaUserDatabase,
  type UserDatabase,
  TypeORMDatabase,
  UserDatabaseName,
  KnexUserDatabase,
  DrizzleUserDatabase,
  type UserDatabaseClient,
  pgNodeIsKeyConflictError,
  createDBIfDoesNotExist,
} from './user_database';
import {
  MethodRegistrationBase,
  getRegisteredOperations,
  getOrCreateClassRegistration,
  MethodRegistration,
  getRegisteredMethodClassName,
  getRegisteredMethodName,
  getConfiguredInstance,
  ConfiguredInstance,
  getAllRegisteredClasses,
} from './decorators';
import type { step_info } from '../schemas/system_db_schema';
import { SpanStatusCode } from '@opentelemetry/api';
import knex, { Knex } from 'knex';
import {
  DBOSContextImpl,
  runWithWorkflowContext,
  runWithTransactionContext,
  runWithStepContext,
  runWithStoredProcContext,
  getNextWFID,
  getDeDuplicationId,
} from './context';
import { HandlerRegistrationBase } from './httpServer/handler';
import { deserializeError, ErrorObject, serializeError } from 'serialize-error';
import { globalParams, DBOSJSON, sleepms, INTERNAL_QUEUE_NAME } from './utils';
import path from 'node:path';
import { StoredProcedure, StoredProcedureConfig, StoredProcedureContextImpl } from './procedure';
import { NoticeMessage } from 'pg-protocol/dist/messages';
import { DBOSEventReceiver, DBOSExecutorContext, GetWorkflowsInput, InitContext } from '.';

import { get } from 'lodash';
import { wfQueueRunner, WorkflowQueue } from './wfqueue';
import { debugTriggerPoint, DEBUG_TRIGGER_WORKFLOW_ENQUEUE } from './debugpoint';
import { DBOSScheduler } from './scheduler/scheduler';
import { DBOSEventReceiverState, DBNotificationCallback, DBNotificationListener } from './eventreceiver';
import { transaction_outputs } from '../schemas/user_db_schema';
import * as crypto from 'crypto';
import {
  forkWorkflow,
  listQueuedWorkflows,
  listWorkflows,
  listWorkflowSteps,
  toWorkflowStatus,
} from './dbos-runtime/workflow_management';

// eslint-disable-next-line @typescript-eslint/no-empty-object-type
export interface DBOSNull {}
export const dbosNull: DBOSNull = {};

/* Interface for DBOS configuration */
export interface DBOSConfig {
  // Public fields
  name?: string;
  readonly databaseUrl?: string;
  readonly userDbclient?: UserDatabaseName;
  readonly userDbPoolSize?: number;
  readonly sysDbName?: string;
  readonly sysDbPoolSize?: number;
  readonly logLevel?: string;
  readonly otlpTracesEndpoints?: string[];
  readonly otlpLogsEndpoints?: string[];
  readonly adminPort?: number;
  readonly runAdminServer?: boolean;

  // Internal fields
  poolConfig?: PoolConfig;
  readonly telemetry?: TelemetryConfig;
  readonly system_database?: string;
  readonly env?: Record<string, string>;
  readonly application?: object;
  readonly http?: {
    readonly cors_middleware?: boolean;
    readonly credentials?: boolean;
    readonly allowed_origins?: string[];
  };
}

export type DBOSConfigInternal = Omit<DBOSConfig, 'poolConfig' | 'system_database' | 'telemetry'> & {
  poolConfig: PoolConfig;
  system_database: string;
  telemetry: TelemetryConfig;
};

export function isDeprecatedDBOSConfig(config: DBOSConfig): boolean {
  const isDeprecated =
    config.poolConfig !== undefined ||
    config.telemetry !== undefined ||
    config.system_database !== undefined ||
    config.env !== undefined ||
    config.application !== undefined ||
    config.http !== undefined;
  return isDeprecated;
}

export enum DebugMode {
  DISABLED,
  ENABLED,
  TIME_TRAVEL,
}

interface WorkflowRegInfo {
  workflow: Workflow<unknown[], unknown>;
  // eslint-disable-next-line @typescript-eslint/no-unsafe-function-type
  workflowOrigFunction: Function;
  config: WorkflowConfig;
  registration?: MethodRegistrationBase; // Always set except for temp WF...
}

interface TransactionRegInfo {
  transaction: Transaction<unknown[], unknown>;
  config: TransactionConfig;
  registration: MethodRegistrationBase;
}

interface StepRegInfo {
  step: StepFunction<unknown[], unknown>;
  config: StepConfig;
  registration: MethodRegistrationBase;
}

interface ProcedureRegInfo {
  procedure: StoredProcedure<unknown[], unknown>;
  config: StoredProcedureConfig;
  registration: MethodRegistrationBase;
}

export interface InternalWorkflowParams extends WorkflowParams {
  readonly tempWfType?: string;
  readonly tempWfName?: string;
  readonly tempWfClass?: string;
}

export const OperationType = {
  HANDLER: 'handler',
  WORKFLOW: 'workflow',
  TRANSACTION: 'transaction',
  COMMUNICATOR: 'communicator',
  PROCEDURE: 'procedure',
} as const;

export const TempWorkflowType = {
  transaction: 'transaction',
  procedure: 'procedure',
  step: 'step',
  send: 'send',
} as const;

type QueryFunction = <T>(sql: string, args: unknown[]) => Promise<T[]>;

export interface DBOSExecutorOptions {
  systemDatabase?: SystemDatabase;
  debugMode?: DebugMode;
}

export class DBOSExecutor implements DBOSExecutorContext {
  initialized: boolean;
  // User Database
  userDatabase: UserDatabase = null as unknown as UserDatabase;
  // System Database
  readonly systemDatabase: SystemDatabase;
  readonly procedurePool: Pool;

  // Temporary workflows are created by calling transaction/send/recv directly from the executor class
  static readonly tempWorkflowName = 'temp_workflow';

  readonly workflowInfoMap: Map<string, WorkflowRegInfo> = new Map([
    // We initialize the map with an entry for temporary workflows.
    [
      DBOSExecutor.tempWorkflowName,
      {
        workflow: async () => {
          this.logger.error('UNREACHABLE: Indirect invoke of temp workflow');
          return Promise.resolve();
        },
        workflowOrigFunction: async () => {
          this.logger.error('UNREACHABLE: Indirect invoke of temp workflow');
          return Promise.resolve();
        },
        config: {},
      },
    ],
  ]);
  readonly transactionInfoMap: Map<string, TransactionRegInfo> = new Map();
  readonly stepInfoMap: Map<string, StepRegInfo> = new Map();
  readonly procedureInfoMap: Map<string, ProcedureRegInfo> = new Map();
  readonly registeredOperations: Array<MethodRegistrationBase> = [];

  readonly telemetryCollector: TelemetryCollector;

  static readonly defaultNotificationTimeoutSec = 60;

  readonly debugMode: DebugMode;
  get isDebugging() {
    switch (this.debugMode) {
      case DebugMode.DISABLED:
        return false;
      case DebugMode.ENABLED:
      case DebugMode.TIME_TRAVEL:
        return true;
      default: {
        const _never: never = this.debugMode;
        // eslint-disable-next-line @typescript-eslint/restrict-template-expressions
        throw new Error(`Unexpected DBOS debug mode: ${this.debugMode}`);
      }
    }
  }

  static systemDBSchemaName = 'dbos';

  readonly logger: Logger;
  readonly tracer: Tracer;
  // eslint-disable-next-line @typescript-eslint/no-unsafe-function-type
  typeormEntities: Function[] = [];
  drizzleEntities: { [key: string]: object } = {};

  eventReceivers: DBOSEventReceiver[] = [];

  scheduler?: DBOSScheduler = undefined;
  wfqEnded?: Promise<void> = undefined;

  readonly executorID: string = globalParams.executorID;

  static globalInstance: DBOSExecutor | undefined = undefined;

  /* WORKFLOW EXECUTOR LIFE CYCLE MANAGEMENT */
  constructor(
    readonly config: DBOSConfigInternal,
    { systemDatabase, debugMode }: DBOSExecutorOptions = {},
  ) {
    this.debugMode = debugMode ?? DebugMode.DISABLED;

    // Set configured environment variables
    if (config.env) {
      for (const [key, value] of Object.entries(config.env)) {
        if (typeof value === 'string') {
          process.env[key] = value;
        } else {
          console.warn(`Invalid value type for environment variable ${key}: ${typeof value}`);
        }
      }
    }

    if (config.telemetry.OTLPExporter) {
      const OTLPExporter = new TelemetryExporter(config.telemetry.OTLPExporter);
      this.telemetryCollector = new TelemetryCollector(OTLPExporter);
    } else {
      // We always setup a collector to drain the signals queue, even if we don't have an exporter.
      this.telemetryCollector = new TelemetryCollector();
    }
    this.logger = new Logger(this.telemetryCollector, this.config.telemetry.logs);
    this.tracer = new Tracer(this.telemetryCollector);

    if (this.isDebugging) {
      this.logger.info('Running in debug mode!');
    }

    this.procedurePool = new Pool(this.config.poolConfig);

    if (systemDatabase) {
      this.logger.debug('Using provided system database'); // XXX print the name or something
      this.systemDatabase = systemDatabase;
    } else {
      this.logger.debug('Using Postgres system database');
      this.systemDatabase = new PostgresSystemDatabase(
        this.config.poolConfig,
        this.config.system_database,
        this.logger,
        this.config.sysDbPoolSize,
      );
    }

    this.initialized = false;
    DBOSExecutor.globalInstance = this;
  }

  configureDbClient() {
    const userDbClient = this.config.userDbclient;
    const userDBConfig = this.config.poolConfig;
    if (userDbClient === UserDatabaseName.PRISMA) {
      // TODO: make Prisma work with debugger proxy.
      // eslint-disable-next-line @typescript-eslint/no-unsafe-assignment, @typescript-eslint/no-require-imports
      const { PrismaClient } = require(path.join(process.cwd(), 'node_modules', '@prisma', 'client')); // Find the prisma client in the node_modules of the current project
      this.userDatabase = new PrismaUserDatabase(
        // eslint-disable-next-line @typescript-eslint/no-unsafe-argument, @typescript-eslint/no-unsafe-call
        new PrismaClient({
          datasources: {
            db: {
              url: userDBConfig.connectionString,
            },
          },
        }),
      );
      this.logger.debug('Loaded Prisma user database');
    } else if (userDbClient === UserDatabaseName.TYPEORM) {
      // eslint-disable-next-line @typescript-eslint/no-unsafe-assignment, @typescript-eslint/no-require-imports
      const DataSourceExports = require('typeorm');
      try {
        this.userDatabase = new TypeORMDatabase(
          // eslint-disable-next-line @typescript-eslint/no-unsafe-argument, @typescript-eslint/no-unsafe-call, @typescript-eslint/no-unsafe-member-access
          new DataSourceExports.DataSource({
            type: 'postgres',
            url: userDBConfig.connectionString,
            connectTimeoutMS: userDBConfig.connectionTimeoutMillis,
            entities: this.typeormEntities,
            poolSize: userDBConfig.max,
          }),
        );
      } catch (s) {
        (s as Error).message = `Error loading TypeORM user database: ${(s as Error).message}`;
        this.logger.error(s);
      }
      this.logger.debug('Loaded TypeORM user database');
    } else if (userDbClient === UserDatabaseName.KNEX) {
      const knexConfig: Knex.Config = {
        client: 'postgres',
        connection: {
          connectionString: userDBConfig.connectionString,
          connectionTimeoutMillis: userDBConfig.connectionTimeoutMillis,
        },
        pool: {
          min: 0,
          max: userDBConfig.max,
        },
      };
      this.userDatabase = new KnexUserDatabase(knex(knexConfig));
      this.logger.debug('Loaded Knex user database');
    } else if (userDbClient === UserDatabaseName.DRIZZLE) {
      // eslint-disable-next-line @typescript-eslint/no-unsafe-assignment, @typescript-eslint/no-require-imports
      const DrizzleExports = require('drizzle-orm/node-postgres');
      const drizzlePool = new Pool(userDBConfig);
      // eslint-disable-next-line @typescript-eslint/no-unsafe-assignment, @typescript-eslint/no-unsafe-call, @typescript-eslint/no-unsafe-member-access
      const drizzle = DrizzleExports.drizzle(drizzlePool, { schema: this.drizzleEntities });
      // eslint-disable-next-line @typescript-eslint/no-unsafe-argument
      this.userDatabase = new DrizzleUserDatabase(drizzlePool, drizzle);
      this.logger.debug('Loaded Drizzle user database');
    } else {
      this.userDatabase = new PGNodeUserDatabase(userDBConfig);
      this.logger.debug('Loaded Postgres user database');
    }
  }

  #registerClass(cls: object) {
    const registeredClassOperations = getRegisteredOperations(cls);
    this.registeredOperations.push(...registeredClassOperations);
    for (const ro of registeredClassOperations) {
      if (ro.workflowConfig) {
        this.#registerWorkflow(ro);
      } else if (ro.txnConfig) {
        this.#registerTransaction(ro);
      } else if (ro.stepConfig) {
        this.#registerStep(ro);
      } else if (ro.procConfig) {
        this.#registerProcedure(ro);
      }
      for (const [evtRcvr, _cfg] of ro.eventReceiverInfo) {
        if (!this.eventReceivers.includes(evtRcvr)) this.eventReceivers.push(evtRcvr);
      }
    }
  }

  getRegistrationsFor(obj: DBOSEventReceiver) {
    const res: { methodConfig: unknown; classConfig: unknown; methodReg: MethodRegistrationBase }[] = [];
    for (const r of this.registeredOperations) {
      if (!r.eventReceiverInfo.has(obj)) continue;
      const methodConfig = r.eventReceiverInfo.get(obj)!;
      const classConfig = r.defaults?.eventReceiverInfo.get(obj) ?? {};
      res.push({ methodReg: r, methodConfig, classConfig });
    }
    return res;
  }

  async init(classes?: object[]): Promise<void> {
    if (this.initialized) {
      this.logger.error('Workflow executor already initialized!');
      return;
    }

    if (!classes || !classes.length) {
      classes = getAllRegisteredClasses();
    }

    type AnyConstructor = new (...args: unknown[]) => object;
    try {
      let length; // Track the length of the array (or number of keys of the object)
      for (const cls of classes) {
        const reg = getOrCreateClassRegistration(cls as AnyConstructor);
        /**
         * With TSORM, we take an array of entities (Function[]) and add them to this.entities:
         */
        if (Array.isArray(reg.ormEntities)) {
          this.typeormEntities = this.typeormEntities.concat(reg.ormEntities as any[]);
          length = reg.ormEntities.length;
        } else {
          /**
           * With Drizzle, we need to take an object of entities, since the object keys are used to access the entities from ctx.client.query:
           */
          this.drizzleEntities = { ...this.drizzleEntities, ...reg.ormEntities };
          length = Object.keys(reg.ormEntities).length;
        }
        this.logger.debug(`Loaded ${length} ORM entities`);
      }

      if (!this.isDebugging) {
        await createDBIfDoesNotExist(this.config.poolConfig, this.logger);
      }
      this.configureDbClient();

      if (!this.userDatabase) {
        this.logger.error('No user database configured!');
        throw new DBOSInitializationError('No user database configured!');
      }

      for (const cls of classes) {
        this.#registerClass(cls);
      }

      // Debug mode doesn't need to initialize the DBs. Everything should appear to be read-only.
      await this.userDatabase.init(this.isDebugging);
      if (!this.isDebugging) {
        await this.systemDatabase.init();
      }
    } catch (err) {
      if (err instanceof AggregateError) {
        let combinedMessage = 'Failed to initialize workflow executor: ';
        for (const error of err.errors) {
          combinedMessage += `${(error as Error).message}; `;
        }
        throw new DBOSInitializationError(combinedMessage);
      } else if (err instanceof Error) {
        const errorMessage = `Failed to initialize workflow executor: ${err.message}`;
        throw new DBOSInitializationError(errorMessage);
      } else {
        const errorMessage = `Failed to initialize workflow executor: ${String(err)}`;
        throw new DBOSInitializationError(errorMessage);
      }
    }
    this.initialized = true;

    // Only execute init code if under non-debug mode
    if (!this.isDebugging) {
      for (const cls of classes) {
        // Init its configurations
        const creg = getOrCreateClassRegistration(cls as AnyConstructor);
        for (const [_cfgname, cfg] of creg.configuredInstances) {
          await cfg.initialize(new InitContext());
        }
      }

      for (const v of this.registeredOperations) {
        const m = v as MethodRegistration<unknown, unknown[], unknown>;
        if (m.init === true) {
          this.logger.debug('Executing init method: ' + m.name);
          await m.origFunction(new InitContext());
        }
      }

      // Compute the application version if not provided
      if (globalParams.appVersion === '') {
        globalParams.appVersion = this.computeAppVersion();
        globalParams.wasComputed = true;
      }
      this.logger.info(`Application version: ${globalParams.appVersion}`);

      await this.recoverPendingWorkflows([this.executorID]);
    }

    this.logger.info('DBOS launched!');
  }

  #logNotice(msg: NoticeMessage) {
    switch (msg.severity) {
      case 'INFO':
      case 'LOG':
      case 'NOTICE':
        this.logger.info(msg.message);
        break;
      case 'WARNING':
        this.logger.warn(msg.message);
        break;
      case 'DEBUG':
        this.logger.debug(msg.message);
        break;
      case 'ERROR':
      case 'FATAL':
      case 'PANIC':
        this.logger.error(msg.message);
        break;
      default:
        this.logger.error(`Unknown notice severity: ${msg.severity} - ${msg.message}`);
    }
  }

  async destroy() {
    try {
      await this.systemDatabase.awaitRunningWorkflows();
      await this.systemDatabase.destroy();
      if (this.userDatabase) {
        await this.userDatabase.destroy();
      }
      await this.procedurePool.end();
      await this.logger.destroy();

      if (DBOSExecutor.globalInstance === this) {
        DBOSExecutor.globalInstance = undefined;
      }
    } catch (err) {
      const e = err as Error;
      this.logger.error(e);
      throw err;
    }
  }

  /* WORKFLOW OPERATIONS */

  #registerWorkflow(ro: MethodRegistrationBase) {
    const wf = ro.registeredFunction as Workflow<unknown[], unknown>;
    if (wf.name === DBOSExecutor.tempWorkflowName) {
      throw new DBOSError(`Unexpected use of reserved workflow name: ${wf.name}`);
    }
    const wfn = ro.className + '.' + ro.name;
    if (this.workflowInfoMap.has(wfn)) {
      throw new DBOSError(`Repeated workflow name: ${wfn}`);
    }
    const workflowInfo: WorkflowRegInfo = {
      workflow: wf,
      workflowOrigFunction: ro.origFunction,
      config: { ...ro.workflowConfig },
      registration: ro,
    };
    this.workflowInfoMap.set(wfn, workflowInfo);
    this.logger.debug(`Registered workflow ${wfn}`);
  }

  #registerTransaction(ro: MethodRegistrationBase) {
    const txf = ro.registeredFunction as Transaction<unknown[], unknown>;
    const tfn = ro.className + '.' + ro.name;

    if (this.transactionInfoMap.has(tfn)) {
      throw new DBOSError(`Repeated Transaction name: ${tfn}`);
    }
    const txnInfo: TransactionRegInfo = {
      transaction: txf,
      config: { ...ro.txnConfig },
      registration: ro,
    };
    this.transactionInfoMap.set(tfn, txnInfo);
    this.logger.debug(`Registered transaction ${tfn}`);
  }

  #registerStep(ro: MethodRegistrationBase) {
    const comm = ro.registeredFunction as StepFunction<unknown[], unknown>;
    const cfn = ro.className + '.' + ro.name;
    if (this.stepInfoMap.has(cfn)) {
      throw new DBOSError(`Repeated Commmunicator name: ${cfn}`);
    }
    const stepInfo: StepRegInfo = {
      step: comm,
      config: { ...ro.stepConfig },
      registration: ro,
    };
    this.stepInfoMap.set(cfn, stepInfo);
    this.logger.debug(`Registered step ${cfn}`);
  }

  #registerProcedure(ro: MethodRegistrationBase) {
    const proc = ro.registeredFunction as StoredProcedure<unknown[], unknown>;
    const cfn = ro.className + '.' + ro.name;

    if (this.procedureInfoMap.has(cfn)) {
      throw new DBOSError(`Repeated Procedure name: ${cfn}`);
    }
    const procInfo: ProcedureRegInfo = {
      procedure: proc,
      config: { ...ro.procConfig },
      registration: ro,
    };
    this.procedureInfoMap.set(cfn, procInfo);
    this.logger.debug(`Registered stored proc ${cfn}`);
  }

  getWorkflowInfo(wf: Workflow<unknown[], unknown>) {
    const wfname =
      wf.name === DBOSExecutor.tempWorkflowName ? wf.name : getRegisteredMethodClassName(wf) + '.' + wf.name;
    return this.workflowInfoMap.get(wfname);
  }

  getWorkflowInfoByStatus(wf: WorkflowStatusInternal) {
    const wfname = wf.workflowClassName + '.' + wf.workflowName;
    const wfInfo = this.workflowInfoMap.get(wfname);

    // wfInfo may be undefined here, if this is a temp workflow

    return { wfInfo, configuredInst: getConfiguredInstance(wf.workflowClassName, wf.workflowConfigName) };
  }

  getTransactionInfo(tf: Transaction<unknown[], unknown>) {
    const tfname = getRegisteredMethodClassName(tf) + '.' + tf.name;
    return this.transactionInfoMap.get(tfname);
  }
  getTransactionInfoByNames(className: string, functionName: string, cfgName: string) {
    const tfname = className + '.' + functionName;
    const txnInfo: TransactionRegInfo | undefined = this.transactionInfoMap.get(tfname);

    if (!txnInfo) {
      throw new DBOSNotRegisteredError(tfname, `Transaction function name '${tfname}' is not registered.`);
    }

    return { txnInfo, clsInst: getConfiguredInstance(className, cfgName) };
  }

  getStepInfo(cf: StepFunction<unknown[], unknown>) {
    const cfname = getRegisteredMethodClassName(cf) + '.' + cf.name;
    return this.stepInfoMap.get(cfname);
  }
  getStepInfoByNames(className: string, functionName: string, cfgName: string) {
    const cfname = className + '.' + functionName;
    const stepInfo: StepRegInfo | undefined = this.stepInfoMap.get(cfname);

    if (!stepInfo) {
      throw new DBOSNotRegisteredError(cfname, `Step function name '${cfname}' is not registered.`);
    }

    return { commInfo: stepInfo, clsInst: getConfiguredInstance(className, cfgName) };
  }

  getProcedureClassName<T extends unknown[], R>(pf: StoredProcedure<T, R>) {
    return getRegisteredMethodClassName(pf);
  }

  getProcedureInfo<T extends unknown[], R>(pf: StoredProcedure<T, R>) {
    const pfName = getRegisteredMethodClassName(pf) + '.' + pf.name;
    return this.procedureInfoMap.get(pfName);
  }
  // TODO: getProcedureInfoByNames??

  static reviveResultOrError<R = unknown>(r: SystemDatabaseStoredResult, success?: boolean) {
    if (success === true || !r.error) {
      return DBOSJSON.parse(r.output ?? null) as R;
    } else {
      throw deserializeError(DBOSJSON.parse(r.error));
    }
  }

  async workflow<T extends unknown[], R>(
    wf: Workflow<T, R>,
    params: InternalWorkflowParams,
    ...args: T
  ): Promise<WorkflowHandle<R>> {
    return this.internalWorkflow(wf, params, undefined, undefined, ...args);
  }

  // If callerUUID and functionID are set, it means the workflow is invoked from within a workflow.
  async internalWorkflow<T extends unknown[], R>(
    wf: Workflow<T, R>,
    params: InternalWorkflowParams,
    callerID?: string,
    callerFunctionID?: number,
    ...args: T
  ): Promise<WorkflowHandle<R>> {
    const workflowID: string = params.workflowUUID ? params.workflowUUID : randomUUID();
    const presetID: boolean = params.workflowUUID ? true : false;

    const wInfo = this.getWorkflowInfo(wf as Workflow<unknown[], unknown>);
    if (wInfo === undefined) {
      throw new DBOSNotRegisteredError(wf.name);
    }
    const wConfig = wInfo.config;

    const passContext = wInfo.registration?.passContext ?? true;
    const wCtxt: WorkflowContextImpl = new WorkflowContextImpl(
      this,
      params.parentCtx,
      workflowID,
      wConfig,
      wf.name,
      presetID,
      params.tempWfType,
      params.tempWfName,
    );

    const internalStatus: WorkflowStatusInternal = {
      workflowUUID: workflowID,
      status: params.queueName !== undefined ? StatusString.ENQUEUED : StatusString.PENDING,
      workflowName: wf.name,
      workflowClassName: wCtxt.isTempWorkflow ? '' : getRegisteredMethodClassName(wf),
      workflowConfigName: params.configuredInstance?.name || '',
      queueName: params.queueName,
      authenticatedUser: wCtxt.authenticatedUser,
      output: null,
      error: null,
      assumedRole: wCtxt.assumedRole,
      authenticatedRoles: wCtxt.authenticatedRoles,
      request: wCtxt.request,
      executorId: wCtxt.executorID,
      applicationVersion: globalParams.appVersion,
      applicationID: wCtxt.applicationID,
      createdAt: Date.now(), // Remember the start time of this workflow
    };

    if (wCtxt.isTempWorkflow) {
      internalStatus.workflowName = `${DBOSExecutor.tempWorkflowName}-${wCtxt.tempWfOperationType}-${wCtxt.tempWfOperationName}`;
      internalStatus.workflowClassName = params.tempWfClass ?? '';
    }

    let status: string | undefined = undefined;

    // Synchronously set the workflow's status to PENDING and record workflow inputs.
    // We have to do it for all types of workflows because operation_outputs table has a foreign key constraint on workflow status table.
    if (this.isDebugging) {
      const wfStatus = await this.systemDatabase.getWorkflowStatus(workflowID);
      if (!wfStatus) {
        throw new DBOSDebuggerError(`Failed to find inputs for workflow UUID ${workflowID}`);
      }

      // Make sure we use the same input.
      if (DBOSJSON.stringify(args) !== wfStatus.input) {
        throw new DBOSDebuggerError(
          `Detected different inputs for workflow UUID ${workflowID}.\n Received: ${DBOSJSON.stringify(args)}\n Original: ${wfStatus.input}`,
        );
      }
      status = wfStatus.status;
    } else {
      // TODO: Make this transactional (and with the queue step below)
      if (callerFunctionID !== undefined && callerID !== undefined) {
        const result = await this.systemDatabase.getOperationResultAndThrowIfCancelled(callerID, callerFunctionID);
        if (result) {
          return new RetrievedHandle(this.systemDatabase, result.childWorkflowID!, callerID, callerFunctionID);
        }
      }
      const ires = await this.systemDatabase.initWorkflowStatus(
        internalStatus,
        DBOSJSON.stringify(args),
        wCtxt.maxRecoveryAttempts,
      );

      if (callerFunctionID !== undefined && callerID !== undefined) {
        await this.systemDatabase.recordOperationResult(callerID, callerFunctionID, internalStatus.workflowName, true, {
          childWorkflowID: workflowID,
        });
      }

      args = DBOSJSON.parse(ires.serializedInputs) as T;
      status = ires.status;
      await debugTriggerPoint(DEBUG_TRIGGER_WORKFLOW_ENQUEUE);
    }

    const runWorkflow = async () => {
      let result: R;

      // Execute the workflow.
      try {
        const callResult = await runWithWorkflowContext(wCtxt, async () => {
          const callPromise = passContext
            ? wf.call(params.configuredInstance, wCtxt, ...args)
            : (wf as unknown as ContextFreeFunction<T, R>).call(params.configuredInstance, ...args);
          return await callPromise;
        });

        if (this.isDebugging) {
          const recordedResult = DBOSExecutor.reviveResultOrError<Awaited<R>>(
            (await this.systemDatabase.awaitWorkflowResult(workflowID))!,
          );
          if (!resultsMatch(recordedResult, callResult)) {
            this.logger.error(
              `Detect different output for the workflow UUID ${workflowID}!\n Received: ${DBOSJSON.stringify(callResult)}\n Original: ${DBOSJSON.stringify(recordedResult)}`,
            );
          }
          result = recordedResult;
        } else {
          result = callResult!;
        }

        function resultsMatch(recordedResult: Awaited<R>, callResult: Awaited<R>): boolean {
          if (recordedResult === null) {
            return callResult === undefined || callResult === null;
          }
          return DBOSJSON.stringify(recordedResult) === DBOSJSON.stringify(callResult);
        }

        internalStatus.output = DBOSJSON.stringify(result);
        internalStatus.status = StatusString.SUCCESS;
        if (internalStatus.queueName && !this.isDebugging) {
          await this.systemDatabase.dequeueWorkflow(workflowID, this.#getQueueByName(internalStatus.queueName));
        }
        if (!this.isDebugging) {
          await this.systemDatabase.recordWorkflowOutput(workflowID, internalStatus);
        }
        wCtxt.span.setStatus({ code: SpanStatusCode.OK });
      } catch (err) {
        if (err instanceof DBOSWorkflowConflictError) {
          // Retrieve the handle and wait for the result.
          const retrievedHandle = this.retrieveWorkflow<R>(workflowID);
          result = await retrievedHandle.getResult();
          wCtxt.span.setAttribute('cached', true);
          wCtxt.span.setStatus({ code: SpanStatusCode.OK });
        } else if (err instanceof DBOSWorkflowCancelledError) {
          internalStatus.error = err.message;
          internalStatus.status = StatusString.CANCELLED;

          if (!this.isDebugging) {
            await this.systemDatabase.setWorkflowStatus(workflowID, StatusString.CANCELLED, false);
          }
          wCtxt.span.setStatus({ code: SpanStatusCode.ERROR, message: err.message });
          this.logger.info(`Cancelled workflow ${workflowID}`);

          throw err;
        } else {
          // Record the error.
          const e = err as Error & { dbos_already_logged?: boolean };
          this.logger.error(e);
          e.dbos_already_logged = true;
          if (wCtxt.isTempWorkflow) {
            internalStatus.workflowName = `${DBOSExecutor.tempWorkflowName}-${wCtxt.tempWfOperationType}-${wCtxt.tempWfOperationName}`;
          }
          internalStatus.error = DBOSJSON.stringify(serializeError(e));
          internalStatus.status = StatusString.ERROR;
          if (internalStatus.queueName && !this.isDebugging) {
            await this.systemDatabase.dequeueWorkflow(workflowID, this.#getQueueByName(internalStatus.queueName));
          }
          if (!this.isDebugging) {
            await this.systemDatabase.recordWorkflowError(workflowID, internalStatus);
          }
          // TODO: Log errors, but not in the tests when they're expected.
          wCtxt.span.setStatus({ code: SpanStatusCode.ERROR, message: e.message });
          throw err;
        }
      } finally {
        this.tracer.endSpan(wCtxt.span);
      }
      return result;
    };

    if (
      this.isDebugging ||
      (status !== 'SUCCESS' && status !== 'ERROR' && (params.queueName === undefined || params.executeWorkflow))
    ) {
      const workflowPromise: Promise<R> = runWorkflow();

      this.systemDatabase.registerRunningWorkflow(workflowID, workflowPromise);

      // Return the normal handle that doesn't capture errors.
      return new InvokedHandle(this.systemDatabase, workflowPromise, workflowID, wf.name, callerID, callerFunctionID);
    } else {
      if (params.queueName && status === 'ENQUEUED' && !this.isDebugging) {
        console.log('Enqueuing workflow ' + workflowID);
        const dedupId = getDeDuplicationId();
        console.log('Deduplication ID: ' + dedupId);
        const enqueOptions: EnqueueOptionsInternal = {
          deDuplicationID: dedupId,
        };
        await this.systemDatabase.enqueueWorkflow(
          workflowID,
          this.#getQueueByName(params.queueName).name,
          enqueOptions,
        );
      }
      return new RetrievedHandle(this.systemDatabase, workflowID, callerID, callerFunctionID);
    }
  }

  #getQueueByName(name: string): WorkflowQueue {
    const q = wfQueueRunner.wfQueuesByName.get(name);
    if (!q) throw new DBOSNotRegisteredError(name, `Workflow queue '${name}' is not defined.`);
    return q;
  }

  /**
   * Retrieve the transaction snapshot information of the current transaction
   */
  static async #retrieveSnapshot(query: QueryFunction): Promise<string> {
    const rows = await query<{ txn_snapshot: string }>('SELECT pg_current_snapshot()::text as txn_snapshot;', []);
    return rows[0].txn_snapshot;
  }

  /**
   * Check if an operation has already executed in a workflow.
   * If it previously executed successfully, return its output.
   * If it previously executed and threw an error, return that error.
   * Otherwise, return DBOSNull.
   * Also return the transaction snapshot and id information of the original or current transaction.
   */
  async #checkExecution<R>(
    query: QueryFunction,
    workflowUUID: string,
    funcID: number,
    funcName: string,
  ): Promise<{ result: Error | R | DBOSNull; txn_snapshot: string; txn_id?: string }> {
    type TxOutputRow = Pick<transaction_outputs, 'output' | 'error' | 'txn_snapshot' | 'txn_id' | 'function_name'> & {
      recorded: boolean;
    };
    const rows = await query<TxOutputRow>(
      `(SELECT output, error, txn_snapshot, txn_id, function_name, true as recorded
          FROM dbos.transaction_outputs
          WHERE workflow_uuid=$1 AND function_id=$2
        UNION ALL
          SELECT null as output, null as error, pg_current_snapshot()::text as txn_snapshot,
                 null as txn_id, '' as function_name, false as recorded
       ) ORDER BY recorded`,
      [workflowUUID, funcID],
    );

    if (rows.length === 0 || rows.length > 2) {
      const returnedRows = JSON.stringify(rows);
      this.logger.error('Unexpected! This should never happen. Returned rows: ' + returnedRows);
      throw new DBOSError('This should never happen. Returned rows: ' + returnedRows);
    }

    if (rows.length === 2) {
      if (rows[1].function_name !== funcName) {
        throw new DBOSUnexpectedStepError(workflowUUID, funcID, funcName, rows[0].function_name);
      }

      const { txn_snapshot, txn_id } = rows[1];
      const error = DBOSJSON.parse(rows[1].error) as ErrorObject | null;
      if (error) {
        return { result: deserializeError(error), txn_snapshot, txn_id: txn_id ?? undefined };
      } else {
        return { result: DBOSJSON.parse(rows[1].output) as R, txn_snapshot, txn_id: txn_id ?? undefined };
      }
    } else {
      const { txn_snapshot } = rows[0];
      return { result: dbosNull, txn_snapshot, txn_id: undefined };
    }
  }

  /**
   * Write a operation's output to the database.
   */
  async #recordOutput<R>(
    query: QueryFunction,
    workflowUUID: string,
    funcID: number,
    txnSnapshot: string,
    output: R,
    isKeyConflict: (error: unknown) => boolean,
    function_name: string,
  ): Promise<string> {
    if (this.isDebugging) {
      throw new DBOSDebuggerError('Cannot record output in debug mode.');
    }
    try {
      const serialOutput = DBOSJSON.stringify(output);
      const rows = await query<transaction_outputs>(
        'INSERT INTO dbos.transaction_outputs (workflow_uuid, function_id, output, txn_id, txn_snapshot, created_at, function_name) VALUES ($1, $2, $3, (select pg_current_xact_id_if_assigned()::text), $4, $5, $6) RETURNING txn_id;',
        [workflowUUID, funcID, serialOutput, txnSnapshot, Date.now(), function_name],
      );
      return rows[0].txn_id!;
    } catch (error) {
      if (isKeyConflict(error)) {
        // Serialization and primary key conflict (Postgres).
        throw new DBOSWorkflowConflictError(workflowUUID);
      } else {
        throw error;
      }
    }
  }

  /**
   * Record an error in an operation to the database.
   */
  async #recordError(
    query: QueryFunction,
    workflowUUID: string,
    funcID: number,
    txnSnapshot: string,
    err: Error,
    isKeyConflict: (error: unknown) => boolean,
    function_name: string,
  ): Promise<void> {
    if (this.isDebugging) {
      throw new DBOSDebuggerError('Cannot record error in debug mode.');
    }
    try {
      const serialErr = DBOSJSON.stringify(serializeError(err));
      await query<transaction_outputs>(
        'INSERT INTO dbos.transaction_outputs (workflow_uuid, function_id, error, txn_id, txn_snapshot, created_at, function_name) VALUES ($1, $2, $3, null, $4, $5, $6) RETURNING txn_id;',
        [workflowUUID, funcID, serialErr, txnSnapshot, Date.now(), function_name],
      );
    } catch (error) {
      if (isKeyConflict(error)) {
        // Serialization and primary key conflict (Postgres).
        throw new DBOSWorkflowConflictError(workflowUUID);
      } else {
        throw error;
      }
    }
  }

  async getTransactions(workflowUUID: string): Promise<step_info[]> {
    const rows = await this.userDatabase.query<step_info, [string]>(
      `SELECT function_id, function_name, output, error FROM ${DBOSExecutor.systemDBSchemaName}.transaction_outputs WHERE workflow_uuid=$1`,
      workflowUUID,
    );

    for (const row of rows) {
      row.output = row.output !== null ? DBOSJSON.parse(row.output as string) : null;
      row.error = row.error !== null ? deserializeError(DBOSJSON.parse(row.error as unknown as string)) : null;
    }

    return rows;
  }

  async transaction<T extends unknown[], R>(txn: Transaction<T, R>, params: WorkflowParams, ...args: T): Promise<R> {
    return await (await this.startTransactionTempWF(txn, params, undefined, undefined, ...args)).getResult();
  }

  async startTransactionTempWF<T extends unknown[], R>(
    txn: Transaction<T, R>,
    params: InternalWorkflowParams,
    callerUUID?: string,
    callerFunctionID?: number,
    ...args: T
  ): Promise<WorkflowHandle<R>> {
    // Create a workflow and call transaction.
    const temp_workflow = async (ctxt: WorkflowContext, ...args: T) => {
      const ctxtImpl = ctxt as WorkflowContextImpl;
      return await this.callTransactionFunction(txn, params.configuredInstance ?? null, ctxtImpl, ...args);
    };
    return await this.internalWorkflow(
      temp_workflow,
      {
        ...params,
        tempWfType: TempWorkflowType.transaction,
        tempWfName: getRegisteredMethodName(txn),
        tempWfClass: getRegisteredMethodClassName(txn),
      },
      callerUUID,
      callerFunctionID,
      ...args,
    );
  }

  async callTransactionFunction<T extends unknown[], R>(
    txn: Transaction<T, R>,
    clsinst: ConfiguredInstance | null,
    wfCtx: WorkflowContextImpl,
    ...args: T
  ): Promise<R> {
    const txnInfo = this.getTransactionInfo(txn as Transaction<unknown[], unknown>);
    if (txnInfo === undefined) {
      throw new DBOSNotRegisteredError(txn.name);
    }

    await this.systemDatabase.checkIfCanceled(wfCtx.workflowUUID);

    let retryWaitMillis = 1;
    const backoffFactor = 1.5;
    const maxRetryWaitMs = 2000; // Maximum wait 2 seconds.
    const funcId = wfCtx.functionIDGetIncrement();
    const span: Span = this.tracer.startSpan(
      txn.name,
      {
        operationUUID: wfCtx.workflowUUID,
        operationType: OperationType.TRANSACTION,
        authenticatedUser: wfCtx.authenticatedUser,
        assumedRole: wfCtx.assumedRole,
        authenticatedRoles: wfCtx.authenticatedRoles,
        isolationLevel: txnInfo.config.isolationLevel,
      },
      wfCtx.span,
    );

    while (true) {
      await this.systemDatabase.checkIfCanceled(wfCtx.workflowUUID);

      let txn_snapshot = 'invalid';
      const workflowUUID = wfCtx.workflowUUID;
      const wrappedTransaction = async (client: UserDatabaseClient): Promise<R> => {
        const tCtxt = new TransactionContextImpl(
          this.userDatabase.getName(),
          client,
          wfCtx,
          span,
          this.logger,
          funcId,
          txn.name,
        );

        // If the UUID is preset, it is possible this execution previously happened. Check, and return its original result if it did.
        // Note: It is possible to retrieve a generated ID from a workflow handle, run a concurrent execution, and cause trouble for yourself. We recommend against this.
        let prevResult: R | Error | DBOSNull = dbosNull;
        const queryFunc = <T>(sql: string, args: unknown[]) =>
          this.userDatabase.queryWithClient<T>(client, sql, ...args);
        if (wfCtx.presetUUID) {
          const executionResult = await this.#checkExecution<R>(queryFunc, workflowUUID, funcId, txn.name);
          prevResult = executionResult.result;
          txn_snapshot = executionResult.txn_snapshot;
          if (prevResult !== dbosNull) {
            tCtxt.span.setAttribute('cached', true);

            if (this.debugMode === DebugMode.TIME_TRAVEL) {
              // for time travel debugging, navigate the proxy to the time of this transaction's snapshot
              await queryFunc(`--proxy:${executionResult.txn_id ?? ''}:${txn_snapshot}`, []);
            } else {
              // otherwise, return/throw the previous result
              if (prevResult instanceof Error) {
                throw prevResult;
              } else {
                return prevResult as R;
              }
            }
          }
        } else {
          // Collect snapshot information for read-only transactions and non-preset UUID transactions, if not already collected above
          txn_snapshot = await DBOSExecutor.#retrieveSnapshot(queryFunc);
        }

        if (this.isDebugging && prevResult === dbosNull) {
          throw new DBOSDebuggerError(
            `Failed to find the recorded output for the transaction: workflow UUID ${workflowUUID}, step number ${funcId}`,
          );
        }

        // Execute the user's transaction.
        const result = await (async function () {
          try {
            return await runWithTransactionContext(tCtxt, async () => {
              if (txnInfo.registration.passContext) {
                return await txn.call(clsinst, tCtxt, ...args);
              } else {
                const tf = txn as unknown as (...args: T) => Promise<R>;
                return await tf.call(clsinst, ...args);
              }
            });
          } catch (e) {
            return e instanceof Error ? e : new Error(`${e as any}`);
          }
        })();

        if (this.isDebugging) {
          if (prevResult instanceof Error) {
            throw prevResult;
          }

          const prevResultJson = DBOSJSON.stringify(prevResult);
          const resultJson = DBOSJSON.stringify(result);
          if (prevResultJson !== resultJson) {
            this.logger.error(
              `Detected different transaction output than the original one!\n Result: ${resultJson}\n Original: ${DBOSJSON.stringify(prevResultJson)}`,
            );
          }
          return prevResult as R;
        }

        if (result instanceof Error) {
          throw result;
        }

        // Record the execution, commit, and return.

        try {
          // Synchronously record the output of write transactions and obtain the transaction ID.
          const pg_txn_id = await this.#recordOutput(
            queryFunc,
            wfCtx.workflowUUID,
            funcId,
            txn_snapshot,
            result,
            (error) => this.userDatabase.isKeyConflictError(error),
            txn.name,
          );
          tCtxt.span.setAttribute('pg_txn_id', pg_txn_id);
        } catch (error) {
          if (this.userDatabase.isFailedSqlTransactionError(error)) {
            this.logger.error(
              `Postgres aborted the ${txn.name} @DBOS.transaction of Workflow ${workflowUUID}, but the function did not raise an exception.  Please ensure that the @DBOS.transaction method raises an exception if the database transaction is aborted.`,
            );
            throw new DBOSFailedSqlTransactionError(workflowUUID, txn.name);
          } else {
            throw error;
          }
        }

        return result;
      };

      try {
        const result = await this.userDatabase.transaction(wrappedTransaction, txnInfo.config);
        span.setStatus({ code: SpanStatusCode.OK });
        this.tracer.endSpan(span);
        return result;
      } catch (err) {
        const e: Error = err as Error;
        if (!this.debugMode && !(e instanceof DBOSUnexpectedStepError)) {
          if (this.userDatabase.isRetriableTransactionError(err)) {
            // serialization_failure in PostgreSQL
            span.addEvent('TXN SERIALIZATION FAILURE', { retryWaitMillis: retryWaitMillis }, performance.now());
            // Retry serialization failures.
            await sleepms(retryWaitMillis);
            retryWaitMillis *= backoffFactor;
            retryWaitMillis = retryWaitMillis < maxRetryWaitMs ? retryWaitMillis : maxRetryWaitMs;
            continue;
          }

          // Record and throw other errors.
          const e: Error = err as Error;
          await this.userDatabase.transaction(
            async (client: UserDatabaseClient) => {
              const func = <T>(sql: string, args: unknown[]) =>
                this.userDatabase.queryWithClient<T>(client, sql, ...args);
              await this.#recordError(
                func,
                wfCtx.workflowUUID,
                funcId,
                txn_snapshot,
                e,
                (error) => this.userDatabase.isKeyConflictError(error),
                txn.name,
              );
            },
            { isolationLevel: IsolationLevel.ReadCommitted },
          );
        }
        span.setStatus({ code: SpanStatusCode.ERROR, message: e.message });
        this.tracer.endSpan(span);
        throw err;
      }
    }
  }

  async procedure<T extends unknown[], R>(proc: StoredProcedure<T, R>, params: WorkflowParams, ...args: T): Promise<R> {
    // Create a workflow and call procedure.
    const temp_workflow = async (ctxt: WorkflowContext, ...args: T) => {
      const ctxtImpl = ctxt as WorkflowContextImpl;
      return this.callProcedureFunction(proc, ctxtImpl, ...args);
    };
    return await (
      await this.workflow(
        temp_workflow,
        {
          ...params,
          tempWfType: TempWorkflowType.procedure,
          tempWfName: getRegisteredMethodName(proc),
          tempWfClass: getRegisteredMethodClassName(proc),
        },
        ...args,
      )
    ).getResult();
  }

  async callProcedureFunction<T extends unknown[], R>(
    proc: StoredProcedure<T, R>,
    wfCtx: WorkflowContextImpl,
    ...args: T
  ): Promise<R> {
    const procInfo = this.getProcedureInfo(proc);
    if (procInfo === undefined) {
      throw new DBOSNotRegisteredError(proc.name);
    }

    await this.systemDatabase.checkIfCanceled(wfCtx.workflowUUID);

    const executeLocally = this.isDebugging || (procInfo.config.executeLocally ?? false);
    const funcId = wfCtx.functionIDGetIncrement();
    const span: Span = this.tracer.startSpan(
      proc.name,
      {
        operationUUID: wfCtx.workflowUUID,
        operationType: OperationType.PROCEDURE,
        authenticatedUser: wfCtx.authenticatedUser,
        assumedRole: wfCtx.assumedRole,
        authenticatedRoles: wfCtx.authenticatedRoles,
        isolationLevel: procInfo.config.isolationLevel,
        executeLocally,
      },
      wfCtx.span,
    );

    try {
      const result = executeLocally
        ? await this.#callProcedureFunctionLocal(proc, args, wfCtx, span, procInfo, funcId)
        : await this.#callProcedureFunctionRemote(proc, args, wfCtx, span, procInfo.config, funcId);
      span.setStatus({ code: SpanStatusCode.OK });
      return result;
    } catch (e) {
      const { message } = e as { message: string };
      span.setStatus({ code: SpanStatusCode.ERROR, message });
      throw e;
    } finally {
      this.tracer.endSpan(span);
    }
  }

  async #callProcedureFunctionLocal<T extends unknown[], R>(
    proc: StoredProcedure<T, R>,
    args: T,
    wfCtx: WorkflowContextImpl,
    span: Span,
    procInfo: ProcedureRegInfo,
    funcId: number,
  ): Promise<R> {
    let retryWaitMillis = 1;
    const backoffFactor = 1.5;
    const maxRetryWaitMs = 2000; // Maximum wait 2 seconds.

    while (true) {
      await this.systemDatabase.checkIfCanceled(wfCtx.workflowUUID);

      let txn_snapshot = 'invalid';
      const wrappedProcedure = async (client: PoolClient): Promise<R> => {
        const ctxt = new StoredProcedureContextImpl(client, wfCtx, span, this.logger, funcId, proc.name);

        let prevResult: R | Error | DBOSNull = dbosNull;
        const queryFunc = <T>(sql: string, args: unknown[]) =>
          this.procedurePool.query(sql, args).then((v) => v.rows as T[]);
        if (wfCtx.presetUUID) {
          const executionResult = await this.#checkExecution<R>(
            queryFunc,
            wfCtx.workflowUUID,
            funcId,
            wfCtx.operationName,
          );
          prevResult = executionResult.result;
          txn_snapshot = executionResult.txn_snapshot;
          if (prevResult !== dbosNull) {
            ctxt.span.setAttribute('cached', true);

            if (this.debugMode === DebugMode.TIME_TRAVEL) {
              // for time travel debugging, navigate the proxy to the time of this transaction's snapshot
              await queryFunc(`--proxy:${executionResult.txn_id ?? ''}:${txn_snapshot}`, []);
            } else {
              // otherwise, return/throw the previous result
              if (prevResult instanceof Error) {
                throw prevResult;
              } else {
                return prevResult as R;
              }
            }
          }
        } else {
          // Collect snapshot information for read-only transactions and non-preset UUID transactions, if not already collected above
          txn_snapshot = await DBOSExecutor.#retrieveSnapshot(queryFunc);
        }

        if (this.isDebugging && prevResult === dbosNull) {
          throw new DBOSDebuggerError(
            `Failed to find the recorded output for the procedure: workflow UUID ${wfCtx.workflowUUID}, step number ${funcId}`,
          );
        }

        // Execute the user's transaction.
        const result = await (async function () {
          try {
            return await runWithStoredProcContext(ctxt, async () => {
              if (procInfo.registration.passContext) {
                return await proc(ctxt, ...args);
              } else {
                const pf = proc as unknown as (...args: T) => Promise<R>;
                return await pf(...args);
              }
            });
          } catch (e) {
            return e instanceof Error ? e : new Error(`${e as any}`);
          }
        })();

        if (this.isDebugging) {
          if (prevResult instanceof Error) {
            throw prevResult;
          }
          const prevResultJson = DBOSJSON.stringify(prevResult);
          const resultJson = DBOSJSON.stringify(result);
          if (prevResultJson !== resultJson) {
            this.logger.error(
              `Detected different transaction output than the original one!\n Result: ${resultJson}\n Original: ${DBOSJSON.stringify(prevResultJson)}`,
            );
          }
          return prevResult as R;
        }

        if (result instanceof Error) {
          throw result;
        }

        // Synchronously record the output of write transactions and obtain the transaction ID.
        const func = <T>(sql: string, args: unknown[]) => client.query(sql, args).then((v) => v.rows as T[]);
        const pg_txn_id = await this.#recordOutput(
          func,
          wfCtx.workflowUUID,
          funcId,
          txn_snapshot,
          result,
          pgNodeIsKeyConflictError,
          wfCtx.operationName,
        );

        // const pg_txn_id = await wfCtx.recordOutputProc<R>(client, funcId, txn_snapshot, result);
        ctxt.span.setAttribute('pg_txn_id', pg_txn_id);

        return result;
      };

      try {
        const result = await this.invokeStoredProcFunction(wrappedProcedure, {
          isolationLevel: procInfo.config.isolationLevel,
        });
        span.setStatus({ code: SpanStatusCode.OK });
        return result;
      } catch (err) {
        if (!this.isDebugging) {
          if (this.userDatabase.isRetriableTransactionError(err)) {
            // serialization_failure in PostgreSQL
            span.addEvent('TXN SERIALIZATION FAILURE', { retryWaitMillis: retryWaitMillis }, performance.now());
            // Retry serialization failures.
            await sleepms(retryWaitMillis);
            retryWaitMillis *= backoffFactor;
            retryWaitMillis = retryWaitMillis < maxRetryWaitMs ? retryWaitMillis : maxRetryWaitMs;
            continue;
          }

          // Record and throw other errors.
          const e: Error = err as Error;
          await this.invokeStoredProcFunction(
            async (client: PoolClient) => {
              const func = <T>(sql: string, args: unknown[]) => client.query(sql, args).then((v) => v.rows as T[]);
              await this.#recordError(
                func,
                wfCtx.workflowUUID,
                funcId,
                txn_snapshot,
                e,
                pgNodeIsKeyConflictError,
                wfCtx.operationName,
              );
            },
            { isolationLevel: IsolationLevel.ReadCommitted },
          );

          await this.userDatabase.transaction(
            async (client: UserDatabaseClient) => {
              const func = <T>(sql: string, args: unknown[]) =>
                this.userDatabase.queryWithClient<T>(client, sql, ...args);
              await this.#recordError(
                func,
                wfCtx.workflowUUID,
                funcId,
                txn_snapshot,
                e,
                (error) => this.userDatabase.isKeyConflictError(error),
                wfCtx.operationName,
              );
            },
            { isolationLevel: IsolationLevel.ReadCommitted },
          );
        }
        throw err;
      }
    }
  }

  async #callProcedureFunctionRemote<T extends unknown[], R>(
    proc: StoredProcedure<T, R>,
    args: T,
    wfCtx: WorkflowContextImpl,
    span: Span,
    config: StoredProcedureConfig,
    funcId: number,
  ): Promise<R> {
    if (this.isDebugging) {
      throw new DBOSDebuggerError("Can't invoke stored procedure in debug mode.");
    }

    await this.systemDatabase.checkIfCanceled(wfCtx.workflowUUID);

    const $jsonCtx = {
      request: wfCtx.request,
      authenticatedUser: wfCtx.authenticatedUser,
      authenticatedRoles: wfCtx.authenticatedRoles,
      assumedRole: wfCtx.assumedRole,
    };

    // TODO (Qian/Harry): remove this unshift when we remove the resultBuffer argument
    // Note, node-pg converts JS arrays to postgres array literals, so must call JSON.strigify on
    // args and bufferedResults before being passed to #invokeStoredProc
    const $args = [wfCtx.workflowUUID, funcId, wfCtx.presetUUID, $jsonCtx, null, JSON.stringify(args)] as unknown[];

    const readonly = config.readOnly ?? false;
    if (!readonly) {
      $args.unshift(null);
    }

    type ReturnValue = {
      return_value: { output?: R; error?: unknown; txn_id?: string; txn_snapshot?: string; created_at?: number };
    };
    const [{ return_value }] = await this.#invokeStoredProc<ReturnValue>(
      proc as StoredProcedure<unknown[], unknown>,
      $args,
    );

    const { error, output, txn_id } = return_value;

    // if the stored proc returns an error, deserialize and throw it.
    // stored proc saves the error in tx_output before returning
    if (error) {
      throw deserializeError(error);
    }

    if (txn_id) {
      span.setAttribute('pg_txn_id', txn_id);
    }
    span.setStatus({ code: SpanStatusCode.OK });
    return output!;
  }

  async #invokeStoredProc<R extends QueryResultRow = any>(
    proc: StoredProcedure<unknown[], unknown>,
    args: unknown[],
  ): Promise<R[]> {
    const client = await this.procedurePool.connect();
    const log = (msg: NoticeMessage) => this.#logNotice(msg);

    const procClassName = this.getProcedureClassName(proc);
    const plainProcName = `${procClassName}_${proc.name}_p`;
    const procName = globalParams.wasComputed ? plainProcName : `v${globalParams.appVersion}_${plainProcName}`;

    const sql = `CALL "${procName}"(${args.map((_v, i) => `$${i + 1}`).join()});`;
    try {
      client.on('notice', log);
      return await client.query<R>(sql, args).then((value) => value.rows);
    } finally {
      client.off('notice', log);
      client.release();
    }
  }

  async invokeStoredProcFunction<R>(func: (client: PoolClient) => Promise<R>, config: TransactionConfig): Promise<R> {
    const client = await this.procedurePool.connect();
    try {
      const readOnly = config.readOnly ?? false;
      const isolationLevel = config.isolationLevel ?? IsolationLevel.Serializable;
      await client.query(`BEGIN ISOLATION LEVEL ${isolationLevel}`);
      if (readOnly) {
        await client.query(`SET TRANSACTION READ ONLY`);
      }
      const result: R = await func(client);
      await client.query(`COMMIT`);
      return result;
    } catch (err) {
      await client.query(`ROLLBACK`);
      throw err;
    } finally {
      client.release();
    }
  }

  async external<T extends unknown[], R>(stepFn: StepFunction<T, R>, params: WorkflowParams, ...args: T): Promise<R> {
    return await (await this.startStepTempWF(stepFn, params, undefined, undefined, ...args)).getResult();
  }

  async startStepTempWF<T extends unknown[], R>(
    stepFn: StepFunction<T, R>,
    params: InternalWorkflowParams,
    callerUUID?: string,
    callerFunctionID?: number,
    ...args: T
  ): Promise<WorkflowHandle<R>> {
    // Create a workflow and call external.
    const temp_workflow = async (ctxt: WorkflowContext, ...args: T) => {
      const ctxtImpl = ctxt as WorkflowContextImpl;
      return await this.callStepFunction(stepFn, params.configuredInstance ?? null, ctxtImpl, ...args);
    };

    return await this.internalWorkflow(
      temp_workflow,
      {
        ...params,
        tempWfType: TempWorkflowType.step,
        tempWfName: getRegisteredMethodName(stepFn),
        tempWfClass: getRegisteredMethodClassName(stepFn),
      },
      callerUUID,
      callerFunctionID,
      ...args,
    );
  }

  /**
   * Execute a step function.
   * If it encounters any error, retry according to its configured retry policy until the maximum number of attempts is reached, then throw an DBOSError.
   * The step may execute many times, but once it is complete, it will not re-execute.
   */
  async callStepFunction<T extends unknown[], R>(
    stepFn: StepFunction<T, R>,
    clsInst: ConfiguredInstance | null,
    wfCtx: WorkflowContextImpl,
    ...args: T
  ): Promise<R> {
    const commInfo = this.getStepInfo(stepFn as StepFunction<unknown[], unknown>);
    if (commInfo === undefined) {
      throw new DBOSNotRegisteredError(stepFn.name);
    }

    await this.systemDatabase.checkIfCanceled(wfCtx.workflowUUID);

    const funcID = wfCtx.functionIDGetIncrement();
    const maxRetryIntervalSec = 3600; // Maximum retry interval: 1 hour

    const span: Span = this.tracer.startSpan(
      stepFn.name,
      {
        operationUUID: wfCtx.workflowUUID,
        operationType: OperationType.COMMUNICATOR,
        authenticatedUser: wfCtx.authenticatedUser,
        assumedRole: wfCtx.assumedRole,
        authenticatedRoles: wfCtx.authenticatedRoles,
        retriesAllowed: commInfo.config.retriesAllowed,
        intervalSeconds: commInfo.config.intervalSeconds,
        maxAttempts: commInfo.config.maxAttempts,
        backoffRate: commInfo.config.backoffRate,
      },
      wfCtx.span,
    );

    const ctxt: StepContextImpl = new StepContextImpl(wfCtx, funcID, span, this.logger, commInfo.config, stepFn.name);

    // Check if this execution previously happened, returning its original result if it did.
    const checkr = await this.systemDatabase.getOperationResultAndThrowIfCancelled(wfCtx.workflowUUID, ctxt.functionID);
    if (checkr) {
      if (checkr.functionName !== ctxt.operationName) {
        throw new DBOSUnexpectedStepError(
          ctxt.workflowUUID,
          ctxt.functionID,
          ctxt.operationName,
          checkr.functionName ?? '?',
        );
      }
      const check = DBOSExecutor.reviveResultOrError<R>(checkr);
      ctxt.span.setAttribute('cached', true);
      ctxt.span.setStatus({ code: SpanStatusCode.OK });
      this.tracer.endSpan(ctxt.span);
      return check;
    }

    if (this.isDebugging) {
      throw new DBOSDebuggerError(
        `Failed to find the recorded output for the step: workflow UUID: ${wfCtx.workflowUUID}, step number: ${funcID}`,
      );
    }

    // Execute the step function.  If it throws an exception, retry with exponential backoff.
    // After reaching the maximum number of retries, throw an DBOSError.
    let result: R | DBOSNull = dbosNull;
    let err: Error | DBOSNull = dbosNull;
    const errors: Error[] = [];
    if (ctxt.retriesAllowed) {
      let numAttempts = 0;
      let intervalSeconds: number = ctxt.intervalSeconds;
      if (intervalSeconds > maxRetryIntervalSec) {
        this.logger.warn(
          `Step config interval exceeds maximum allowed interval, capped to ${maxRetryIntervalSec} seconds!`,
        );
      }
      while (result === dbosNull && numAttempts++ < ctxt.maxAttempts) {
        try {
          await this.systemDatabase.checkIfCanceled(wfCtx.workflowUUID);

          let cresult: R | undefined;
          if (commInfo.registration.passContext) {
            await runWithStepContext(ctxt, numAttempts, async () => {
              cresult = await stepFn.call(clsInst, ctxt, ...args);
            });
          } else {
            await runWithStepContext(ctxt, numAttempts, async () => {
              const sf = stepFn as unknown as (...args: T) => Promise<R>;
              cresult = await sf.call(clsInst, ...args);
            });
          }
          result = cresult!;
        } catch (error) {
          const e = error as Error;
          errors.push(e);
          this.logger.warn(
            `Error in step being automatically retried. Attempt ${numAttempts} of ${ctxt.maxAttempts}. ${e.stack}`,
          );
          span.addEvent(
            `Step attempt ${numAttempts + 1} failed`,
            { retryIntervalSeconds: intervalSeconds, error: (error as Error).message },
            performance.now(),
          );
          if (numAttempts < ctxt.maxAttempts) {
            // Sleep for an interval, then increase the interval by backoffRate.
            // Cap at the maximum allowed retry interval.
            await sleepms(intervalSeconds * 1000);
            intervalSeconds *= ctxt.backoffRate;
            intervalSeconds = intervalSeconds < maxRetryIntervalSec ? intervalSeconds : maxRetryIntervalSec;
          }
        }
      }
    } else {
      try {
        let cresult: R | undefined;
        if (commInfo.registration.passContext) {
          await runWithStepContext(ctxt, undefined, async () => {
            cresult = await stepFn.call(clsInst, ctxt, ...args);
          });
        } else {
          await runWithStepContext(ctxt, undefined, async () => {
            const sf = stepFn as unknown as (...args: T) => Promise<R>;
            cresult = await sf.call(clsInst, ...args);
          });
        }
        result = cresult!;
      } catch (error) {
        err = error as Error;
      }
    }

    // `result` can only be dbosNull when the step timed out
    if (result === dbosNull) {
      // Record the error, then throw it.
      err = err === dbosNull ? new DBOSMaxStepRetriesError(stepFn.name, ctxt.maxAttempts, errors) : err;
      await this.systemDatabase.recordOperationResult(wfCtx.workflowUUID, ctxt.functionID, ctxt.operationName, true, {
        error: DBOSJSON.stringify(serializeError(err)),
      });
      ctxt.span.setStatus({ code: SpanStatusCode.ERROR, message: (err as Error).message });
      this.tracer.endSpan(ctxt.span);
      throw err as Error;
    } else {
      // Record the execution and return.
      await this.systemDatabase.recordOperationResult(wfCtx.workflowUUID, ctxt.functionID, ctxt.operationName, true, {
        output: DBOSJSON.stringify(result),
      });
      ctxt.span.setStatus({ code: SpanStatusCode.OK });
      this.tracer.endSpan(ctxt.span);
      return result as R;
    }
  }

  async send<T>(destinationUUID: string, message: T, topic?: string, idempotencyKey?: string): Promise<void> {
    // Create a workflow and call send.
    const temp_workflow = async (ctxt: WorkflowContext, destinationUUID: string, message: T, topic?: string) => {
      return await ctxt.send<T>(destinationUUID, message, topic);
    };
    const workflowUUID = idempotencyKey ? destinationUUID + idempotencyKey : undefined;
    return (
      await this.workflow(
        temp_workflow,
        {
          workflowUUID: workflowUUID,
          tempWfType: TempWorkflowType.send,
          configuredInstance: null,
        },
        destinationUUID,
        message,
        topic,
      )
    ).getResult();
  }

  /**
   * Wait for a workflow to emit an event, then return its value.
   */
  async getEvent<T>(
    workflowUUID: string,
    key: string,
    timeoutSeconds: number = DBOSExecutor.defaultNotificationTimeoutSec,
  ): Promise<T | null> {
    return DBOSJSON.parse(await this.systemDatabase.getEvent(workflowUUID, key, timeoutSeconds)) as T;
  }

  /**
   * Fork a workflow.
   * The forked workflow will be assigned a new ID.
   */

  forkWorkflow(
    workflowID: string,
    startStep: number,
    options: { newWorkflowID?: string; applicationVersion?: string } = {},
  ): Promise<string> {
    const newWorkflowID = options.newWorkflowID ?? getNextWFID(undefined);
    return forkWorkflow(this.systemDatabase, this.userDatabase, workflowID, startStep, { ...options, newWorkflowID });
  }

  /**
   * Retrieve a handle for a workflow UUID.
   */
  retrieveWorkflow<R>(workflowID: string): WorkflowHandle<R> {
    return new RetrievedHandle(this.systemDatabase, workflowID);
  }

  async runAsStep<T>(
    callback: () => Promise<T>,
    functionName: string,
    workflowID?: string,
    functionID?: number,
    childWfId?: string,
  ): Promise<T> {
    if (workflowID !== undefined && functionID !== undefined) {
      const result = await this.systemDatabase.getOperationResultAndThrowIfCancelled(workflowID, functionID);
      if (result) {
        if (result.functionName !== functionName) {
          throw new DBOSUnexpectedStepError(workflowID, functionID, functionName, result.functionName!);
        }
        return DBOSExecutor.reviveResultOrError<T>(result);
      }
    }
    try {
      const output: T = await callback();
      if (workflowID !== undefined && functionID !== undefined) {
        await this.systemDatabase.recordOperationResult(workflowID, functionID, functionName, true, {
          output: DBOSJSON.stringify(output),
          childWorkflowID: childWfId,
        });
      }
      return output;
    } catch (e) {
      if (workflowID !== undefined && functionID !== undefined) {
        await this.systemDatabase.recordOperationResult(workflowID, functionID, functionName, false, {
          error: DBOSJSON.stringify(serializeError(e)),
          childWorkflowID: childWfId,
        });
      }

      throw e;
    }
  }

  async getWorkflowStatus(workflowID: string, callerID?: string, callerFN?: number): Promise<WorkflowStatus | null> {
    // use sysdb getWorkflowStatus directly in order to support caller ID/FN params
    const status = await this.systemDatabase.getWorkflowStatus(workflowID, callerID, callerFN);
    return status ? toWorkflowStatus(status) : null;
  }

  async listWorkflows(input: GetWorkflowsInput): Promise<WorkflowStatus[]> {
    return listWorkflows(this.systemDatabase, input);
  }

  async listQueuedWorkflows(input: GetQueuedWorkflowsInput): Promise<WorkflowStatus[]> {
    return listQueuedWorkflows(this.systemDatabase, input);
  }

  async listWorkflowSteps(workflowID: string): Promise<StepInfo[]> {
    return listWorkflowSteps(this.systemDatabase, this.userDatabase, workflowID);
  }

  getWorkflowQueue(input: GetWorkflowQueueInput): Promise<GetWorkflowQueueOutput> {
    return this.systemDatabase.getWorkflowQueue(input);
  }

  async queryUserDB(sql: string, params?: unknown[]) {
    if (params !== undefined) {
      return await this.userDatabase.query(sql, ...params);
    } else {
      return await this.userDatabase.query(sql);
    }
  }

  async userDBListen(channels: string[], callback: DBNotificationCallback): Promise<DBNotificationListener> {
    const notificationsClient = await this.procedurePool.connect();
    for (const nname of channels) {
      await notificationsClient.query(`LISTEN ${nname};`);
    }

    notificationsClient.on('notification', callback);

    return {
      close: async () => {
        for (const nname of channels) {
          try {
            await notificationsClient.query(`UNLISTEN ${nname};`);
          } catch (e) {
            this.logger.warn(e);
          }
          notificationsClient.release();
        }
      },
    };
  }

  /* INTERNAL HELPERS */
  /**
   * A recovery process that by default runs during executor init time.
   * It runs to completion all pending workflows that were executing when the previous executor failed.
   */
  async recoverPendingWorkflows(executorIDs: string[] = ['local']): Promise<WorkflowHandle<unknown>[]> {
    if (this.isDebugging) {
      throw new DBOSDebuggerError('Cannot recover pending workflows in debug mode.');
    }

    const handlerArray: WorkflowHandle<unknown>[] = [];
    for (const execID of executorIDs) {
      this.logger.debug(`Recovering workflows assigned to executor: ${execID}`);
      const pendingWorkflows = await this.systemDatabase.getPendingWorkflows(execID, globalParams.appVersion);
      if (pendingWorkflows.length > 0) {
        this.logger.info(
          `Recovering ${pendingWorkflows.length} workflows from application version ${globalParams.appVersion}`,
        );
      } else {
        this.logger.info(`No workflows to recover from application version ${globalParams.appVersion}`);
      }
      for (const pendingWorkflow of pendingWorkflows) {
        this.logger.debug(
          `Recovering workflow: ${pendingWorkflow.workflowUUID}. Queue name: ${pendingWorkflow.queueName}`,
        );
        try {
          // If the workflow is member of a queue, re-enqueue it.
          if (pendingWorkflow.queueName) {
            const cleared = await this.systemDatabase.clearQueueAssignment(pendingWorkflow.workflowUUID);
            if (cleared) {
              handlerArray.push(this.retrieveWorkflow(pendingWorkflow.workflowUUID));
            } else {
              handlerArray.push(await this.executeWorkflowUUID(pendingWorkflow.workflowUUID));
            }
          } else {
            handlerArray.push(await this.executeWorkflowUUID(pendingWorkflow.workflowUUID));
          }
        } catch (e) {
          this.logger.warn(`Recovery of workflow ${pendingWorkflow.workflowUUID} failed: ${(e as Error).message}`);
        }
      }
    }
    return handlerArray;
  }

  async initEventReceivers() {
    this.scheduler = new DBOSScheduler(this);

    this.scheduler.initScheduler();

    this.wfqEnded = wfQueueRunner.dispatchLoop(this);

    for (const evtRcvr of this.eventReceivers) {
      await evtRcvr.initialize(this);
    }
  }

  async deactivateEventReceivers() {
    this.logger.debug('Deactivating event receivers');
    for (const evtRcvr of this.eventReceivers || []) {
      try {
        await evtRcvr.destroy();
      } catch (err) {
        const e = err as Error;
        this.logger.warn(`Error destroying event receiver: ${e.message}`);
      }
    }
    try {
      await this.scheduler?.destroyScheduler();
    } catch (err) {
      const e = err as Error;
      this.logger.warn(`Error destroying scheduler: ${e.message}`);
    }

    try {
      wfQueueRunner.stop();
      await this.wfqEnded;
    } catch (err) {
      const e = err as Error;
      this.logger.warn(`Error destroying wf queue runner: ${e.message}`);
    }
  }

  async executeWorkflowUUID(workflowID: string, startNewWorkflow: boolean = false): Promise<WorkflowHandle<unknown>> {
    const wfStatus = await this.systemDatabase.getWorkflowStatus(workflowID);
    if (!wfStatus) {
      this.logger.error(`Failed to find workflow status for workflowUUID: ${workflowID}`);
      throw new DBOSError(`Failed to find workflow status for workflow UUID: ${workflowID}`);
    }

    if (!wfStatus?.input) {
      this.logger.error(`Failed to find inputs for workflowUUID: ${workflowID}`);
      throw new DBOSError(`Failed to find inputs for workflow UUID: ${workflowID}`);
    }
    const inputs = DBOSJSON.parse(wfStatus.input) as unknown[];
    const parentCtx = this.#getRecoveryContext(workflowID, wfStatus);

    const { wfInfo, configuredInst } = this.getWorkflowInfoByStatus(wfStatus);

    // If starting a new workflow, assign a new UUID. Otherwise, use the workflow's original UUID.
    const workflowStartID = startNewWorkflow ? undefined : workflowID;

    if (wfInfo) {
      return this.workflow(
        wfInfo.workflow,
        {
          workflowUUID: workflowStartID,
          parentCtx: parentCtx,
          configuredInstance: configuredInst,
          queueName: wfStatus.queueName,
          executeWorkflow: true,
        },
        ...inputs,
      );
    }

    // Should be temporary workflows. Parse the name of the workflow.
    const wfName = wfStatus.workflowName;
    const nameArr = wfName.split('-');
    if (!nameArr[0].startsWith(DBOSExecutor.tempWorkflowName)) {
      // CB - Doesn't this happen if the user changed the function name in their code?
      throw new DBOSError(
        `This should never happen! Cannot find workflow info for a non-temporary workflow! UUID ${workflowID}, name ${wfName}`,
      );
    }

    let temp_workflow: Workflow<unknown[], unknown>;
    if (nameArr[1] === TempWorkflowType.transaction) {
      const { txnInfo, clsInst } = this.getTransactionInfoByNames(
        wfStatus.workflowClassName,
        nameArr[2],
        wfStatus.workflowConfigName,
      );
      if (!txnInfo) {
        this.logger.error(`Cannot find transaction info for UUID ${workflowID}, name ${nameArr[2]}`);
        throw new DBOSNotRegisteredError(nameArr[2]);
      }

      return await this.startTransactionTempWF(
        txnInfo.transaction,
        {
          workflowUUID: workflowStartID,
          parentCtx: parentCtx ?? undefined,
          configuredInstance: clsInst,
          queueName: wfStatus.queueName,
          executeWorkflow: true,
        },
        undefined,
        undefined,
        ...inputs,
      );
    } else if (nameArr[1] === TempWorkflowType.step) {
      const { commInfo, clsInst } = this.getStepInfoByNames(
        wfStatus.workflowClassName,
        nameArr[2],
        wfStatus.workflowConfigName,
      );
      if (!commInfo) {
        this.logger.error(`Cannot find step info for UUID ${workflowID}, name ${nameArr[2]}`);
        throw new DBOSNotRegisteredError(nameArr[2]);
      }
      return await this.startStepTempWF(
        commInfo.step,
        {
          workflowUUID: workflowStartID,
          parentCtx: parentCtx ?? undefined,
          configuredInstance: clsInst,
          queueName: wfStatus.queueName, // Probably null
          executeWorkflow: true,
        },
        undefined,
        undefined,
        ...inputs,
      );
    } else if (nameArr[1] === TempWorkflowType.send) {
      temp_workflow = async (ctxt: WorkflowContext, ...args: unknown[]) => {
        return await ctxt.send<unknown>(args[0] as string, args[1], args[2] as string); // id, value, topic
      };
      return this.workflow(
        temp_workflow,
        {
          workflowUUID: workflowStartID,
          parentCtx: parentCtx ?? undefined,
          tempWfType: TempWorkflowType.send,
          queueName: wfStatus.queueName,
          executeWorkflow: true,
        },
        ...inputs,
      );
    } else {
      this.logger.error(`Unrecognized temporary workflow! UUID ${workflowID}, name ${wfName}`);
      throw new DBOSNotRegisteredError(wfName);
    }
  }

  async getEventDispatchState(svc: string, wfn: string, key: string): Promise<DBOSEventReceiverState | undefined> {
    return await this.systemDatabase.getEventDispatchState(svc, wfn, key);
  }
  async upsertEventDispatchState(state: DBOSEventReceiverState): Promise<DBOSEventReceiverState> {
    return await this.systemDatabase.upsertEventDispatchState(state);
  }

  #getRecoveryContext(workflowUUID: string, status: WorkflowStatusInternal): DBOSContextImpl {
    // Note: this doesn't inherit the original parent context's span.
    const oc = new DBOSContextImpl(status.workflowName, undefined as unknown as Span, this.logger);
    oc.request = status.request;
    oc.authenticatedUser = status.authenticatedUser;
    oc.authenticatedRoles = status.authenticatedRoles;
    oc.assumedRole = status.assumedRole;
    oc.workflowUUID = workflowUUID;
    return oc;
  }

  async cancelWorkflow(workflowID: string): Promise<void> {
    await this.systemDatabase.cancelWorkflow(workflowID);
    this.logger.info(`Cancelling workflow ${workflowID}`);
  }

  async getWorkflowSteps(workflowID: string): Promise<step_info[]> {
    const outputs = await this.systemDatabase.getAllOperationResults(workflowID);
    return outputs.map((row) => {
      return {
        function_id: row.function_id,
        function_name: row.function_name ?? '<unknown>',
        child_workflow_id: row.child_workflow_id,
        output: row.output !== null ? (DBOSJSON.parse(row.output) as unknown) : null,
        error: row.error !== null ? deserializeError(DBOSJSON.parse(row.error as unknown as string)) : null,
      };
    });
  }

  async resumeWorkflow(workflowID: string): Promise<void> {
    await this.systemDatabase.resumeWorkflow(workflowID);
  }

  logRegisteredHTTPUrls() {
    this.logger.info('HTTP endpoints supported:');
    this.registeredOperations.forEach((registeredOperation) => {
      const ro = registeredOperation as HandlerRegistrationBase;
      if (ro.apiURL) {
        this.logger.info('    ' + ro.apiType.padEnd(6) + '  :  ' + ro.apiURL);
        const roles = ro.getRequiredRoles();
        if (roles.length > 0) {
          this.logger.info('        Required Roles: ' + DBOSJSON.stringify(roles));
        }
      }
    });
  }

  getConfig<T>(key: string, defaultValue?: T): T | undefined {
    const value = get(this.config.application, key, defaultValue);
    // If the key is found and the default value is provided, check whether the value is of the same type.
    if (value && defaultValue && typeof value !== typeof defaultValue) {
      throw new DBOSConfigKeyTypeError(key, typeof defaultValue, typeof value);
    }
    return value;
  }

  /**
    An application's version is computed from a hash of the source of its workflows.
    This is guaranteed to be stable given identical source code because it uses an MD5 hash
    and because it iterates through the workflows in sorted order.
    This way, if the app's workflows are updated (which would break recovery), its version changes.
    App version can be manually set through the DBOS__APPVERSION environment variable.
   */
  computeAppVersion(): string {
    const hasher = crypto.createHash('md5');
    const sortedWorkflowSource = Array.from(this.workflowInfoMap.values())
      .map((i) => i.workflowOrigFunction.toString())
      .sort();
    for (const sourceCode of sortedWorkflowSource) {
      hasher.update(sourceCode);
    }
    return hasher.digest('hex');
  }

  static internalQueue: WorkflowQueue | undefined = undefined;

  static createInternalQueue() {
    if (DBOSExecutor.internalQueue !== undefined) {
      return;
    }
    DBOSExecutor.internalQueue = new WorkflowQueue(INTERNAL_QUEUE_NAME, {});
  }
}<|MERGE_RESOLUTION|>--- conflicted
+++ resolved
@@ -41,14 +41,9 @@
 import {
   type SystemDatabase,
   PostgresSystemDatabase,
-<<<<<<< HEAD
-  WorkflowStatusInternal,
-  SystemDatabaseStoredResult,
-  EnqueueOptionsInternal,
-=======
   type WorkflowStatusInternal,
   type SystemDatabaseStoredResult,
->>>>>>> 57605040
+  type EnqueueOptionsInternal,
 } from './system_database';
 import { randomUUID } from 'node:crypto';
 import {
