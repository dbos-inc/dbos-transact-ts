/* eslint-disable @typescript-eslint/no-explicit-any */
import { Span } from '@opentelemetry/sdk-trace-base';
import {
  DBOSError,
  DBOSInitializationError,
  DBOSWorkflowConflictUUIDError,
  DBOSNotRegisteredError,
  DBOSDebuggerError,
  DBOSConfigKeyTypeError,
  DBOSFailedSqlTransactionError,
  DBOSMaxStepRetriesError,
  DBOSWorkflowCancelledError,
} from './error';
import {
  InvokedHandle,
  Workflow,
  WorkflowConfig,
  WorkflowContext,
  WorkflowHandle,
  WorkflowParams,
  RetrievedHandle,
  WorkflowContextImpl,
  WorkflowStatus,
  StatusString,
  ContextFreeFunction,
  GetWorkflowQueueInput,
  GetWorkflowQueueOutput,
} from './workflow';

import { IsolationLevel, Transaction, TransactionConfig, TransactionContextImpl } from './transaction';
import { StepConfig, StepContextImpl, StepFunction } from './step';
import { TelemetryCollector } from './telemetry/collector';
import { Tracer } from './telemetry/traces';
import { GlobalLogger as Logger } from './telemetry/logs';
import { TelemetryExporter } from './telemetry/exporters';
import { TelemetryConfig } from './telemetry';
import { Pool, PoolClient, PoolConfig, QueryResultRow } from 'pg';
import { SystemDatabase, PostgresSystemDatabase, WorkflowStatusInternal } from './system_database';
import { v4 as uuidv4 } from 'uuid';
import {
  PGNodeUserDatabase,
  PrismaUserDatabase,
  UserDatabase,
  TypeORMDatabase,
  UserDatabaseName,
  KnexUserDatabase,
  DrizzleUserDatabase,
  UserDatabaseClient,
  pgNodeIsKeyConflictError,
  createDBIfDoesNotExist,
} from './user_database';
import {
  MethodRegistrationBase,
  getRegisteredOperations,
  getOrCreateClassRegistration,
  MethodRegistration,
  getRegisteredMethodClassName,
  getRegisteredMethodName,
  getConfiguredInstance,
  ConfiguredInstance,
  getAllRegisteredClasses,
} from './decorators';
import { step_info } from '../schemas/system_db_schema';
import { SpanStatusCode } from '@opentelemetry/api';
import knex, { Knex } from 'knex';
import {
  DBOSContextImpl,
  runWithWorkflowContext,
  runWithTransactionContext,
  runWithStepContext,
  runWithStoredProcContext,
} from './context';
import { HandlerRegistrationBase } from './httpServer/handler';
import { deserializeError, ErrorObject, serializeError } from 'serialize-error';
import { globalParams, DBOSJSON, sleepms } from './utils';
import path from 'node:path';
import { StoredProcedure, StoredProcedureConfig, StoredProcedureContextImpl } from './procedure';
import { NoticeMessage } from 'pg-protocol/dist/messages';
import { DBOSEventReceiver, DBOSExecutorContext, GetWorkflowsInput, GetWorkflowsOutput, InitContext } from '.';

import { get } from 'lodash';
import { wfQueueRunner, WorkflowQueue } from './wfqueue';
import { debugTriggerPoint, DEBUG_TRIGGER_WORKFLOW_ENQUEUE } from './debugpoint';
import { DBOSScheduler } from './scheduler/scheduler';
import {
  DBOSEventReceiverState,
  DBOSEventReceiverQuery,
  DBNotificationCallback,
  DBNotificationListener,
} from './eventreceiver';
import { transaction_outputs } from '../schemas/user_db_schema';
import * as crypto from 'crypto';

// eslint-disable-next-line @typescript-eslint/no-empty-object-type
export interface DBOSNull {}
export const dbosNull: DBOSNull = {};

/* Interface for DBOS configuration */
export interface DBOSConfig {
  // Public fields
  name?: string;
  readonly databaseUrl?: string;
  readonly userDbclient?: UserDatabaseName;
  readonly userDbPoolSize?: number;
  readonly sysDbName?: string;
  readonly sysDbPoolSize?: number;
  readonly logLevel?: string;
  readonly otlpTracesEndpoints?: string[];
  readonly otlpLogsEndpoints?: string[];
  readonly adminPort?: number;
  readonly runAdminServer?: boolean;

  // Internal fields
  poolConfig?: PoolConfig;
  readonly telemetry?: TelemetryConfig;
  readonly system_database?: string;
  readonly env?: Record<string, string>;
  readonly application?: object;
  readonly http?: {
    readonly cors_middleware?: boolean;
    readonly credentials?: boolean;
    readonly allowed_origins?: string[];
  };
}

export type DBOSConfigInternal = Omit<DBOSConfig, 'poolConfig' | 'system_database' | 'telemetry'> & {
  poolConfig: PoolConfig;
  system_database: string;
  telemetry: TelemetryConfig;
};

export function isDeprecatedDBOSConfig(config: DBOSConfig): boolean {
  return (
    config.poolConfig !== undefined ||
    config.telemetry !== undefined ||
    config.system_database !== undefined ||
    config.env !== undefined ||
    config.application !== undefined ||
    config.http !== undefined
  );
}

export enum DebugMode {
  DISABLED,
  ENABLED,
  TIME_TRAVEL,
}

interface WorkflowRegInfo {
  workflow: Workflow<unknown[], unknown>;
  // eslint-disable-next-line @typescript-eslint/no-unsafe-function-type
  workflowOrigFunction: Function;
  config: WorkflowConfig;
  registration?: MethodRegistrationBase; // Always set except for temp WF...
}

interface TransactionRegInfo {
  transaction: Transaction<unknown[], unknown>;
  config: TransactionConfig;
  registration: MethodRegistrationBase;
}

interface StepRegInfo {
  step: StepFunction<unknown[], unknown>;
  config: StepConfig;
  registration: MethodRegistrationBase;
}

interface ProcedureRegInfo {
  procedure: StoredProcedure<unknown[], unknown>;
  config: StoredProcedureConfig;
  registration: MethodRegistrationBase;
}

export interface InternalWorkflowParams extends WorkflowParams {
  readonly tempWfType?: string;
  readonly tempWfName?: string;
  readonly tempWfClass?: string;
}

export const OperationType = {
  HANDLER: 'handler',
  WORKFLOW: 'workflow',
  TRANSACTION: 'transaction',
  COMMUNICATOR: 'communicator',
  PROCEDURE: 'procedure',
} as const;

export const TempWorkflowType = {
  transaction: 'transaction',
  procedure: 'procedure',
  step: 'step',
  send: 'send',
} as const;

type QueryFunction = <T>(sql: string, args: unknown[]) => Promise<T[]>;

export interface DBOSExecutorOptions {
  systemDatabase?: SystemDatabase;
  debugMode?: DebugMode;
}

export class DBOSExecutor implements DBOSExecutorContext {
  initialized: boolean;
  // User Database
  userDatabase: UserDatabase = null as unknown as UserDatabase;
  // System Database
  readonly systemDatabase: SystemDatabase;
  readonly procedurePool: Pool;

  // Temporary workflows are created by calling transaction/send/recv directly from the executor class
  static readonly tempWorkflowName = 'temp_workflow';

  readonly workflowInfoMap: Map<string, WorkflowRegInfo> = new Map([
    // We initialize the map with an entry for temporary workflows.
    [
      DBOSExecutor.tempWorkflowName,
      {
        workflow: async () => {
          this.logger.error('UNREACHABLE: Indirect invoke of temp workflow');
          return Promise.resolve();
        },
        workflowOrigFunction: async () => {
          this.logger.error('UNREACHABLE: Indirect invoke of temp workflow');
          return Promise.resolve();
        },
        config: {},
      },
    ],
  ]);
  readonly transactionInfoMap: Map<string, TransactionRegInfo> = new Map();
  readonly stepInfoMap: Map<string, StepRegInfo> = new Map();
  readonly procedureInfoMap: Map<string, ProcedureRegInfo> = new Map();
  readonly registeredOperations: Array<MethodRegistrationBase> = [];
  readonly pendingWorkflowMap: Map<string, Promise<unknown>> = new Map(); // Map from workflowUUID to workflow promise
  readonly workflowCancellationMap: Map<string, boolean> = new Map(); // Map from workflowUUID to its cancellation status.

  readonly telemetryCollector: TelemetryCollector;

  static readonly defaultNotificationTimeoutSec = 60;

  readonly debugMode: DebugMode;
  get isDebugging() {
    switch (this.debugMode) {
      case DebugMode.DISABLED:
        return false;
      case DebugMode.ENABLED:
      case DebugMode.TIME_TRAVEL:
        return true;
      default: {
        const _never: never = this.debugMode;
        // eslint-disable-next-line @typescript-eslint/restrict-template-expressions
        throw new Error(`Unexpected DBOS debug mode: ${this.debugMode}`);
      }
    }
  }

  static systemDBSchemaName = 'dbos';

  readonly logger: Logger;
  readonly tracer: Tracer;
  // eslint-disable-next-line @typescript-eslint/no-unsafe-function-type
  typeormEntities: Function[] = [];
  drizzleEntities: { [key: string]: object } = {};

  eventReceivers: DBOSEventReceiver[] = [];

  scheduler?: DBOSScheduler = undefined;
  wfqEnded?: Promise<void> = undefined;

  readonly executorID: string = globalParams.executorID;

  static globalInstance: DBOSExecutor | undefined = undefined;

  /* WORKFLOW EXECUTOR LIFE CYCLE MANAGEMENT */
  constructor(
    readonly config: DBOSConfigInternal,
    { systemDatabase, debugMode }: DBOSExecutorOptions = {},
  ) {
    this.debugMode = debugMode ?? DebugMode.DISABLED;

    // Set configured environment variables
    if (config.env) {
      for (const [key, value] of Object.entries(config.env)) {
        if (typeof value === 'string') {
          process.env[key] = value;
        } else {
          console.warn(`Invalid value type for environment variable ${key}: ${typeof value}`);
        }
      }
    }

    if (config.telemetry.OTLPExporter) {
      const OTLPExporter = new TelemetryExporter(config.telemetry.OTLPExporter);
      this.telemetryCollector = new TelemetryCollector(OTLPExporter);
    } else {
      // We always setup a collector to drain the signals queue, even if we don't have an exporter.
      this.telemetryCollector = new TelemetryCollector();
    }
    this.logger = new Logger(this.telemetryCollector, this.config.telemetry.logs);
    this.tracer = new Tracer(this.telemetryCollector);

    if (this.isDebugging) {
      this.logger.info('Running in debug mode!');
    }

    this.procedurePool = new Pool(this.config.poolConfig);

    if (systemDatabase) {
      this.logger.debug('Using provided system database'); // XXX print the name or something
      this.systemDatabase = systemDatabase;
    } else {
      this.logger.debug('Using Postgres system database');
      this.systemDatabase = new PostgresSystemDatabase(
        this.config.poolConfig,
        this.config.system_database,
        this.logger,
        this.config.sysDbPoolSize,
      );
    }

    this.initialized = false;
    DBOSExecutor.globalInstance = this;
  }

  configureDbClient() {
    const userDbClient = this.config.userDbclient;
    const userDBConfig = this.config.poolConfig;
    if (userDbClient === UserDatabaseName.PRISMA) {
      // TODO: make Prisma work with debugger proxy.
      // eslint-disable-next-line @typescript-eslint/no-unsafe-assignment, @typescript-eslint/no-require-imports
      const { PrismaClient } = require(path.join(process.cwd(), 'node_modules', '@prisma', 'client')); // Find the prisma client in the node_modules of the current project
      let dbUrl = `postgresql://${userDBConfig.user}:${userDBConfig.password as string}@${userDBConfig.host}:${userDBConfig.port}/${userDBConfig.database}`;
      const queryParams: Record<string, string | number> = {};
      if (userDBConfig.connectionTimeoutMillis) {
        queryParams['connect_timeout'] = userDBConfig.connectionTimeoutMillis;
      }
      if (userDBConfig.max) {
        queryParams['connection_limit'] = String(userDBConfig.max);
      }
      const queryString = new URLSearchParams(queryParams as Record<string, string>).toString();
      if (queryString) {
        dbUrl += `?${queryString}`;
      }
      this.userDatabase = new PrismaUserDatabase(
        // eslint-disable-next-line @typescript-eslint/no-unsafe-argument, @typescript-eslint/no-unsafe-call
        new PrismaClient({
          datasources: {
            db: {
              url: dbUrl,
            },
          },
        }),
      );
      this.logger.debug('Loaded Prisma user database');
    } else if (userDbClient === UserDatabaseName.TYPEORM) {
      // eslint-disable-next-line @typescript-eslint/no-unsafe-assignment, @typescript-eslint/no-require-imports
      const DataSourceExports = require('typeorm');
      try {
        this.userDatabase = new TypeORMDatabase(
          // eslint-disable-next-line @typescript-eslint/no-unsafe-argument, @typescript-eslint/no-unsafe-call, @typescript-eslint/no-unsafe-member-access
          new DataSourceExports.DataSource({
            type: 'postgres', // perhaps should move to config file
            host: userDBConfig.host,
            port: userDBConfig.port,
            username: userDBConfig.user,
            password: userDBConfig.password,
            database: userDBConfig.database,
            entities: this.typeormEntities,
            ssl: userDBConfig.ssl,
            poolSize: userDBConfig.max,
            connectTimeoutMS: userDBConfig.connectionTimeoutMillis,
          }),
        );
      } catch (s) {
        (s as Error).message = `Error loading TypeORM user database: ${(s as Error).message}`;
        this.logger.error(s);
      }
      this.logger.debug('Loaded TypeORM user database');
    } else if (userDbClient === UserDatabaseName.KNEX) {
      const knexConfig: Knex.Config = {
        client: 'postgres',
        connection: {
          host: userDBConfig.host,
          port: userDBConfig.port,
          user: userDBConfig.user,
          password: userDBConfig.password,
          database: userDBConfig.database,
          ssl: userDBConfig.ssl,
          connectTimeout: userDBConfig.connectionTimeoutMillis,
        },
        pool: {
          min: 0,
          max: userDBConfig.max,
        },
      };
      this.userDatabase = new KnexUserDatabase(knex(knexConfig));
      this.logger.debug('Loaded Knex user database');
    } else if (userDbClient === UserDatabaseName.DRIZZLE) {
      // eslint-disable-next-line @typescript-eslint/no-unsafe-assignment, @typescript-eslint/no-require-imports
      const DrizzleExports = require('drizzle-orm/node-postgres');
      const drizzlePool = new Pool(userDBConfig);
      // eslint-disable-next-line @typescript-eslint/no-unsafe-assignment, @typescript-eslint/no-unsafe-call, @typescript-eslint/no-unsafe-member-access
      const drizzle = DrizzleExports.drizzle(drizzlePool, { schema: this.drizzleEntities });
      // eslint-disable-next-line @typescript-eslint/no-unsafe-argument
      this.userDatabase = new DrizzleUserDatabase(drizzlePool, drizzle);
      this.logger.debug('Loaded Drizzle user database');
    } else {
      this.userDatabase = new PGNodeUserDatabase(userDBConfig);
      this.logger.debug('Loaded Postgres user database');
    }
  }

  #registerClass(cls: object) {
    const registeredClassOperations = getRegisteredOperations(cls);
    this.registeredOperations.push(...registeredClassOperations);
    for (const ro of registeredClassOperations) {
      if (ro.workflowConfig) {
        this.#registerWorkflow(ro);
      } else if (ro.txnConfig) {
        this.#registerTransaction(ro);
      } else if (ro.stepConfig) {
        this.#registerStep(ro);
      } else if (ro.procConfig) {
        this.#registerProcedure(ro);
      }
      for (const [evtRcvr, _cfg] of ro.eventReceiverInfo) {
        if (!this.eventReceivers.includes(evtRcvr)) this.eventReceivers.push(evtRcvr);
      }
    }
  }

  getRegistrationsFor(obj: DBOSEventReceiver) {
    const res: { methodConfig: unknown; classConfig: unknown; methodReg: MethodRegistrationBase }[] = [];
    for (const r of this.registeredOperations) {
      if (!r.eventReceiverInfo.has(obj)) continue;
      const methodConfig = r.eventReceiverInfo.get(obj)!;
      const classConfig = r.defaults?.eventReceiverInfo.get(obj) ?? {};
      res.push({ methodReg: r, methodConfig, classConfig });
    }
    return res;
  }

  async init(classes?: object[]): Promise<void> {
    if (this.initialized) {
      this.logger.error('Workflow executor already initialized!');
      return;
    }

    if (!classes || !classes.length) {
      classes = getAllRegisteredClasses();
    }

    type AnyConstructor = new (...args: unknown[]) => object;
    try {
      let length; // Track the length of the array (or number of keys of the object)
      for (const cls of classes) {
        const reg = getOrCreateClassRegistration(cls as AnyConstructor);
        /**
         * With TSORM, we take an array of entities (Function[]) and add them to this.entities:
         */
        if (Array.isArray(reg.ormEntities)) {
          this.typeormEntities = this.typeormEntities.concat(reg.ormEntities as any[]);
          length = reg.ormEntities.length;
        } else {
          /**
           * With Drizzle, we need to take an object of entities, since the object keys are used to access the entities from ctx.client.query:
           */
          this.drizzleEntities = { ...this.drizzleEntities, ...reg.ormEntities };
          length = Object.keys(reg.ormEntities).length;
        }
        this.logger.debug(`Loaded ${length} ORM entities`);
      }

      if (!this.isDebugging) {
        await createDBIfDoesNotExist(this.config.poolConfig, this.logger);
      }
      this.configureDbClient();

      if (!this.userDatabase) {
        this.logger.error('No user database configured!');
        throw new DBOSInitializationError('No user database configured!');
      }

      for (const cls of classes) {
        this.#registerClass(cls);
      }

      // Debug mode doesn't need to initialize the DBs. Everything should appear to be read-only.
      await this.userDatabase.init(this.isDebugging);
      if (!this.isDebugging) {
        await this.systemDatabase.init();
      }
    } catch (err) {
      if (err instanceof AggregateError) {
        let combinedMessage = 'Failed to initialize workflow executor: ';
        for (const error of err.errors) {
          combinedMessage += `${(error as Error).message}; `;
        }
        throw new DBOSInitializationError(combinedMessage);
      } else if (err instanceof Error) {
        const errorMessage = `Failed to initialize workflow executor: ${err.message}`;
        throw new DBOSInitializationError(errorMessage);
      } else {
        const errorMessage = `Failed to initialize workflow executor: ${String(err)}`;
        throw new DBOSInitializationError(errorMessage);
      }
    }
    this.initialized = true;

    // Only execute init code if under non-debug mode
    if (!this.isDebugging) {
      for (const cls of classes) {
        // Init its configurations
        const creg = getOrCreateClassRegistration(cls as AnyConstructor);
        for (const [_cfgname, cfg] of creg.configuredInstances) {
          await cfg.initialize(new InitContext());
        }
      }

      for (const v of this.registeredOperations) {
        const m = v as MethodRegistration<unknown, unknown[], unknown>;
        if (m.init === true) {
          this.logger.debug('Executing init method: ' + m.name);
          await m.origFunction(new InitContext());
        }
      }

      // Compute the application version if not provided
      if (globalParams.appVersion === '') {
        globalParams.appVersion = this.computeAppVersion();
        globalParams.wasComputed = true;
      }
      this.logger.info(`Application version: ${globalParams.appVersion}`);

      await this.recoverPendingWorkflows([this.executorID]);
    }

    this.logger.info('DBOS launched!');
  }

  #logNotice(msg: NoticeMessage) {
    switch (msg.severity) {
      case 'INFO':
      case 'LOG':
      case 'NOTICE':
        this.logger.info(msg.message);
        break;
      case 'WARNING':
        this.logger.warn(msg.message);
        break;
      case 'DEBUG':
        this.logger.debug(msg.message);
        break;
      case 'ERROR':
      case 'FATAL':
      case 'PANIC':
        this.logger.error(msg.message);
        break;
      default:
        this.logger.error(`Unknown notice severity: ${msg.severity} - ${msg.message}`);
    }
  }

  async destroy() {
    try {
      if (this.pendingWorkflowMap.size > 0) {
        this.logger.info('Waiting for pending workflows to finish.');
        await Promise.allSettled(this.pendingWorkflowMap.values());
      }
      await this.systemDatabase.destroy();
      if (this.userDatabase) {
        await this.userDatabase.destroy();
      }
      await this.procedurePool.end();
      await this.logger.destroy();

      if (DBOSExecutor.globalInstance === this) {
        DBOSExecutor.globalInstance = undefined;
      }
    } catch (err) {
      const e = err as Error;
      this.logger.error(e);
      throw err;
    }
  }

  /* WORKFLOW OPERATIONS */

  #registerWorkflow(ro: MethodRegistrationBase) {
    const wf = ro.registeredFunction as Workflow<unknown[], unknown>;
    if (wf.name === DBOSExecutor.tempWorkflowName) {
      throw new DBOSError(`Unexpected use of reserved workflow name: ${wf.name}`);
    }
    const wfn = ro.className + '.' + ro.name;
    if (this.workflowInfoMap.has(wfn)) {
      throw new DBOSError(`Repeated workflow name: ${wfn}`);
    }
    const workflowInfo: WorkflowRegInfo = {
      workflow: wf,
      workflowOrigFunction: ro.origFunction,
      config: { ...ro.workflowConfig },
      registration: ro,
    };
    this.workflowInfoMap.set(wfn, workflowInfo);
    this.logger.debug(`Registered workflow ${wfn}`);
  }

  #registerTransaction(ro: MethodRegistrationBase) {
    const txf = ro.registeredFunction as Transaction<unknown[], unknown>;
    const tfn = ro.className + '.' + ro.name;

    if (this.transactionInfoMap.has(tfn)) {
      throw new DBOSError(`Repeated Transaction name: ${tfn}`);
    }
    const txnInfo: TransactionRegInfo = {
      transaction: txf,
      config: { ...ro.txnConfig },
      registration: ro,
    };
    this.transactionInfoMap.set(tfn, txnInfo);
    this.logger.debug(`Registered transaction ${tfn}`);
  }

  #registerStep(ro: MethodRegistrationBase) {
    const comm = ro.registeredFunction as StepFunction<unknown[], unknown>;
    const cfn = ro.className + '.' + ro.name;
    if (this.stepInfoMap.has(cfn)) {
      throw new DBOSError(`Repeated Commmunicator name: ${cfn}`);
    }
    const stepInfo: StepRegInfo = {
      step: comm,
      config: { ...ro.stepConfig },
      registration: ro,
    };
    this.stepInfoMap.set(cfn, stepInfo);
    this.logger.debug(`Registered step ${cfn}`);
  }

  #registerProcedure(ro: MethodRegistrationBase) {
    const proc = ro.registeredFunction as StoredProcedure<unknown[], unknown>;
    const cfn = ro.className + '.' + ro.name;

    if (this.procedureInfoMap.has(cfn)) {
      throw new DBOSError(`Repeated Procedure name: ${cfn}`);
    }
    const procInfo: ProcedureRegInfo = {
      procedure: proc,
      config: { ...ro.procConfig },
      registration: ro,
    };
    this.procedureInfoMap.set(cfn, procInfo);
    this.logger.debug(`Registered stored proc ${cfn}`);
  }

  getWorkflowInfo(wf: Workflow<unknown[], unknown>) {
    const wfname =
      wf.name === DBOSExecutor.tempWorkflowName ? wf.name : getRegisteredMethodClassName(wf) + '.' + wf.name;
    return this.workflowInfoMap.get(wfname);
  }
  getWorkflowInfoByStatus(wf: WorkflowStatus) {
    const wfname = wf.workflowClassName + '.' + wf.workflowName;
    const wfInfo = this.workflowInfoMap.get(wfname);

    // wfInfo may be undefined here, if this is a temp workflow

    return { wfInfo, configuredInst: getConfiguredInstance(wf.workflowClassName, wf.workflowConfigName) };
  }

  getTransactionInfo(tf: Transaction<unknown[], unknown>) {
    const tfname = getRegisteredMethodClassName(tf) + '.' + tf.name;
    return this.transactionInfoMap.get(tfname);
  }
  getTransactionInfoByNames(className: string, functionName: string, cfgName: string) {
    const tfname = className + '.' + functionName;
    const txnInfo: TransactionRegInfo | undefined = this.transactionInfoMap.get(tfname);

    if (!txnInfo) {
      throw new DBOSNotRegisteredError(tfname, `Transaction function name '${tfname}' is not registered.`);
    }

    return { txnInfo, clsInst: getConfiguredInstance(className, cfgName) };
  }

  getStepInfo(cf: StepFunction<unknown[], unknown>) {
    const cfname = getRegisteredMethodClassName(cf) + '.' + cf.name;
    return this.stepInfoMap.get(cfname);
  }
  getStepInfoByNames(className: string, functionName: string, cfgName: string) {
    const cfname = className + '.' + functionName;
    const stepInfo: StepRegInfo | undefined = this.stepInfoMap.get(cfname);

    if (!stepInfo) {
      throw new DBOSNotRegisteredError(cfname, `Step function name '${cfname}' is not registered.`);
    }

    return { commInfo: stepInfo, clsInst: getConfiguredInstance(className, cfgName) };
  }

  getProcedureClassName<T extends unknown[], R>(pf: StoredProcedure<T, R>) {
    return getRegisteredMethodClassName(pf);
  }

  getProcedureInfo<T extends unknown[], R>(pf: StoredProcedure<T, R>) {
    const pfName = getRegisteredMethodClassName(pf) + '.' + pf.name;
    return this.procedureInfoMap.get(pfName);
  }
  // TODO: getProcedureInfoByNames??

  async workflow<T extends unknown[], R>(
    wf: Workflow<T, R>,
    params: InternalWorkflowParams,
    ...args: T
  ): Promise<WorkflowHandle<R>> {
    return this.internalWorkflow(wf, params, undefined, undefined, ...args);
  }

  // If callerUUID and functionID are set, it means the workflow is invoked from within a workflow.
  async internalWorkflow<T extends unknown[], R>(
    wf: Workflow<T, R>,
    params: InternalWorkflowParams,
    callerUUID?: string,
    callerFunctionID?: number,
    ...args: T
  ): Promise<WorkflowHandle<R>> {
    const workflowUUID: string = params.workflowUUID ? params.workflowUUID : this.#generateUUID();
    const presetUUID: boolean = params.workflowUUID ? true : false;

    const wInfo = this.getWorkflowInfo(wf as Workflow<unknown[], unknown>);
    if (wInfo === undefined) {
      throw new DBOSNotRegisteredError(wf.name);
    }
    const wConfig = wInfo.config;

    const passContext = wInfo.registration?.passContext ?? true;
    const wCtxt: WorkflowContextImpl = new WorkflowContextImpl(
      this,
      params.parentCtx,
      workflowUUID,
      wConfig,
      wf.name,
      presetUUID,
      params.tempWfType,
      params.tempWfName,
    );

    const internalStatus: WorkflowStatusInternal = {
      workflowUUID: workflowUUID,
      status: params.queueName !== undefined ? StatusString.ENQUEUED : StatusString.PENDING,
      workflowName: wf.name,
      workflowClassName: wCtxt.isTempWorkflow ? '' : getRegisteredMethodClassName(wf),
      workflowConfigName: params.configuredInstance?.name || '',
      queueName: params.queueName,
      authenticatedUser: wCtxt.authenticatedUser,
      output: undefined,
      error: '',
      assumedRole: wCtxt.assumedRole,
      authenticatedRoles: wCtxt.authenticatedRoles,
      request: wCtxt.request,
      executorId: wCtxt.executorID,
      applicationVersion: globalParams.appVersion,
      applicationID: wCtxt.applicationID,
      createdAt: Date.now(), // Remember the start time of this workflow
      maxRetries: wCtxt.maxRecoveryAttempts,
    };

    if (wCtxt.isTempWorkflow) {
      internalStatus.workflowName = `${DBOSExecutor.tempWorkflowName}-${wCtxt.tempWfOperationType}-${wCtxt.tempWfOperationName}`;
      internalStatus.workflowClassName = params.tempWfClass ?? '';
    }

    let status: string | undefined = undefined;

    // Synchronously set the workflow's status to PENDING and record workflow inputs.
    // We have to do it for all types of workflows because operation_outputs table has a foreign key constraint on workflow status table.
    if (this.isDebugging) {
      const wfStatus = await this.systemDatabase.getWorkflowStatus(workflowUUID);
      const wfInputs = await this.systemDatabase.getWorkflowInputs<T>(workflowUUID);
      if (!wfStatus || !wfInputs) {
        throw new DBOSDebuggerError(`Failed to find inputs for workflow UUID ${workflowUUID}`);
      }

      // Make sure we use the same input.
      if (DBOSJSON.stringify(args) !== DBOSJSON.stringify(wfInputs)) {
        throw new DBOSDebuggerError(
          `Detected different inputs for workflow UUID ${workflowUUID}.\n Received: ${DBOSJSON.stringify(args)}\n Original: ${DBOSJSON.stringify(wfInputs)}`,
        );
      }
      status = wfStatus.status;
    } else {
      // TODO: Make this transactional (and with the queue step below)
      if (callerFunctionID !== undefined && callerUUID !== undefined) {
        const child_id = await this.systemDatabase.checkChildWorkflow(callerUUID, callerFunctionID);
        if (child_id !== null) {
          return new RetrievedHandle(this.systemDatabase, child_id, callerUUID, callerFunctionID);
        }
      }
      const ires = await this.systemDatabase.initWorkflowStatus(internalStatus, args);

      if (callerFunctionID !== undefined && callerUUID !== undefined) {
        await this.systemDatabase.recordChildWorkflow(
          callerUUID,
          workflowUUID,
          callerFunctionID,
          internalStatus.workflowName,
        );
      }

      args = ires.args;
      status = ires.status;
      await debugTriggerPoint(DEBUG_TRIGGER_WORKFLOW_ENQUEUE);
    }

    const runWorkflow = async () => {
      let result: R;

      // Execute the workflow.
      try {
        const callResult = await runWithWorkflowContext(wCtxt, async () => {
          const callPromise = passContext
            ? wf.call(params.configuredInstance, wCtxt, ...args)
            : (wf as unknown as ContextFreeFunction<T, R>).call(params.configuredInstance, ...args);
          return await callPromise;
        });

        if (this.isDebugging) {
          const recordedResult = await this.systemDatabase.getWorkflowResult<R>(workflowUUID);
          if (!resultsMatch(recordedResult, callResult)) {
            this.logger.error(
              `Detect different output for the workflow UUID ${workflowUUID}!\n Received: ${DBOSJSON.stringify(callResult)}\n Original: ${DBOSJSON.stringify(recordedResult)}`,
            );
          }
          result = recordedResult;
        } else {
          result = callResult!;
        }

        function resultsMatch(recordedResult: Awaited<R>, callResult: Awaited<R>): boolean {
          if (recordedResult === null) {
            return callResult === undefined || callResult === null;
          }
          return DBOSJSON.stringify(recordedResult) === DBOSJSON.stringify(callResult);
        }

        internalStatus.output = result;
        internalStatus.status = StatusString.SUCCESS;
        if (internalStatus.queueName && !this.isDebugging) {
          // Now... the workflow isn't certainly done.
          //  But waiting this long is for concurrency control anyway,
          //   so it is probably done enough.
          await this.systemDatabase.dequeueWorkflow(workflowUUID, this.#getQueueByName(internalStatus.queueName));
        }
        if (!this.isDebugging) {
          await this.systemDatabase.recordWorkflowOutput(workflowUUID, internalStatus);
        }
        wCtxt.span.setStatus({ code: SpanStatusCode.OK });
      } catch (err) {
        if (err instanceof DBOSWorkflowConflictUUIDError) {
          // Retrieve the handle and wait for the result.
          const retrievedHandle = this.retrieveWorkflow<R>(workflowUUID);
          result = await retrievedHandle.getResult();
          wCtxt.span.setAttribute('cached', true);
          wCtxt.span.setStatus({ code: SpanStatusCode.OK });
        } else if (err instanceof DBOSWorkflowCancelledError) {
          internalStatus.error = err.message;
          internalStatus.status = StatusString.CANCELLED;

          if (!this.isDebugging) {
            await this.systemDatabase.setWorkflowStatus(workflowUUID, StatusString.CANCELLED, false);
          }
          wCtxt.span.setStatus({ code: SpanStatusCode.ERROR, message: err.message });
          this.logger.info(`Cancelled workflow ${workflowUUID}`);

          throw err;
        } else {
          // Record the error.
          const e = err as Error & { dbos_already_logged?: boolean };
          this.logger.error(e);
          e.dbos_already_logged = true;
          if (wCtxt.isTempWorkflow) {
            internalStatus.workflowName = `${DBOSExecutor.tempWorkflowName}-${wCtxt.tempWfOperationType}-${wCtxt.tempWfOperationName}`;
          }
          internalStatus.error = DBOSJSON.stringify(serializeError(e));
          internalStatus.status = StatusString.ERROR;
          if (internalStatus.queueName && !this.isDebugging) {
            await this.systemDatabase.dequeueWorkflow(workflowUUID, this.#getQueueByName(internalStatus.queueName));
          }
          if (!this.isDebugging) {
            await this.systemDatabase.recordWorkflowError(workflowUUID, internalStatus);
          }
          // TODO: Log errors, but not in the tests when they're expected.
          wCtxt.span.setStatus({ code: SpanStatusCode.ERROR, message: e.message });
          throw err;
        }
      } finally {
        this.tracer.endSpan(wCtxt.span);
      }
      return result;
    };

    if (
      this.isDebugging ||
      (status !== 'SUCCESS' && status !== 'ERROR' && (params.queueName === undefined || params.executeWorkflow))
    ) {
      const workflowPromise: Promise<R> = runWorkflow();

      // Need to await for the workflow and capture errors.
      const awaitWorkflowPromise = workflowPromise
        .catch((error) => {
          this.logger.debug('Captured error in awaitWorkflowPromise: ' + error);
        })
        .finally(() => {
          // Remove itself from pending workflow map.
          this.pendingWorkflowMap.delete(workflowUUID);
        });
      this.pendingWorkflowMap.set(workflowUUID, awaitWorkflowPromise);

      // Return the normal handle that doesn't capture errors.
      return new InvokedHandle(
        this.systemDatabase,
        workflowPromise,
        workflowUUID,
        wf.name,
        callerUUID,
        callerFunctionID,
      );
    } else {
      if (params.queueName && status === 'ENQUEUED' && !this.isDebugging) {
        await this.systemDatabase.enqueueWorkflow(workflowUUID, this.#getQueueByName(params.queueName).name);
      }
      return new RetrievedHandle(this.systemDatabase, workflowUUID, callerUUID, callerFunctionID);
    }
  }

  #getQueueByName(name: string): WorkflowQueue {
    const q = wfQueueRunner.wfQueuesByName.get(name);
    if (!q) throw new DBOSNotRegisteredError(name, `Workflow queue '${name}' is not defined.`);
    return q;
  }

  /**
   * Retrieve the transaction snapshot information of the current transaction
   */
  static async #retrieveSnapshot(query: QueryFunction): Promise<string> {
    const rows = await query<{ txn_snapshot: string }>('SELECT pg_current_snapshot()::text as txn_snapshot;', []);
    return rows[0].txn_snapshot;
  }

  /**
   * Check if an operation has already executed in a workflow.
   * If it previously executed successfully, return its output.
   * If it previously executed and threw an error, return that error.
   * Otherwise, return DBOSNull.
   * Also return the transaction snapshot and id information of the original or current transaction.
   */
  async #checkExecution<R>(
    query: QueryFunction,
    workflowUUID: string,
    funcID: number,
  ): Promise<{ result: Error | R | DBOSNull; txn_snapshot: string; txn_id?: string }> {
    type TxOutputRow = Pick<transaction_outputs, 'output' | 'error' | 'txn_snapshot' | 'txn_id'> & {
      recorded: boolean;
    };
    const rows = await query<TxOutputRow>(
      '(SELECT output, error, txn_snapshot, txn_id, true as recorded FROM dbos.transaction_outputs WHERE workflow_uuid=$1 AND function_id=$2 UNION ALL SELECT null as output, null as error, pg_current_snapshot()::text as txn_snapshot, null as txn_id, false as recorded) ORDER BY recorded',
      [workflowUUID, funcID],
    );

    if (rows.length === 0 || rows.length > 2) {
      const returnedRows = JSON.stringify(rows);
      this.logger.error('Unexpected! This should never happen. Returned rows: ' + returnedRows);
      throw new DBOSError('This should never happen. Returned rows: ' + returnedRows);
    }

    if (rows.length === 2) {
      const { txn_snapshot, txn_id } = rows[1];
      const error = DBOSJSON.parse(rows[1].error) as ErrorObject | null;
      if (error) {
        return { result: deserializeError(error), txn_snapshot, txn_id: txn_id ?? undefined };
      } else {
        return { result: DBOSJSON.parse(rows[1].output) as R, txn_snapshot, txn_id: txn_id ?? undefined };
      }
    } else {
      const { txn_snapshot } = rows[0];
      return { result: dbosNull, txn_snapshot, txn_id: undefined };
    }
  }

  /**
   * Write a operation's output to the database.
   */
  async #recordOutput<R>(
    query: QueryFunction,
    workflowUUID: string,
    funcID: number,
    txnSnapshot: string,
    output: R,
    isKeyConflict: (error: unknown) => boolean,
    function_name: string,
  ): Promise<string> {
    if (this.isDebugging) {
      throw new DBOSDebuggerError('Cannot record output in debug mode.');
    }
    try {
      const serialOutput = DBOSJSON.stringify(output);
      const rows = await query<transaction_outputs>(
        'INSERT INTO dbos.transaction_outputs (workflow_uuid, function_id, output, txn_id, txn_snapshot, created_at, function_name) VALUES ($1, $2, $3, (select pg_current_xact_id_if_assigned()::text), $4, $5, $6) RETURNING txn_id;',
        [workflowUUID, funcID, serialOutput, txnSnapshot, Date.now(), function_name],
      );
      return rows[0].txn_id!;
    } catch (error) {
      if (isKeyConflict(error)) {
        // Serialization and primary key conflict (Postgres).
        throw new DBOSWorkflowConflictUUIDError(workflowUUID);
      } else {
        throw error;
      }
    }
  }

  /**
   * Record an error in an operation to the database.
   */
  async #recordError(
    query: QueryFunction,
    workflowUUID: string,
    funcID: number,
    txnSnapshot: string,
    err: Error,
    isKeyConflict: (error: unknown) => boolean,
    function_name: string,
  ): Promise<void> {
    if (this.isDebugging) {
      throw new DBOSDebuggerError('Cannot record error in debug mode.');
    }
    try {
      const serialErr = DBOSJSON.stringify(serializeError(err));
      await query<transaction_outputs>(
        'INSERT INTO dbos.transaction_outputs (workflow_uuid, function_id, error, txn_id, txn_snapshot, created_at, function_name) VALUES ($1, $2, $3, null, $4, $5, $6) RETURNING txn_id;',
        [workflowUUID, funcID, serialErr, txnSnapshot, Date.now(), function_name],
      );
    } catch (error) {
      if (isKeyConflict(error)) {
        // Serialization and primary key conflict (Postgres).
        throw new DBOSWorkflowConflictUUIDError(workflowUUID);
      } else {
        throw error;
      }
    }
  }

<<<<<<< HEAD
  async getTransactions(workflowUUID: string): Promise<step_info[]> {
    const rows = await this.userDatabase.query<step_info, [string]>(
      `SELECT function_id, function_name, output, error FROM ${DBOSExecutor.systemDBSchemaName}.transaction_outputs WHERE workflow_uuid=$1`,
      workflowUUID,
    );

    for (const row of rows) {
      row.output = row.output !== null ? DBOSJSON.parse(row.output as string) : null;
      row.error = row.error !== null ? deserializeError(DBOSJSON.parse(row.error as unknown as string)) : null;
    }

    return rows;
  }

  /**
   * Write all entries in the workflow result buffer to the database.
   * If it encounters a primary key error, this indicates a concurrent execution with the same UUID, so throw an DBOSError.
   */
  async #flushResultBuffer(
    query: QueryFunction,
    resultBuffer: Map<number, BufferedResult>,
    workflowUUID: string,
    isKeyConflict: (error: unknown) => boolean,
  ): Promise<void> {
    const funcIDs = Array.from(resultBuffer.keys());
    if (funcIDs.length === 0) {
      return;
    }
    if (this.isDebugging) {
      throw new DBOSDebuggerError('Cannot flush result buffer in debug mode.');
    }
    funcIDs.sort();
    try {
      let sqlStmt =
        'INSERT INTO dbos.transaction_outputs (workflow_uuid, function_id, output, error, txn_id, txn_snapshot, created_at, function_name) VALUES ';
      let paramCnt = 1;
      const values: any[] = [];
      for (const funcID of funcIDs) {
        // Capture output and also transaction snapshot information.
        // Initially, no txn_id because no queries executed.
        const recorded = resultBuffer.get(funcID);
        const output = recorded!.output;
        const txnSnapshot = recorded!.txn_snapshot;
        const createdAt = recorded!.created_at!;
        const function_name = recorded?.function_name ?? '';
        if (paramCnt > 1) {
          sqlStmt += ', ';
        }
        sqlStmt += `($${paramCnt++}, $${paramCnt++}, $${paramCnt++}, $${paramCnt++}, null, $${paramCnt++}, $${paramCnt++})`;
        values.push(
          workflowUUID,
          funcID,
          DBOSJSON.stringify(output),
          //        DBOSJSON.stringify(null),
          null,
          txnSnapshot,
          createdAt,
          function_name,
        );
      }

      this.logger.debug(sqlStmt);
      await query(sqlStmt, values);
    } catch (error) {
      if (isKeyConflict(error)) {
        // Serialization and primary key conflict (Postgres).
        throw new DBOSWorkflowConflictUUIDError(workflowUUID);
      } else {
        throw error;
      }
    }
  }

  flushResultBuffer(
    client: UserDatabaseClient,
    resultBuffer: Map<number, BufferedResult>,
    workflowUUID: string,
  ): Promise<void> {
    const func = <T>(sql: string, args: unknown[]) => this.userDatabase.queryWithClient<T>(client, sql, ...args);
    return this.#flushResultBuffer(func, resultBuffer, workflowUUID, (error) =>
      this.userDatabase.isKeyConflictError(error),
    );
  }

  #flushResultBufferProc(
    client: PoolClient,
    resultBuffer: Map<number, BufferedResult>,
    workflowUUID: string,
  ): Promise<void> {
    const func = <T>(sql: string, args: unknown[]) => client.query(sql, args).then((v) => v.rows as T[]);
    return this.#flushResultBuffer(func, resultBuffer, workflowUUID, pgNodeIsKeyConflictError);
  }

=======
>>>>>>> be3ec670
  async transaction<T extends unknown[], R>(txn: Transaction<T, R>, params: WorkflowParams, ...args: T): Promise<R> {
    return await (await this.startTransactionTempWF(txn, params, undefined, undefined, ...args)).getResult();
  }

  async startTransactionTempWF<T extends unknown[], R>(
    txn: Transaction<T, R>,
    params: InternalWorkflowParams,
    callerUUID?: string,
    callerFunctionID?: number,
    ...args: T
  ): Promise<WorkflowHandle<R>> {
    // Create a workflow and call transaction.
    const temp_workflow = async (ctxt: WorkflowContext, ...args: T) => {
      const ctxtImpl = ctxt as WorkflowContextImpl;
      return await this.callTransactionFunction(txn, params.configuredInstance ?? null, ctxtImpl, ...args);
    };
    return await this.internalWorkflow(
      temp_workflow,
      {
        ...params,
        tempWfType: TempWorkflowType.transaction,
        tempWfName: getRegisteredMethodName(txn),
        tempWfClass: getRegisteredMethodClassName(txn),
      },
      callerUUID,
      callerFunctionID,
      ...args,
    );
  }

  async callTransactionFunction<T extends unknown[], R>(
    txn: Transaction<T, R>,
    clsinst: ConfiguredInstance | null,
    wfCtx: WorkflowContextImpl,
    ...args: T
  ): Promise<R> {
    const txnInfo = this.getTransactionInfo(txn as Transaction<unknown[], unknown>);
    if (txnInfo === undefined) {
      throw new DBOSNotRegisteredError(txn.name);
    }

    if (this.workflowCancellationMap.get(wfCtx.workflowUUID) === true) {
      throw new DBOSWorkflowCancelledError(wfCtx.workflowUUID);
    }

    let retryWaitMillis = 1;
    const backoffFactor = 1.5;
    const maxRetryWaitMs = 2000; // Maximum wait 2 seconds.
    const funcId = wfCtx.functionIDGetIncrement();
    const span: Span = this.tracer.startSpan(
      txn.name,
      {
        operationUUID: wfCtx.workflowUUID,
        operationType: OperationType.TRANSACTION,
        authenticatedUser: wfCtx.authenticatedUser,
        assumedRole: wfCtx.assumedRole,
        authenticatedRoles: wfCtx.authenticatedRoles,
        isolationLevel: txnInfo.config.isolationLevel,
      },
      wfCtx.span,
    );

    while (true) {
      if (this.workflowCancellationMap.get(wfCtx.workflowUUID) === true) {
        throw new DBOSWorkflowCancelledError(wfCtx.workflowUUID);
      }

      let txn_snapshot = 'invalid';
      const workflowUUID = wfCtx.workflowUUID;
      const wrappedTransaction = async (client: UserDatabaseClient): Promise<R> => {
        const tCtxt = new TransactionContextImpl(
          this.userDatabase.getName(),
          client,
          wfCtx,
          span,
          this.logger,
          funcId,
          txn.name,
        );

        // If the UUID is preset, it is possible this execution previously happened. Check, and return its original result if it did.
        // Note: It is possible to retrieve a generated ID from a workflow handle, run a concurrent execution, and cause trouble for yourself. We recommend against this.
        let prevResult: R | Error | DBOSNull = dbosNull;
        const queryFunc = <T>(sql: string, args: unknown[]) =>
          this.userDatabase.queryWithClient<T>(client, sql, ...args);
        if (wfCtx.presetUUID) {
          const executionResult = await this.#checkExecution<R>(queryFunc, workflowUUID, funcId);
          prevResult = executionResult.result;
          txn_snapshot = executionResult.txn_snapshot;
          if (prevResult !== dbosNull) {
            tCtxt.span.setAttribute('cached', true);

            if (this.debugMode === DebugMode.TIME_TRAVEL) {
              // for time travel debugging, navigate the proxy to the time of this transaction's snapshot
              await queryFunc(`--proxy:${executionResult.txn_id ?? ''}:${txn_snapshot}`, []);
            } else {
              // otherwise, return/throw the previous result
              if (prevResult instanceof Error) {
                throw prevResult;
              } else {
                return prevResult as R;
              }
            }
          }
        } else {
          // Collect snapshot information for read-only transactions and non-preset UUID transactions, if not already collected above
          txn_snapshot = await DBOSExecutor.#retrieveSnapshot(queryFunc);
        }

        if (this.isDebugging && prevResult === dbosNull) {
          throw new DBOSDebuggerError(
            `Failed to find the recorded output for the transaction: workflow UUID ${workflowUUID}, step number ${funcId}`,
          );
        }

        // Execute the user's transaction.
        const result = await (async function () {
          try {
            return await runWithTransactionContext(tCtxt, async () => {
              if (txnInfo.registration.passContext) {
                return await txn.call(clsinst, tCtxt, ...args);
              } else {
                const tf = txn as unknown as (...args: T) => Promise<R>;
                return await tf.call(clsinst, ...args);
              }
            });
          } catch (e) {
            return e instanceof Error ? e : new Error(`${e as any}`);
          }
        })();

        if (this.isDebugging) {
          if (prevResult instanceof Error) {
            throw prevResult;
          }

          const prevResultJson = DBOSJSON.stringify(prevResult);
          const resultJson = DBOSJSON.stringify(result);
          if (prevResultJson !== resultJson) {
            this.logger.error(
              `Detected different transaction output than the original one!\n Result: ${resultJson}\n Original: ${DBOSJSON.stringify(prevResultJson)}`,
            );
          }
          return prevResult as R;
        }

        if (result instanceof Error) {
          throw result;
        }

        // Record the execution, commit, and return.
<<<<<<< HEAD
        if (readOnly) {
          // Buffer the output of read-only transactions instead of synchronously writing it.
          const readOutput: BufferedResult = {
            output: result,
            txn_snapshot: txn_snapshot,
            created_at: Date.now(),
            function_name: txn.name,
          };
          wfCtx.resultBuffer.set(funcId, readOutput);
        } else {
          try {
            // Synchronously record the output of write transactions and obtain the transaction ID.
            const pg_txn_id = await this.#recordOutput(
              queryFunc,
              wfCtx.workflowUUID,
              funcId,
              txn_snapshot,
              result,
              (error) => this.userDatabase.isKeyConflictError(error),
              txn.name,
=======
        try {
          // Synchronously record the output of write transactions and obtain the transaction ID.
          const pg_txn_id = await this.#recordOutput(
            queryFunc,
            wfCtx.workflowUUID,
            funcId,
            txn_snapshot,
            result,
            (error) => this.userDatabase.isKeyConflictError(error),
          );
          tCtxt.span.setAttribute('pg_txn_id', pg_txn_id);
        } catch (error) {
          if (this.userDatabase.isFailedSqlTransactionError(error)) {
            this.logger.error(
              `Postgres aborted the ${txn.name} @DBOS.transaction of Workflow ${workflowUUID}, but the function did not raise an exception.  Please ensure that the @DBOS.transaction method raises an exception if the database transaction is aborted.`,
>>>>>>> be3ec670
            );
            throw new DBOSFailedSqlTransactionError(workflowUUID, txn.name);
          } else {
            throw error;
          }
        }

        return result;
      };

      try {
        const result = await this.userDatabase.transaction(wrappedTransaction, txnInfo.config);
        span.setStatus({ code: SpanStatusCode.OK });
        this.tracer.endSpan(span);
        return result;
      } catch (err) {
        const e: Error = err as Error;
        if (!this.debugMode) {
          if (this.userDatabase.isRetriableTransactionError(err)) {
            // serialization_failure in PostgreSQL
            span.addEvent('TXN SERIALIZATION FAILURE', { retryWaitMillis: retryWaitMillis }, performance.now());
            // Retry serialization failures.
            await sleepms(retryWaitMillis);
            retryWaitMillis *= backoffFactor;
            retryWaitMillis = retryWaitMillis < maxRetryWaitMs ? retryWaitMillis : maxRetryWaitMs;
            continue;
          }

          // Record and throw other errors.
          const e: Error = err as Error;
          await this.userDatabase.transaction(
            async (client: UserDatabaseClient) => {
              const func = <T>(sql: string, args: unknown[]) =>
                this.userDatabase.queryWithClient<T>(client, sql, ...args);
              await this.#recordError(
                func,
                wfCtx.workflowUUID,
                funcId,
                txn_snapshot,
                e,
                (error) => this.userDatabase.isKeyConflictError(error),
                txn.name,
              );
            },
            { isolationLevel: IsolationLevel.ReadCommitted },
          );
        }
        span.setStatus({ code: SpanStatusCode.ERROR, message: e.message });
        this.tracer.endSpan(span);
        throw err;
      }
    }
  }

  async procedure<T extends unknown[], R>(proc: StoredProcedure<T, R>, params: WorkflowParams, ...args: T): Promise<R> {
    // Create a workflow and call procedure.
    const temp_workflow = async (ctxt: WorkflowContext, ...args: T) => {
      const ctxtImpl = ctxt as WorkflowContextImpl;
      return this.callProcedureFunction(proc, ctxtImpl, ...args);
    };
    return await (
      await this.workflow(
        temp_workflow,
        {
          ...params,
          tempWfType: TempWorkflowType.procedure,
          tempWfName: getRegisteredMethodName(proc),
          tempWfClass: getRegisteredMethodClassName(proc),
        },
        ...args,
      )
    ).getResult();
  }

  async callProcedureFunction<T extends unknown[], R>(
    proc: StoredProcedure<T, R>,
    wfCtx: WorkflowContextImpl,
    ...args: T
  ): Promise<R> {
    const procInfo = this.getProcedureInfo(proc);
    if (procInfo === undefined) {
      throw new DBOSNotRegisteredError(proc.name);
    }

    if (this.workflowCancellationMap.get(wfCtx.workflowUUID) === true) {
      throw new DBOSWorkflowCancelledError(wfCtx.workflowUUID);
    }

    const executeLocally = this.isDebugging || (procInfo.config.executeLocally ?? false);
    const funcId = wfCtx.functionIDGetIncrement();
    const span: Span = this.tracer.startSpan(
      proc.name,
      {
        operationUUID: wfCtx.workflowUUID,
        operationType: OperationType.PROCEDURE,
        authenticatedUser: wfCtx.authenticatedUser,
        assumedRole: wfCtx.assumedRole,
        authenticatedRoles: wfCtx.authenticatedRoles,
        isolationLevel: procInfo.config.isolationLevel,
        executeLocally,
      },
      wfCtx.span,
    );

    try {
      const result = executeLocally
        ? await this.#callProcedureFunctionLocal(proc, args, wfCtx, span, procInfo, funcId)
        : await this.#callProcedureFunctionRemote(proc, args, wfCtx, span, procInfo.config, funcId);
      span.setStatus({ code: SpanStatusCode.OK });
      return result;
    } catch (e) {
      const { message } = e as { message: string };
      span.setStatus({ code: SpanStatusCode.ERROR, message });
      throw e;
    } finally {
      this.tracer.endSpan(span);
    }
  }

  async #callProcedureFunctionLocal<T extends unknown[], R>(
    proc: StoredProcedure<T, R>,
    args: T,
    wfCtx: WorkflowContextImpl,
    span: Span,
    procInfo: ProcedureRegInfo,
    funcId: number,
  ): Promise<R> {
    let retryWaitMillis = 1;
    const backoffFactor = 1.5;
    const maxRetryWaitMs = 2000; // Maximum wait 2 seconds.

    while (true) {
      if (this.workflowCancellationMap.get(wfCtx.workflowUUID) === true) {
        throw new DBOSWorkflowCancelledError(wfCtx.workflowUUID);
      }

      let txn_snapshot = 'invalid';
      const wrappedProcedure = async (client: PoolClient): Promise<R> => {
        const ctxt = new StoredProcedureContextImpl(client, wfCtx, span, this.logger, funcId, proc.name);

        let prevResult: R | Error | DBOSNull = dbosNull;
        const queryFunc = <T>(sql: string, args: unknown[]) =>
          this.procedurePool.query(sql, args).then((v) => v.rows as T[]);
        if (wfCtx.presetUUID) {
          const executionResult = await this.#checkExecution<R>(queryFunc, wfCtx.workflowUUID, funcId);
          prevResult = executionResult.result;
          txn_snapshot = executionResult.txn_snapshot;
          if (prevResult !== dbosNull) {
            ctxt.span.setAttribute('cached', true);

            if (this.debugMode === DebugMode.TIME_TRAVEL) {
              // for time travel debugging, navigate the proxy to the time of this transaction's snapshot
              await queryFunc(`--proxy:${executionResult.txn_id ?? ''}:${txn_snapshot}`, []);
            } else {
              // otherwise, return/throw the previous result
              if (prevResult instanceof Error) {
                throw prevResult;
              } else {
                return prevResult as R;
              }
            }
          }
        } else {
          // Collect snapshot information for read-only transactions and non-preset UUID transactions, if not already collected above
          txn_snapshot = await DBOSExecutor.#retrieveSnapshot(queryFunc);
        }

        if (this.isDebugging && prevResult === dbosNull) {
          throw new DBOSDebuggerError(
            `Failed to find the recorded output for the procedure: workflow UUID ${wfCtx.workflowUUID}, step number ${funcId}`,
          );
        }

        // Execute the user's transaction.
        const result = await (async function () {
          try {
            return await runWithStoredProcContext(ctxt, async () => {
              if (procInfo.registration.passContext) {
                return await proc(ctxt, ...args);
              } else {
                const pf = proc as unknown as (...args: T) => Promise<R>;
                return await pf(...args);
              }
            });
          } catch (e) {
            return e instanceof Error ? e : new Error(`${e as any}`);
          }
        })();

        if (this.isDebugging) {
          if (prevResult instanceof Error) {
            throw prevResult;
          }
          const prevResultJson = DBOSJSON.stringify(prevResult);
          const resultJson = DBOSJSON.stringify(result);
          if (prevResultJson !== resultJson) {
            this.logger.error(
              `Detected different transaction output than the original one!\n Result: ${resultJson}\n Original: ${DBOSJSON.stringify(prevResultJson)}`,
            );
          }
          return prevResult as R;
        }

        if (result instanceof Error) {
          throw result;
        }

<<<<<<< HEAD
        if (readOnly) {
          // Buffer the output of read-only transactions instead of synchronously writing it.
          const readOutput: BufferedResult = {
            output: result,
            txn_snapshot: txn_snapshot,
            created_at: Date.now(),
            function_name: proc.name,
          };
          wfCtx.resultBuffer.set(funcId, readOutput);
        } else {
          // Synchronously record the output of write transactions and obtain the transaction ID.
          const func = <T>(sql: string, args: unknown[]) => client.query(sql, args).then((v) => v.rows as T[]);
          const pg_txn_id = await this.#recordOutput(
            func,
            wfCtx.workflowUUID,
            funcId,
            txn_snapshot,
            result,
            pgNodeIsKeyConflictError,
            wfCtx.operationName,
          );
=======
        // Synchronously record the output of write transactions and obtain the transaction ID.
        const func = <T>(sql: string, args: unknown[]) => client.query(sql, args).then((v) => v.rows as T[]);
        const pg_txn_id = await this.#recordOutput(
          func,
          wfCtx.workflowUUID,
          funcId,
          txn_snapshot,
          result,
          pgNodeIsKeyConflictError,
        );
>>>>>>> be3ec670

        // const pg_txn_id = await wfCtx.recordOutputProc<R>(client, funcId, txn_snapshot, result);
        ctxt.span.setAttribute('pg_txn_id', pg_txn_id);

        return result;
      };

      try {
        const result = await this.invokeStoredProcFunction(wrappedProcedure, {
          isolationLevel: procInfo.config.isolationLevel,
        });
        span.setStatus({ code: SpanStatusCode.OK });
        return result;
      } catch (err) {
        if (!this.isDebugging) {
          if (this.userDatabase.isRetriableTransactionError(err)) {
            // serialization_failure in PostgreSQL
            span.addEvent('TXN SERIALIZATION FAILURE', { retryWaitMillis: retryWaitMillis }, performance.now());
            // Retry serialization failures.
            await sleepms(retryWaitMillis);
            retryWaitMillis *= backoffFactor;
            retryWaitMillis = retryWaitMillis < maxRetryWaitMs ? retryWaitMillis : maxRetryWaitMs;
            continue;
          }

          // Record and throw other errors.
          const e: Error = err as Error;
          await this.invokeStoredProcFunction(
            async (client: PoolClient) => {
              const func = <T>(sql: string, args: unknown[]) => client.query(sql, args).then((v) => v.rows as T[]);
              await this.#recordError(
                func,
                wfCtx.workflowUUID,
                funcId,
                txn_snapshot,
                e,
                pgNodeIsKeyConflictError,
                wfCtx.operationName,
              );
            },
            { isolationLevel: IsolationLevel.ReadCommitted },
          );

          await this.userDatabase.transaction(
            async (client: UserDatabaseClient) => {
              const func = <T>(sql: string, args: unknown[]) =>
                this.userDatabase.queryWithClient<T>(client, sql, ...args);
              await this.#recordError(
                func,
                wfCtx.workflowUUID,
                funcId,
                txn_snapshot,
                e,
                (error) => this.userDatabase.isKeyConflictError(error),
                wfCtx.operationName,
              );
            },
            { isolationLevel: IsolationLevel.ReadCommitted },
          );
        }
        throw err;
      }
    }
  }

  async #callProcedureFunctionRemote<T extends unknown[], R>(
    proc: StoredProcedure<T, R>,
    args: T,
    wfCtx: WorkflowContextImpl,
    span: Span,
    config: StoredProcedureConfig,
    funcId: number,
  ): Promise<R> {
    if (this.isDebugging) {
      throw new DBOSDebuggerError("Can't invoke stored procedure in debug mode.");
    }

    if (this.workflowCancellationMap.get(wfCtx.workflowUUID) === true) {
      throw new DBOSWorkflowCancelledError(wfCtx.workflowUUID);
    }

    const $jsonCtx = {
      request: wfCtx.request,
      authenticatedUser: wfCtx.authenticatedUser,
      authenticatedRoles: wfCtx.authenticatedRoles,
      assumedRole: wfCtx.assumedRole,
    };

    // TODO (Qian/Harry): remove this unshift when we remove the resultBuffer argument
    // Note, node-pg converts JS arrays to postgres array literals, so must call JSON.strigify on
    // args and bufferedResults before being passed to #invokeStoredProc
    const $args = [wfCtx.workflowUUID, funcId, wfCtx.presetUUID, $jsonCtx, null, JSON.stringify(args)] as unknown[];
<<<<<<< HEAD
    if (!readOnly) {
      // function_id, output, txn_snapshot, created_at
      const bufferedResults = new Array<[number, unknown, string, number?, string?]>();
      for (const [functionID, { output, txn_snapshot, created_at, function_name }] of wfCtx.resultBuffer.entries()) {
        bufferedResults.push([functionID, output, txn_snapshot, created_at, function_name]);
      }
      // sort by function ID
      bufferedResults.sort((a, b) => a[0] - b[0]);
      $args.unshift(bufferedResults.length > 0 ? JSON.stringify(bufferedResults) : null);
=======
    const readonly = config.readOnly ?? false;
    if (!readonly) {
      $args.unshift(null);
>>>>>>> be3ec670
    }

    type ReturnValue = {
      return_value: { output?: R; error?: unknown; txn_id?: string; txn_snapshot?: string; created_at?: number };
    };
    const [{ return_value }] = await this.#invokeStoredProc<ReturnValue>(
      proc as StoredProcedure<unknown[], unknown>,
      $args,
    );

    const { error, output, txn_id } = return_value;

    // if the stored proc returns an error, deserialize and throw it.
    // stored proc saves the error in tx_output before returning
    if (error) {
      throw deserializeError(error);
    }

<<<<<<< HEAD
    // if txn_snapshot is provided, the output needs to be buffered
    if (readOnly && txn_snapshot) {
      wfCtx.resultBuffer.set(funcId, {
        output,
        txn_snapshot,
        created_at: created_at ?? Date.now(),
        function_name: proc.name,
      });
    }

    if (!readOnly) {
      wfCtx.resultBuffer.clear();
    }

=======
>>>>>>> be3ec670
    if (txn_id) {
      span.setAttribute('pg_txn_id', txn_id);
    }
    span.setStatus({ code: SpanStatusCode.OK });
    return output!;
  }

  async #invokeStoredProc<R extends QueryResultRow = any>(
    proc: StoredProcedure<unknown[], unknown>,
    args: unknown[],
  ): Promise<R[]> {
    const client = await this.procedurePool.connect();
    const log = (msg: NoticeMessage) => this.#logNotice(msg);

    const procClassName = this.getProcedureClassName(proc);
    const plainProcName = `${procClassName}_${proc.name}_p`;
    const procName = globalParams.wasComputed ? plainProcName : `v${globalParams.appVersion}_${plainProcName}`;

    const sql = `CALL "${procName}"(${args.map((_v, i) => `$${i + 1}`).join()});`;
    try {
      client.on('notice', log);
      return await client.query<R>(sql, args).then((value) => value.rows);
    } finally {
      client.off('notice', log);
      client.release();
    }
  }

  async invokeStoredProcFunction<R>(func: (client: PoolClient) => Promise<R>, config: TransactionConfig): Promise<R> {
    const client = await this.procedurePool.connect();
    try {
      const readOnly = config.readOnly ?? false;
      const isolationLevel = config.isolationLevel ?? IsolationLevel.Serializable;
      await client.query(`BEGIN ISOLATION LEVEL ${isolationLevel}`);
      if (readOnly) {
        await client.query(`SET TRANSACTION READ ONLY`);
      }
      const result: R = await func(client);
      await client.query(`COMMIT`);
      return result;
    } catch (err) {
      await client.query(`ROLLBACK`);
      throw err;
    } finally {
      client.release();
    }
  }

  async external<T extends unknown[], R>(stepFn: StepFunction<T, R>, params: WorkflowParams, ...args: T): Promise<R> {
    return await (await this.startStepTempWF(stepFn, params, undefined, undefined, ...args)).getResult();
  }

  async startStepTempWF<T extends unknown[], R>(
    stepFn: StepFunction<T, R>,
    params: InternalWorkflowParams,
    callerUUID?: string,
    callerFunctionID?: number,
    ...args: T
  ): Promise<WorkflowHandle<R>> {
    // Create a workflow and call external.
    const temp_workflow = async (ctxt: WorkflowContext, ...args: T) => {
      const ctxtImpl = ctxt as WorkflowContextImpl;
      return await this.callStepFunction(stepFn, params.configuredInstance ?? null, ctxtImpl, ...args);
    };

    return await this.internalWorkflow(
      temp_workflow,
      {
        ...params,
        tempWfType: TempWorkflowType.step,
        tempWfName: getRegisteredMethodName(stepFn),
        tempWfClass: getRegisteredMethodClassName(stepFn),
      },
      callerUUID,
      callerFunctionID,
      ...args,
    );
  }

  /**
   * Execute a step function.
   * If it encounters any error, retry according to its configured retry policy until the maximum number of attempts is reached, then throw an DBOSError.
   * The step may execute many times, but once it is complete, it will not re-execute.
   */
  async callStepFunction<T extends unknown[], R>(
    stepFn: StepFunction<T, R>,
    clsInst: ConfiguredInstance | null,
    wfCtx: WorkflowContextImpl,
    ...args: T
  ): Promise<R> {
    const commInfo = this.getStepInfo(stepFn as StepFunction<unknown[], unknown>);
    if (commInfo === undefined) {
      throw new DBOSNotRegisteredError(stepFn.name);
    }

    if (this.workflowCancellationMap.get(wfCtx.workflowUUID) === true) {
      throw new DBOSWorkflowCancelledError(wfCtx.workflowUUID);
    }

    const funcID = wfCtx.functionIDGetIncrement();
    const maxRetryIntervalSec = 3600; // Maximum retry interval: 1 hour

    const span: Span = this.tracer.startSpan(
      stepFn.name,
      {
        operationUUID: wfCtx.workflowUUID,
        operationType: OperationType.COMMUNICATOR,
        authenticatedUser: wfCtx.authenticatedUser,
        assumedRole: wfCtx.assumedRole,
        authenticatedRoles: wfCtx.authenticatedRoles,
        retriesAllowed: commInfo.config.retriesAllowed,
        intervalSeconds: commInfo.config.intervalSeconds,
        maxAttempts: commInfo.config.maxAttempts,
        backoffRate: commInfo.config.backoffRate,
      },
      wfCtx.span,
    );

    const ctxt: StepContextImpl = new StepContextImpl(wfCtx, funcID, span, this.logger, commInfo.config, stepFn.name);

    // Check if this execution previously happened, returning its original result if it did.
    const check: R | DBOSNull = await this.systemDatabase.checkOperationOutput<R>(wfCtx.workflowUUID, ctxt.functionID);
    if (check !== dbosNull) {
      ctxt.span.setAttribute('cached', true);
      ctxt.span.setStatus({ code: SpanStatusCode.OK });
      this.tracer.endSpan(ctxt.span);
      return check as R;
    }

    if (this.isDebugging) {
      throw new DBOSDebuggerError(
        `Failed to find the recorded output for the step: workflow UUID: ${wfCtx.workflowUUID}, step number: ${funcID}`,
      );
    }

    // Execute the step function.  If it throws an exception, retry with exponential backoff.
    // After reaching the maximum number of retries, throw an DBOSError.
    let result: R | DBOSNull = dbosNull;
    let err: Error | DBOSNull = dbosNull;
    const errors: Error[] = [];
    if (ctxt.retriesAllowed) {
      let numAttempts = 0;
      let intervalSeconds: number = ctxt.intervalSeconds;
      if (intervalSeconds > maxRetryIntervalSec) {
        this.logger.warn(
          `Step config interval exceeds maximum allowed interval, capped to ${maxRetryIntervalSec} seconds!`,
        );
      }
      while (result === dbosNull && numAttempts++ < ctxt.maxAttempts) {
        try {
          if (this.workflowCancellationMap.get(wfCtx.workflowUUID) === true) {
            throw new DBOSWorkflowCancelledError(wfCtx.workflowUUID);
          }

          let cresult: R | undefined;
          if (commInfo.registration.passContext) {
            await runWithStepContext(ctxt, numAttempts, async () => {
              cresult = await stepFn.call(clsInst, ctxt, ...args);
            });
          } else {
            await runWithStepContext(ctxt, numAttempts, async () => {
              const sf = stepFn as unknown as (...args: T) => Promise<R>;
              cresult = await sf.call(clsInst, ...args);
            });
          }
          result = cresult!;
        } catch (error) {
          const e = error as Error;
          errors.push(e);
          this.logger.warn(
            `Error in step being automatically retried. Attempt ${numAttempts} of ${ctxt.maxAttempts}. ${e.stack}`,
          );
          span.addEvent(
            `Step attempt ${numAttempts + 1} failed`,
            { retryIntervalSeconds: intervalSeconds, error: (error as Error).message },
            performance.now(),
          );
          if (numAttempts < ctxt.maxAttempts) {
            // Sleep for an interval, then increase the interval by backoffRate.
            // Cap at the maximum allowed retry interval.
            await sleepms(intervalSeconds * 1000);
            intervalSeconds *= ctxt.backoffRate;
            intervalSeconds = intervalSeconds < maxRetryIntervalSec ? intervalSeconds : maxRetryIntervalSec;
          }
        }
      }
    } else {
      try {
        let cresult: R | undefined;
        if (commInfo.registration.passContext) {
          await runWithStepContext(ctxt, undefined, async () => {
            cresult = await stepFn.call(clsInst, ctxt, ...args);
          });
        } else {
          await runWithStepContext(ctxt, undefined, async () => {
            const sf = stepFn as unknown as (...args: T) => Promise<R>;
            cresult = await sf.call(clsInst, ...args);
          });
        }
        result = cresult!;
      } catch (error) {
        err = error as Error;
      }
    }

    // `result` can only be dbosNull when the step timed out
    if (result === dbosNull) {
      // Record the error, then throw it.
      err = err === dbosNull ? new DBOSMaxStepRetriesError(stepFn.name, ctxt.maxAttempts, errors) : err;
      await this.systemDatabase.recordOperationError(
        wfCtx.workflowUUID,
        ctxt.functionID,
        err as Error,
        ctxt.operationName,
      );
      ctxt.span.setStatus({ code: SpanStatusCode.ERROR, message: (err as Error).message });
      this.tracer.endSpan(ctxt.span);
      throw err as Error;
    } else {
      // Record the execution and return.
      await this.systemDatabase.recordOperationOutput<R>(
        wfCtx.workflowUUID,
        ctxt.functionID,
        result as R,
        ctxt.operationName,
      );
      ctxt.span.setStatus({ code: SpanStatusCode.OK });
      this.tracer.endSpan(ctxt.span);
      return result as R;
    }
  }

  async send<T>(destinationUUID: string, message: T, topic?: string, idempotencyKey?: string): Promise<void> {
    // Create a workflow and call send.
    const temp_workflow = async (ctxt: WorkflowContext, destinationUUID: string, message: T, topic?: string) => {
      return await ctxt.send<T>(destinationUUID, message, topic);
    };
    const workflowUUID = idempotencyKey ? destinationUUID + idempotencyKey : undefined;
    return (
      await this.workflow(
        temp_workflow,
        {
          workflowUUID: workflowUUID,
          tempWfType: TempWorkflowType.send,
          configuredInstance: null,
        },
        destinationUUID,
        message,
        topic,
      )
    ).getResult();
  }

  /**
   * Wait for a workflow to emit an event, then return its value.
   */
  async getEvent<T>(
    workflowUUID: string,
    key: string,
    timeoutSeconds: number = DBOSExecutor.defaultNotificationTimeoutSec,
  ): Promise<T | null> {
    return this.systemDatabase.getEvent(workflowUUID, key, timeoutSeconds);
  }

  /**
   * Retrieve a handle for a workflow UUID.
   */
  retrieveWorkflow<R>(workflowID: string): WorkflowHandle<R> {
    return new RetrievedHandle(this.systemDatabase, workflowID);
  }

  getWorkflowStatus(workflowID: string): Promise<WorkflowStatus | null> {
    return this.systemDatabase.getWorkflowStatus(workflowID);
  }

  getWorkflows(input: GetWorkflowsInput): Promise<GetWorkflowsOutput> {
    return this.systemDatabase.getWorkflows(input);
  }

  getWorkflowQueue(input: GetWorkflowQueueInput): Promise<GetWorkflowQueueOutput> {
    return this.systemDatabase.getWorkflowQueue(input);
  }

  async queryUserDB(sql: string, params?: unknown[]) {
    if (params !== undefined) {
      return await this.userDatabase.query(sql, ...params);
    } else {
      return await this.userDatabase.query(sql);
    }
  }

  async userDBListen(channels: string[], callback: DBNotificationCallback): Promise<DBNotificationListener> {
    const notificationsClient = await this.procedurePool.connect();
    for (const nname of channels) {
      await notificationsClient.query(`LISTEN ${nname};`);
    }

    notificationsClient.on('notification', callback);

    return {
      close: async () => {
        for (const nname of channels) {
          try {
            await notificationsClient.query(`UNLISTEN ${nname};`);
          } catch (e) {
            this.logger.warn(e);
          }
          notificationsClient.release();
        }
      },
    };
  }

  /* INTERNAL HELPERS */
  #generateUUID(): string {
    return uuidv4();
  }

  /**
   * A recovery process that by default runs during executor init time.
   * It runs to completion all pending workflows that were executing when the previous executor failed.
   */
  async recoverPendingWorkflows(executorIDs: string[] = ['local']): Promise<WorkflowHandle<unknown>[]> {
    if (this.isDebugging) {
      throw new DBOSDebuggerError('Cannot recover pending workflows in debug mode.');
    }

    const handlerArray: WorkflowHandle<unknown>[] = [];
    for (const execID of executorIDs) {
      this.logger.debug(`Recovering workflows assigned to executor: ${execID}`);
      const pendingWorkflows = await this.systemDatabase.getPendingWorkflows(execID, globalParams.appVersion);
      if (pendingWorkflows.length > 0) {
        this.logger.info(
          `Recovering ${pendingWorkflows.length} workflows from application version ${globalParams.appVersion}`,
        );
      } else {
        this.logger.info(`No workflows to recover from application version ${globalParams.appVersion}`);
      }
      for (const pendingWorkflow of pendingWorkflows) {
        this.logger.debug(
          `Recovering workflow: ${pendingWorkflow.workflowUUID}. Queue name: ${pendingWorkflow.queueName}`,
        );
        try {
          // If the workflow is member of a queue, re-enqueue it.
          if (pendingWorkflow.queueName) {
            const cleared = await this.systemDatabase.clearQueueAssignment(pendingWorkflow.workflowUUID);
            if (cleared) {
              handlerArray.push(this.retrieveWorkflow(pendingWorkflow.workflowUUID));
            } else {
              handlerArray.push(await this.executeWorkflowUUID(pendingWorkflow.workflowUUID));
            }
          } else {
            handlerArray.push(await this.executeWorkflowUUID(pendingWorkflow.workflowUUID));
          }
        } catch (e) {
          this.logger.warn(`Recovery of workflow ${pendingWorkflow.workflowUUID} failed: ${(e as Error).message}`);
        }
      }
    }
    return handlerArray;
  }

  async initEventReceivers() {
    this.scheduler = new DBOSScheduler(this);

    this.scheduler.initScheduler();

    this.wfqEnded = wfQueueRunner.dispatchLoop(this);

    for (const evtRcvr of this.eventReceivers) {
      await evtRcvr.initialize(this);
    }
  }

  async deactivateEventReceivers() {
    this.logger.debug('Deactivating event receivers');
    for (const evtRcvr of this.eventReceivers || []) {
      try {
        await evtRcvr.destroy();
      } catch (err) {
        const e = err as Error;
        this.logger.warn(`Error destroying event receiver: ${e.message}`);
      }
    }
    try {
      await this.scheduler?.destroyScheduler();
    } catch (err) {
      const e = err as Error;
      this.logger.warn(`Error destroying scheduler: ${e.message}`);
    }

    try {
      wfQueueRunner.stop();
      await this.wfqEnded;
    } catch (err) {
      const e = err as Error;
      this.logger.warn(`Error destroying wf queue runner: ${e.message}`);
    }
  }

  async executeWorkflowUUID(workflowUUID: string, startNewWorkflow: boolean = false): Promise<WorkflowHandle<unknown>> {
    const wfStatus = await this.systemDatabase.getWorkflowStatus(workflowUUID);
    const inputs = await this.systemDatabase.getWorkflowInputs(workflowUUID);
    if (!inputs || !wfStatus) {
      this.logger.error(`Failed to find inputs for workflowUUID: ${workflowUUID}`);
      throw new DBOSError(`Failed to find inputs for workflow UUID: ${workflowUUID}`);
    }
    const parentCtx = this.#getRecoveryContext(workflowUUID, wfStatus);

    const { wfInfo, configuredInst } = this.getWorkflowInfoByStatus(wfStatus);

    // If starting a new workflow, assign a new UUID. Otherwise, use the workflow's original UUID.
    const workflowStartUUID = startNewWorkflow ? undefined : workflowUUID;

    if (wfInfo) {
      return this.workflow(
        wfInfo.workflow,
        {
          workflowUUID: workflowStartUUID,
          parentCtx: parentCtx,
          configuredInstance: configuredInst,
          queueName: wfStatus.queueName,
          executeWorkflow: true,
        },
        // eslint-disable-next-line @typescript-eslint/no-unsafe-argument
        ...inputs,
      );
    }

    // Should be temporary workflows. Parse the name of the workflow.
    const wfName = wfStatus.workflowName;
    const nameArr = wfName.split('-');
    if (!nameArr[0].startsWith(DBOSExecutor.tempWorkflowName)) {
      // CB - Doesn't this happen if the user changed the function name in their code?
      throw new DBOSError(
        `This should never happen! Cannot find workflow info for a non-temporary workflow! UUID ${workflowUUID}, name ${wfName}`,
      );
    }

    let temp_workflow: Workflow<unknown[], unknown>;
    if (nameArr[1] === TempWorkflowType.transaction) {
      const { txnInfo, clsInst } = this.getTransactionInfoByNames(
        wfStatus.workflowClassName,
        nameArr[2],
        wfStatus.workflowConfigName,
      );
      if (!txnInfo) {
        this.logger.error(`Cannot find transaction info for UUID ${workflowUUID}, name ${nameArr[2]}`);
        throw new DBOSNotRegisteredError(nameArr[2]);
      }

      return await this.startTransactionTempWF(
        txnInfo.transaction,
        {
          workflowUUID: workflowStartUUID,
          parentCtx: parentCtx ?? undefined,
          configuredInstance: clsInst,
          queueName: wfStatus.queueName,
          executeWorkflow: true,
        },
        undefined,
        undefined,
        // eslint-disable-next-line @typescript-eslint/no-unsafe-argument
        ...inputs,
      );
    } else if (nameArr[1] === TempWorkflowType.step) {
      const { commInfo, clsInst } = this.getStepInfoByNames(
        wfStatus.workflowClassName,
        nameArr[2],
        wfStatus.workflowConfigName,
      );
      if (!commInfo) {
        this.logger.error(`Cannot find step info for UUID ${workflowUUID}, name ${nameArr[2]}`);
        throw new DBOSNotRegisteredError(nameArr[2]);
      }
      return await this.startStepTempWF(
        commInfo.step,
        {
          workflowUUID: workflowStartUUID,
          parentCtx: parentCtx ?? undefined,
          configuredInstance: clsInst,
          queueName: wfStatus.queueName, // Probably null
          executeWorkflow: true,
        },
        undefined,
        undefined,
        // eslint-disable-next-line @typescript-eslint/no-unsafe-argument
        ...inputs,
      );
    } else if (nameArr[1] === TempWorkflowType.send) {
      temp_workflow = async (ctxt: WorkflowContext, ...args: unknown[]) => {
        return await ctxt.send<unknown>(args[0] as string, args[1], args[2] as string); // id, value, topic
      };
      return this.workflow(
        temp_workflow,
        {
          workflowUUID: workflowStartUUID,
          parentCtx: parentCtx ?? undefined,
          tempWfType: TempWorkflowType.send,
          queueName: wfStatus.queueName,
          executeWorkflow: true,
        },
        // eslint-disable-next-line @typescript-eslint/no-unsafe-argument
        ...inputs,
      );
    } else {
      this.logger.error(`Unrecognized temporary workflow! UUID ${workflowUUID}, name ${wfName}`);
      throw new DBOSNotRegisteredError(wfName);
    }
  }

  async getEventDispatchState(svc: string, wfn: string, key: string): Promise<DBOSEventReceiverState | undefined> {
    return await this.systemDatabase.getEventDispatchState(svc, wfn, key);
  }
  async queryEventDispatchState(query: DBOSEventReceiverQuery): Promise<DBOSEventReceiverState[]> {
    return await this.systemDatabase.queryEventDispatchState(query);
  }
  async upsertEventDispatchState(state: DBOSEventReceiverState): Promise<DBOSEventReceiverState> {
    return await this.systemDatabase.upsertEventDispatchState(state);
  }

  #getRecoveryContext(workflowUUID: string, status: WorkflowStatus): DBOSContextImpl {
    // Note: this doesn't inherit the original parent context's span.
    const oc = new DBOSContextImpl(status.workflowName, undefined as unknown as Span, this.logger);
    oc.request = status.request;
    oc.authenticatedUser = status.authenticatedUser;
    oc.authenticatedRoles = status.authenticatedRoles;
    oc.assumedRole = status.assumedRole;
    oc.workflowUUID = workflowUUID;
    return oc;
  }

  async cancelWorkflow(workflowID: string): Promise<void> {
    await this.systemDatabase.cancelWorkflow(workflowID);
    this.logger.info(`Cancelling workflow ${workflowID}`);
    this.workflowCancellationMap.set(workflowID, true);
  }

  async listWorkflowSteps(workflowID: string): Promise<step_info[]> {
    const steps = await this.systemDatabase.getWorkflowSteps(workflowID);
    const transactions = await this.getTransactions(workflowID);

    const merged = [...steps, ...transactions];

    merged.sort((a, b) => a.function_id - b.function_id);

    return merged;
  }

  async resumeWorkflow(workflowID: string): Promise<WorkflowHandle<unknown>> {
    await this.systemDatabase.resumeWorkflow(workflowID);
    this.workflowCancellationMap.delete(workflowID);
    return await this.executeWorkflowUUID(workflowID, false);
  }

  /* BACKGROUND PROCESSES */
<<<<<<< HEAD
  /**
   * Periodically flush the workflow output buffer to the system database.
   */
  async flushWorkflowBuffers() {
    if (this.initialized && !this.isDebugging) {
      await this.flushWorkflowResultBuffer();
      await this.systemDatabase.flushWorkflowSystemBuffers();
    }
    this.isFlushingBuffers = false;
  }

  async flushWorkflowResultBuffer(): Promise<void> {
    if (this.isDebugging) {
      throw new DBOSDebuggerError(`Cannot flush workflow result buffer in debug mode.`);
    }

    const localBuffer = new Map(this.workflowResultBuffer);
    this.workflowResultBuffer.clear();
    const totalSize = localBuffer.size;
    const flushBatchSize = 50;
    try {
      let finishedCnt = 0;
      while (finishedCnt < totalSize) {
        let sqlStmt =
          'INSERT INTO dbos.transaction_outputs (workflow_uuid, function_id, output, error, txn_id, txn_snapshot, created_at, function_name) VALUES ';
        let paramCnt = 1;
        const values: any[] = [];
        const batchUUIDs: string[] = [];
        for (const [workflowUUID, wfBuffer] of localBuffer) {
          for (const [funcID, recorded] of wfBuffer) {
            const output = recorded.output;
            const txnSnapshot = recorded.txn_snapshot;
            const createdAt = recorded.created_at!;
            const function_name = recorded.function_name;
            if (paramCnt > 1) {
              sqlStmt += ', ';
            }
            sqlStmt += `($${paramCnt++}, $${paramCnt++}, $${paramCnt++}, $${paramCnt++}, null, $${paramCnt++}, $${paramCnt++}, $${paramCnt++})`;
            values.push(
              workflowUUID,
              funcID,
              DBOSJSON.stringify(output),
              // DBOSJSON.stringify(null),
              null,
              txnSnapshot,
              createdAt,
              function_name,
            );
          }
          batchUUIDs.push(workflowUUID);
          finishedCnt++;
          if (batchUUIDs.length >= flushBatchSize) {
            // Cap at the batch size.
            break;
          }
        }
        this.logger.debug(sqlStmt);
        // eslint-disable-next-line @typescript-eslint/no-unsafe-argument
        await this.userDatabase.query(sqlStmt, ...values);

        // Clean up after each batch succeeds
        batchUUIDs.forEach((value) => {
          localBuffer.delete(value);
        });
      }
    } catch (error) {
      (error as Error).message = `Error flushing workflow result buffer: ${(error as Error).message}`;
      this.logger.error(error);
      // If there is a failure in flushing the buffer, return items to the global buffer for retrying later.
      for (const [workflowUUID, wfBuffer] of localBuffer) {
        if (!this.workflowResultBuffer.has(workflowUUID)) {
          this.workflowResultBuffer.set(workflowUUID, wfBuffer);
        }
      }
    }
  }
=======
>>>>>>> be3ec670

  logRegisteredHTTPUrls() {
    this.logger.info('HTTP endpoints supported:');
    this.registeredOperations.forEach((registeredOperation) => {
      const ro = registeredOperation as HandlerRegistrationBase;
      if (ro.apiURL) {
        this.logger.info('    ' + ro.apiType.padEnd(6) + '  :  ' + ro.apiURL);
        const roles = ro.getRequiredRoles();
        if (roles.length > 0) {
          this.logger.info('        Required Roles: ' + DBOSJSON.stringify(roles));
        }
      }
    });
  }

  getConfig<T>(key: string, defaultValue?: T): T | undefined {
    const value = get(this.config.application, key, defaultValue);
    // If the key is found and the default value is provided, check whether the value is of the same type.
    if (value && defaultValue && typeof value !== typeof defaultValue) {
      throw new DBOSConfigKeyTypeError(key, typeof defaultValue, typeof value);
    }
    return value;
  }

  /**
    An application's version is computed from a hash of the source of its workflows.
    This is guaranteed to be stable given identical source code because it uses an MD5 hash
    and because it iterates through the workflows in sorted order.
    This way, if the app's workflows are updated (which would break recovery), its version changes.
    App version can be manually set through the DBOS__APPVERSION environment variable.
   */
  computeAppVersion(): string {
    const hasher = crypto.createHash('md5');
    const sortedWorkflowSource = Array.from(this.workflowInfoMap.values())
      .map((i) => i.workflowOrigFunction.toString())
      .sort();
    for (const sourceCode of sortedWorkflowSource) {
      hasher.update(sourceCode);
    }
    return hasher.digest('hex');
  }
}<|MERGE_RESOLUTION|>--- conflicted
+++ resolved
@@ -1049,7 +1049,6 @@
     }
   }
 
-<<<<<<< HEAD
   async getTransactions(workflowUUID: string): Promise<step_info[]> {
     const rows = await this.userDatabase.query<step_info, [string]>(
       `SELECT function_id, function_name, output, error FROM ${DBOSExecutor.systemDBSchemaName}.transaction_outputs WHERE workflow_uuid=$1`,
@@ -1064,87 +1063,6 @@
     return rows;
   }
 
-  /**
-   * Write all entries in the workflow result buffer to the database.
-   * If it encounters a primary key error, this indicates a concurrent execution with the same UUID, so throw an DBOSError.
-   */
-  async #flushResultBuffer(
-    query: QueryFunction,
-    resultBuffer: Map<number, BufferedResult>,
-    workflowUUID: string,
-    isKeyConflict: (error: unknown) => boolean,
-  ): Promise<void> {
-    const funcIDs = Array.from(resultBuffer.keys());
-    if (funcIDs.length === 0) {
-      return;
-    }
-    if (this.isDebugging) {
-      throw new DBOSDebuggerError('Cannot flush result buffer in debug mode.');
-    }
-    funcIDs.sort();
-    try {
-      let sqlStmt =
-        'INSERT INTO dbos.transaction_outputs (workflow_uuid, function_id, output, error, txn_id, txn_snapshot, created_at, function_name) VALUES ';
-      let paramCnt = 1;
-      const values: any[] = [];
-      for (const funcID of funcIDs) {
-        // Capture output and also transaction snapshot information.
-        // Initially, no txn_id because no queries executed.
-        const recorded = resultBuffer.get(funcID);
-        const output = recorded!.output;
-        const txnSnapshot = recorded!.txn_snapshot;
-        const createdAt = recorded!.created_at!;
-        const function_name = recorded?.function_name ?? '';
-        if (paramCnt > 1) {
-          sqlStmt += ', ';
-        }
-        sqlStmt += `($${paramCnt++}, $${paramCnt++}, $${paramCnt++}, $${paramCnt++}, null, $${paramCnt++}, $${paramCnt++})`;
-        values.push(
-          workflowUUID,
-          funcID,
-          DBOSJSON.stringify(output),
-          //        DBOSJSON.stringify(null),
-          null,
-          txnSnapshot,
-          createdAt,
-          function_name,
-        );
-      }
-
-      this.logger.debug(sqlStmt);
-      await query(sqlStmt, values);
-    } catch (error) {
-      if (isKeyConflict(error)) {
-        // Serialization and primary key conflict (Postgres).
-        throw new DBOSWorkflowConflictUUIDError(workflowUUID);
-      } else {
-        throw error;
-      }
-    }
-  }
-
-  flushResultBuffer(
-    client: UserDatabaseClient,
-    resultBuffer: Map<number, BufferedResult>,
-    workflowUUID: string,
-  ): Promise<void> {
-    const func = <T>(sql: string, args: unknown[]) => this.userDatabase.queryWithClient<T>(client, sql, ...args);
-    return this.#flushResultBuffer(func, resultBuffer, workflowUUID, (error) =>
-      this.userDatabase.isKeyConflictError(error),
-    );
-  }
-
-  #flushResultBufferProc(
-    client: PoolClient,
-    resultBuffer: Map<number, BufferedResult>,
-    workflowUUID: string,
-  ): Promise<void> {
-    const func = <T>(sql: string, args: unknown[]) => client.query(sql, args).then((v) => v.rows as T[]);
-    return this.#flushResultBuffer(func, resultBuffer, workflowUUID, pgNodeIsKeyConflictError);
-  }
-
-=======
->>>>>>> be3ec670
   async transaction<T extends unknown[], R>(txn: Transaction<T, R>, params: WorkflowParams, ...args: T): Promise<R> {
     return await (await this.startTransactionTempWF(txn, params, undefined, undefined, ...args)).getResult();
   }
@@ -1296,28 +1214,7 @@
         }
 
         // Record the execution, commit, and return.
-<<<<<<< HEAD
-        if (readOnly) {
-          // Buffer the output of read-only transactions instead of synchronously writing it.
-          const readOutput: BufferedResult = {
-            output: result,
-            txn_snapshot: txn_snapshot,
-            created_at: Date.now(),
-            function_name: txn.name,
-          };
-          wfCtx.resultBuffer.set(funcId, readOutput);
-        } else {
-          try {
-            // Synchronously record the output of write transactions and obtain the transaction ID.
-            const pg_txn_id = await this.#recordOutput(
-              queryFunc,
-              wfCtx.workflowUUID,
-              funcId,
-              txn_snapshot,
-              result,
-              (error) => this.userDatabase.isKeyConflictError(error),
-              txn.name,
-=======
+
         try {
           // Synchronously record the output of write transactions and obtain the transaction ID.
           const pg_txn_id = await this.#recordOutput(
@@ -1327,13 +1224,13 @@
             txn_snapshot,
             result,
             (error) => this.userDatabase.isKeyConflictError(error),
+            txn.name,
           );
           tCtxt.span.setAttribute('pg_txn_id', pg_txn_id);
         } catch (error) {
           if (this.userDatabase.isFailedSqlTransactionError(error)) {
             this.logger.error(
               `Postgres aborted the ${txn.name} @DBOS.transaction of Workflow ${workflowUUID}, but the function did not raise an exception.  Please ensure that the @DBOS.transaction method raises an exception if the database transaction is aborted.`,
->>>>>>> be3ec670
             );
             throw new DBOSFailedSqlTransactionError(workflowUUID, txn.name);
           } else {
@@ -1541,29 +1438,6 @@
           throw result;
         }
 
-<<<<<<< HEAD
-        if (readOnly) {
-          // Buffer the output of read-only transactions instead of synchronously writing it.
-          const readOutput: BufferedResult = {
-            output: result,
-            txn_snapshot: txn_snapshot,
-            created_at: Date.now(),
-            function_name: proc.name,
-          };
-          wfCtx.resultBuffer.set(funcId, readOutput);
-        } else {
-          // Synchronously record the output of write transactions and obtain the transaction ID.
-          const func = <T>(sql: string, args: unknown[]) => client.query(sql, args).then((v) => v.rows as T[]);
-          const pg_txn_id = await this.#recordOutput(
-            func,
-            wfCtx.workflowUUID,
-            funcId,
-            txn_snapshot,
-            result,
-            pgNodeIsKeyConflictError,
-            wfCtx.operationName,
-          );
-=======
         // Synchronously record the output of write transactions and obtain the transaction ID.
         const func = <T>(sql: string, args: unknown[]) => client.query(sql, args).then((v) => v.rows as T[]);
         const pg_txn_id = await this.#recordOutput(
@@ -1573,8 +1447,8 @@
           txn_snapshot,
           result,
           pgNodeIsKeyConflictError,
+          wfCtx.operationName,
         );
->>>>>>> be3ec670
 
         // const pg_txn_id = await wfCtx.recordOutputProc<R>(client, funcId, txn_snapshot, result);
         ctxt.span.setAttribute('pg_txn_id', pg_txn_id);
@@ -1667,21 +1541,10 @@
     // Note, node-pg converts JS arrays to postgres array literals, so must call JSON.strigify on
     // args and bufferedResults before being passed to #invokeStoredProc
     const $args = [wfCtx.workflowUUID, funcId, wfCtx.presetUUID, $jsonCtx, null, JSON.stringify(args)] as unknown[];
-<<<<<<< HEAD
-    if (!readOnly) {
-      // function_id, output, txn_snapshot, created_at
-      const bufferedResults = new Array<[number, unknown, string, number?, string?]>();
-      for (const [functionID, { output, txn_snapshot, created_at, function_name }] of wfCtx.resultBuffer.entries()) {
-        bufferedResults.push([functionID, output, txn_snapshot, created_at, function_name]);
-      }
-      // sort by function ID
-      bufferedResults.sort((a, b) => a[0] - b[0]);
-      $args.unshift(bufferedResults.length > 0 ? JSON.stringify(bufferedResults) : null);
-=======
+
     const readonly = config.readOnly ?? false;
     if (!readonly) {
       $args.unshift(null);
->>>>>>> be3ec670
     }
 
     type ReturnValue = {
@@ -1700,23 +1563,6 @@
       throw deserializeError(error);
     }
 
-<<<<<<< HEAD
-    // if txn_snapshot is provided, the output needs to be buffered
-    if (readOnly && txn_snapshot) {
-      wfCtx.resultBuffer.set(funcId, {
-        output,
-        txn_snapshot,
-        created_at: created_at ?? Date.now(),
-        function_name: proc.name,
-      });
-    }
-
-    if (!readOnly) {
-      wfCtx.resultBuffer.clear();
-    }
-
-=======
->>>>>>> be3ec670
     if (txn_id) {
       span.setAttribute('pg_txn_id', txn_id);
     }
@@ -2272,87 +2118,6 @@
     return await this.executeWorkflowUUID(workflowID, false);
   }
 
-  /* BACKGROUND PROCESSES */
-<<<<<<< HEAD
-  /**
-   * Periodically flush the workflow output buffer to the system database.
-   */
-  async flushWorkflowBuffers() {
-    if (this.initialized && !this.isDebugging) {
-      await this.flushWorkflowResultBuffer();
-      await this.systemDatabase.flushWorkflowSystemBuffers();
-    }
-    this.isFlushingBuffers = false;
-  }
-
-  async flushWorkflowResultBuffer(): Promise<void> {
-    if (this.isDebugging) {
-      throw new DBOSDebuggerError(`Cannot flush workflow result buffer in debug mode.`);
-    }
-
-    const localBuffer = new Map(this.workflowResultBuffer);
-    this.workflowResultBuffer.clear();
-    const totalSize = localBuffer.size;
-    const flushBatchSize = 50;
-    try {
-      let finishedCnt = 0;
-      while (finishedCnt < totalSize) {
-        let sqlStmt =
-          'INSERT INTO dbos.transaction_outputs (workflow_uuid, function_id, output, error, txn_id, txn_snapshot, created_at, function_name) VALUES ';
-        let paramCnt = 1;
-        const values: any[] = [];
-        const batchUUIDs: string[] = [];
-        for (const [workflowUUID, wfBuffer] of localBuffer) {
-          for (const [funcID, recorded] of wfBuffer) {
-            const output = recorded.output;
-            const txnSnapshot = recorded.txn_snapshot;
-            const createdAt = recorded.created_at!;
-            const function_name = recorded.function_name;
-            if (paramCnt > 1) {
-              sqlStmt += ', ';
-            }
-            sqlStmt += `($${paramCnt++}, $${paramCnt++}, $${paramCnt++}, $${paramCnt++}, null, $${paramCnt++}, $${paramCnt++}, $${paramCnt++})`;
-            values.push(
-              workflowUUID,
-              funcID,
-              DBOSJSON.stringify(output),
-              // DBOSJSON.stringify(null),
-              null,
-              txnSnapshot,
-              createdAt,
-              function_name,
-            );
-          }
-          batchUUIDs.push(workflowUUID);
-          finishedCnt++;
-          if (batchUUIDs.length >= flushBatchSize) {
-            // Cap at the batch size.
-            break;
-          }
-        }
-        this.logger.debug(sqlStmt);
-        // eslint-disable-next-line @typescript-eslint/no-unsafe-argument
-        await this.userDatabase.query(sqlStmt, ...values);
-
-        // Clean up after each batch succeeds
-        batchUUIDs.forEach((value) => {
-          localBuffer.delete(value);
-        });
-      }
-    } catch (error) {
-      (error as Error).message = `Error flushing workflow result buffer: ${(error as Error).message}`;
-      this.logger.error(error);
-      // If there is a failure in flushing the buffer, return items to the global buffer for retrying later.
-      for (const [workflowUUID, wfBuffer] of localBuffer) {
-        if (!this.workflowResultBuffer.has(workflowUUID)) {
-          this.workflowResultBuffer.set(workflowUUID, wfBuffer);
-        }
-      }
-    }
-  }
-=======
->>>>>>> be3ec670
-
   logRegisteredHTTPUrls() {
     this.logger.info('HTTP endpoints supported:');
     this.registeredOperations.forEach((registeredOperation) => {
