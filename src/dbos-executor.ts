/* eslint-disable @typescript-eslint/no-explicit-any */
import { Span } from '@opentelemetry/sdk-trace-base';
import {
  DBOSError,
  DBOSInitializationError,
  DBOSWorkflowConflictError,
  DBOSNotRegisteredError,
  DBOSDebuggerError,
  DBOSConfigKeyTypeError,
  DBOSFailedSqlTransactionError,
  DBOSMaxStepRetriesError,
  DBOSWorkflowCancelledError,
  DBOSUnexpectedStepError,
  DBOSInvalidQueuePriorityError,
  DBOSAwaitedWorkflowCancelledError,
  DBOSInvalidWorkflowTransitionError,
} from './error';
import {
  InvokedHandle,
  type WorkflowHandle,
  type WorkflowParams,
  RetrievedHandle,
  StatusString,
  type WorkflowStatus,
  type GetQueuedWorkflowsInput,
  type StepInfo,
  WorkflowConfig,
} from './workflow';

import { IsolationLevel, type TransactionConfig } from './transaction';
import { type StepConfig } from './step';
import { TelemetryCollector } from './telemetry/collector';
import { Tracer } from './telemetry/traces';
import { GlobalLogger as Logger } from './telemetry/logs';
import { TelemetryExporter } from './telemetry/exporters';
import type { TelemetryConfig } from './telemetry';
import { Pool, type PoolClient, type PoolConfig, type QueryResultRow } from 'pg';
import {
  type SystemDatabase,
  PostgresSystemDatabase,
  type WorkflowStatusInternal,
  type SystemDatabaseStoredResult,
} from './system_database';
import { randomUUID } from 'node:crypto';
import {
  PGNodeUserDatabase,
  PrismaUserDatabase,
  type UserDatabase,
  TypeORMDatabase,
  UserDatabaseName,
  KnexUserDatabase,
  DrizzleUserDatabase,
  type UserDatabaseClient,
  pgNodeIsKeyConflictError,
  createDBIfDoesNotExist,
} from './user_database';
import {
  MethodRegistration,
  getRegisteredFunctionFullName,
  getRegisteredFunctionClassName,
  getRegisteredFunctionName,
  getConfiguredInstance,
  ConfiguredInstance,
  getNameForClass,
  getClassRegistrationByName,
  getAllRegisteredClassNames,
  getLifecycleListeners,
  UntypedAsyncFunction,
  TypedAsyncFunction,
  getFunctionRegistrationByName,
  getAllRegisteredFunctions,
  getFunctionRegistration,
  MethodRegistrationBase,
} from './decorators';
import type { step_info } from '../schemas/system_db_schema';
import { SpanStatusCode } from '@opentelemetry/api';
import knex, { Knex } from 'knex';
import {
  runInStepContext,
  getNextWFID,
  functionIDGetIncrement,
  runWithParentContext,
  getCurrentContextStore,
  isInWorkflowCtx,
  DBOSLocalCtx,
  runWithTopContext,
} from './context';
import { HandlerRegistrationBase } from './httpServer/handler';
import { deserializeError, ErrorObject, serializeError } from 'serialize-error';
import { globalParams, DBOSJSON, sleepms, INTERNAL_QUEUE_NAME } from './utils';
import path from 'node:path';
import { StoredProcedureConfig } from './procedure';
import { NoticeMessage } from 'pg-protocol/dist/messages';
import { DBOSExecutorContext, GetWorkflowsInput, InitContext } from '.';

import { get } from 'lodash';
import { wfQueueRunner, WorkflowQueue } from './wfqueue';
import { debugTriggerPoint, DEBUG_TRIGGER_WORKFLOW_ENQUEUE } from './debugpoint';
import { DBOSScheduler } from './scheduler/scheduler';
import { DBOSEventReceiverState, DBNotificationCallback, DBNotificationListener } from './eventreceiver';
import { transaction_outputs } from '../schemas/user_db_schema';
import * as crypto from 'crypto';
import {
  forkWorkflow,
  listQueuedWorkflows,
  listWorkflows,
  listWorkflowSteps,
  toWorkflowStatus,
} from './dbos-runtime/workflow_management';

// eslint-disable-next-line @typescript-eslint/no-empty-object-type
export interface DBOSNull {}
export const dbosNull: DBOSNull = {};

export const DBOS_QUEUE_MIN_PRIORITY = 1;
export const DBOS_QUEUE_MAX_PRIORITY = 2 ** 31 - 1; // 2,147,483,647

/* Interface for DBOS configuration */
export interface DBOSConfig {
  // Public fields
  name?: string;
  readonly databaseUrl?: string;
  readonly userDbclient?: UserDatabaseName;
  readonly userDbPoolSize?: number;
  readonly sysDbName?: string;
  readonly sysDbPoolSize?: number;
  readonly logLevel?: string;
  readonly otlpTracesEndpoints?: string[];
  readonly otlpLogsEndpoints?: string[];
  readonly adminPort?: number;
  readonly runAdminServer?: boolean;

  // Internal fields
  poolConfig?: PoolConfig;
  readonly telemetry?: TelemetryConfig;
  readonly system_database?: string;
  readonly env?: Record<string, string>;
  readonly application?: object;
  readonly http?: {
    readonly cors_middleware?: boolean;
    readonly credentials?: boolean;
    readonly allowed_origins?: string[];
  };
}

export type DBOSConfigInternal = Omit<DBOSConfig, 'poolConfig' | 'system_database' | 'telemetry'> & {
  poolConfig: PoolConfig;
  system_database: string;
  telemetry: TelemetryConfig;
};

export function isDeprecatedDBOSConfig(config: DBOSConfig): boolean {
  const isDeprecated =
    config.poolConfig !== undefined ||
    config.telemetry !== undefined ||
    config.system_database !== undefined ||
    config.env !== undefined ||
    config.application !== undefined ||
    config.http !== undefined;
  return isDeprecated;
}

<<<<<<< HEAD
export enum DebugMode {
  DISABLED,
  ENABLED,
  TIME_TRAVEL,
=======
interface WorkflowRegInfo {
  workflow: UntypedAsyncFunction;
  workflowOrigFunction: UntypedAsyncFunction;
  config: WorkflowConfig;
  registration?: MethodRegistrationBase; // Always set except for temp WF...
}

interface TransactionRegInfo {
  transaction: UntypedAsyncFunction;
  config: TransactionConfig;
  registration: MethodRegistrationBase;
}

interface StepRegInfo {
  step: UntypedAsyncFunction;
  config: StepConfig;
  registration: MethodRegistrationBase;
}

interface ProcedureRegInfo {
  procedure: UntypedAsyncFunction;
  config: StoredProcedureConfig;
  registration: MethodRegistrationBase;
>>>>>>> 63e289e5
}

export interface InternalWorkflowParams extends WorkflowParams {
  readonly tempWfType?: string;
  readonly tempWfName?: string;
  readonly tempWfClass?: string;
}

export const OperationType = {
  HANDLER: 'handler',
  WORKFLOW: 'workflow',
  TRANSACTION: 'transaction',
  COMMUNICATOR: 'communicator',
  PROCEDURE: 'procedure',
} as const;

export const TempWorkflowType = {
  transaction: 'transaction',
  procedure: 'procedure',
  step: 'step',
  send: 'send',
} as const;

type QueryFunction = <T>(sql: string, args: unknown[]) => Promise<T[]>;

export interface DBOSExecutorOptions {
  systemDatabase?: SystemDatabase;
  debugMode?: boolean;
}

export class DBOSExecutor implements DBOSExecutorContext {
  initialized: boolean;
  // User Database
  userDatabase: UserDatabase = null as unknown as UserDatabase;
  // System Database
  readonly systemDatabase: SystemDatabase;
  readonly procedurePool: Pool;

  // Temporary workflows are created by calling transaction/send/recv directly from the executor class
  static readonly tempWorkflowName = 'temp_workflow';

  readonly telemetryCollector: TelemetryCollector;

  static readonly defaultNotificationTimeoutSec = 60;

  readonly debugMode: boolean;

  static systemDBSchemaName = 'dbos';

  readonly logger: Logger;
  readonly tracer: Tracer;
  // eslint-disable-next-line @typescript-eslint/no-unsafe-function-type
  typeormEntities: Function[] = [];
  drizzleEntities: { [key: string]: object } = {};

  scheduler?: DBOSScheduler = undefined;
  wfqEnded?: Promise<void> = undefined;

  readonly executorID: string = globalParams.executorID;

  static globalInstance: DBOSExecutor | undefined = undefined;

  /* WORKFLOW EXECUTOR LIFE CYCLE MANAGEMENT */
  constructor(
    readonly config: DBOSConfigInternal,
    { systemDatabase, debugMode }: DBOSExecutorOptions = {},
  ) {
    this.debugMode = debugMode ?? false;

    // Set configured environment variables
    if (config.env) {
      for (const [key, value] of Object.entries(config.env)) {
        if (typeof value === 'string') {
          process.env[key] = value;
        } else {
          console.warn(`Invalid value type for environment variable ${key}: ${typeof value}`);
        }
      }
    }

    if (config.telemetry.OTLPExporter) {
      const OTLPExporter = new TelemetryExporter(config.telemetry.OTLPExporter);
      this.telemetryCollector = new TelemetryCollector(OTLPExporter);
    } else {
      // We always setup a collector to drain the signals queue, even if we don't have an exporter.
      this.telemetryCollector = new TelemetryCollector();
    }
    this.logger = new Logger(this.telemetryCollector, this.config.telemetry.logs);
    this.tracer = new Tracer(this.telemetryCollector);

    if (this.debugMode) {
      this.logger.info('Running in debug mode!');
    }

    this.procedurePool = new Pool(this.config.poolConfig);

    if (systemDatabase) {
      this.logger.debug('Using provided system database'); // XXX print the name or something
      this.systemDatabase = systemDatabase;
    } else {
      this.logger.debug('Using Postgres system database');
      this.systemDatabase = new PostgresSystemDatabase(
        this.config.poolConfig,
        this.config.system_database,
        this.logger,
        this.config.sysDbPoolSize,
      );
    }

    this.initialized = false;
    DBOSExecutor.globalInstance = this;
  }

  configureDbClient() {
    const userDbClient = this.config.userDbclient;
    const userDBConfig = this.config.poolConfig;
    if (userDbClient === UserDatabaseName.PRISMA) {
      // TODO: make Prisma work with debugger proxy.
      // eslint-disable-next-line @typescript-eslint/no-unsafe-assignment, @typescript-eslint/no-require-imports
      const { PrismaClient } = require(path.join(process.cwd(), 'node_modules', '@prisma', 'client')); // Find the prisma client in the node_modules of the current project
      this.userDatabase = new PrismaUserDatabase(
        // eslint-disable-next-line @typescript-eslint/no-unsafe-argument, @typescript-eslint/no-unsafe-call
        new PrismaClient({
          datasources: {
            db: {
              url: userDBConfig.connectionString,
            },
          },
        }),
      );
      this.logger.debug('Loaded Prisma user database');
    } else if (userDbClient === UserDatabaseName.TYPEORM) {
      // eslint-disable-next-line @typescript-eslint/no-unsafe-assignment, @typescript-eslint/no-require-imports
      const DataSourceExports = require('typeorm');
      try {
        this.userDatabase = new TypeORMDatabase(
          // eslint-disable-next-line @typescript-eslint/no-unsafe-argument, @typescript-eslint/no-unsafe-call, @typescript-eslint/no-unsafe-member-access
          new DataSourceExports.DataSource({
            type: 'postgres',
            url: userDBConfig.connectionString,
            connectTimeoutMS: userDBConfig.connectionTimeoutMillis,
            entities: this.typeormEntities,
            poolSize: userDBConfig.max,
          }),
        );
      } catch (s) {
        (s as Error).message = `Error loading TypeORM user database: ${(s as Error).message}`;
        this.logger.error(s);
      }
      this.logger.debug('Loaded TypeORM user database');
    } else if (userDbClient === UserDatabaseName.KNEX) {
      const knexConfig: Knex.Config = {
        client: 'postgres',
        connection: {
          connectionString: userDBConfig.connectionString,
          connectionTimeoutMillis: userDBConfig.connectionTimeoutMillis,
        },
        pool: {
          min: 0,
          max: userDBConfig.max,
        },
      };
      this.userDatabase = new KnexUserDatabase(knex(knexConfig));
      this.logger.debug('Loaded Knex user database');
    } else if (userDbClient === UserDatabaseName.DRIZZLE) {
      // eslint-disable-next-line @typescript-eslint/no-unsafe-assignment, @typescript-eslint/no-require-imports
      const DrizzleExports = require('drizzle-orm/node-postgres');
      const drizzlePool = new Pool(userDBConfig);
      // eslint-disable-next-line @typescript-eslint/no-unsafe-assignment, @typescript-eslint/no-unsafe-call, @typescript-eslint/no-unsafe-member-access
      const drizzle = DrizzleExports.drizzle(drizzlePool, { schema: this.drizzleEntities });
      // eslint-disable-next-line @typescript-eslint/no-unsafe-argument
      this.userDatabase = new DrizzleUserDatabase(drizzlePool, drizzle);
      this.logger.debug('Loaded Drizzle user database');
    } else {
      this.userDatabase = new PGNodeUserDatabase(userDBConfig);
      this.logger.debug('Loaded Postgres user database');
    }
  }

  async init(classes?: object[]): Promise<void> {
    if (this.initialized) {
      this.logger.error('Workflow executor already initialized!');
      return;
    }

    let classnames: string[] = [];
    if (!classes || !classes.length) {
      classnames = getAllRegisteredClassNames();
    } else {
      classnames = classes.map((c) => getNameForClass(c as AnyConstructor));
    }

    type AnyConstructor = new (...args: unknown[]) => object;
    try {
      let length; // Track the length of the array (or number of keys of the object)
      for (const clsname of classnames) {
        const reg = getClassRegistrationByName(clsname);
        /**
         * With TSORM, we take an array of entities (Function[]) and add them to this.entities:
         */
        if (Array.isArray(reg.ormEntities)) {
          this.typeormEntities = this.typeormEntities.concat(reg.ormEntities as any[]);
          length = reg.ormEntities.length;
        } else {
          /**
           * With Drizzle, we need to take an object of entities, since the object keys are used to access the entities from ctx.client.query:
           */
          this.drizzleEntities = { ...this.drizzleEntities, ...reg.ormEntities };
          length = Object.keys(reg.ormEntities).length;
        }
        this.logger.debug(`Loaded ${length} ORM entities`);
      }

      if (!this.debugMode) {
        await createDBIfDoesNotExist(this.config.poolConfig, this.logger);
      }
      this.configureDbClient();

      if (!this.userDatabase) {
        this.logger.error('No user database configured!');
        throw new DBOSInitializationError('No user database configured!');
      }

      // Debug mode doesn't need to initialize the DBs. Everything should appear to be read-only.
      await this.userDatabase.init(this.debugMode);
      if (!this.debugMode) {
        await this.systemDatabase.init();
      }
    } catch (err) {
      if (err instanceof AggregateError) {
        let combinedMessage = 'Failed to initialize workflow executor: ';
        for (const error of err.errors) {
          combinedMessage += `${(error as Error).message}; `;
        }
        throw new DBOSInitializationError(combinedMessage);
      } else if (err instanceof Error) {
        const errorMessage = `Failed to initialize workflow executor: ${err.message}`;
        throw new DBOSInitializationError(errorMessage);
      } else {
        const errorMessage = `Failed to initialize workflow executor: ${String(err)}`;
        throw new DBOSInitializationError(errorMessage);
      }
    }
    this.initialized = true;

    // Only execute init code if under non-debug mode
    if (!this.debugMode) {
      for (const cls of classnames) {
        // Init its configurations
        const creg = getClassRegistrationByName(cls);
        for (const [_cfgname, cfg] of creg.configuredInstances) {
          await cfg.initialize(new InitContext());
        }
      }

      for (const v of getAllRegisteredFunctions()) {
        const m = v as MethodRegistration<unknown, unknown[], unknown>;
        if (m.init === true) {
          this.logger.debug('Executing init method: ' + m.name);
          await m.origFunction(new InitContext());
        }
      }

      // Compute the application version if not provided
      if (globalParams.appVersion === '') {
        globalParams.appVersion = this.computeAppVersion();
        globalParams.wasComputed = true;
      }
      this.logger.info(`Initializing DBOS (v${globalParams.dbosVersion})`);
      this.logger.info(`Executor ID: ${this.executorID}`);
      this.logger.info(`Application version: ${globalParams.appVersion}`);

      await this.recoverPendingWorkflows([this.executorID]);
    }

    this.logger.info('DBOS launched!');
  }

  #logNotice(msg: NoticeMessage) {
    switch (msg.severity) {
      case 'INFO':
      case 'LOG':
      case 'NOTICE':
        this.logger.info(msg.message);
        break;
      case 'WARNING':
        this.logger.warn(msg.message);
        break;
      case 'DEBUG':
        this.logger.debug(msg.message);
        break;
      case 'ERROR':
      case 'FATAL':
      case 'PANIC':
        this.logger.error(msg.message);
        break;
      default:
        this.logger.error(`Unknown notice severity: ${msg.severity} - ${msg.message}`);
    }
  }

  async destroy() {
    try {
      await this.systemDatabase.awaitRunningWorkflows();
      await this.systemDatabase.destroy();
      if (this.userDatabase) {
        await this.userDatabase.destroy();
      }
      await this.procedurePool.end();
      await this.logger.destroy();

      if (DBOSExecutor.globalInstance === this) {
        DBOSExecutor.globalInstance = undefined;
      }
    } catch (err) {
      const e = err as Error;
      this.logger.error(e);
      throw err;
    }
  }

  // This could return WF, or the function underlying a temp wf
  #getFunctionInfoFromWFStatus(wf: WorkflowStatusInternal) {
    const methReg = getFunctionRegistrationByName(wf.workflowClassName, wf.workflowName);
    return { methReg, configuredInst: getConfiguredInstance(wf.workflowClassName, wf.workflowConfigName) };
  }

  static reviveResultOrError<R = unknown>(r: SystemDatabaseStoredResult, success?: boolean) {
    if (success === true || !r.error) {
      return DBOSJSON.parse(r.output ?? null) as R;
    } else {
      throw deserializeError(DBOSJSON.parse(r.error));
    }
  }

  async workflow<T extends unknown[], R>(
    wf: TypedAsyncFunction<T, R>,
    params: InternalWorkflowParams,
    ...args: T
  ): Promise<WorkflowHandle<R>> {
    return this.internalWorkflow(wf, params, undefined, undefined, ...args);
  }

  // If callerWFID and functionID are set, it means the workflow is invoked from within a workflow.
  async internalWorkflow<T extends unknown[], R>(
    wf: TypedAsyncFunction<T, R>,
    params: InternalWorkflowParams,
    callerID?: string,
    callerFunctionID?: number,
    ...args: T
  ): Promise<WorkflowHandle<R>> {
    const workflowID: string = params.workflowUUID ? params.workflowUUID : randomUUID();
    const presetID: boolean = params.workflowUUID ? true : false;
    const timeoutMS = params.timeoutMS;
    // If a timeout is explicitly specified, use it over any propagated deadline
    const deadlineEpochMS = params.timeoutMS
      ? // Queued workflows are assigned a deadline on dequeue. Otherwise, compute the deadline immediately
        params.queueName
        ? undefined
        : Date.now() + params.timeoutMS
      : // if no timeout is specified, use the propagated deadline (if any)
        params.deadlineEpochMS;

    const priority = params?.enqueueOptions?.priority;
    if (priority !== undefined && (priority < DBOS_QUEUE_MIN_PRIORITY || priority > DBOS_QUEUE_MAX_PRIORITY)) {
      throw new DBOSInvalidQueuePriorityError(priority, DBOS_QUEUE_MIN_PRIORITY, DBOS_QUEUE_MAX_PRIORITY);
    }

    // If the workflow is called on a queue with a priority but the queue is not configured with a priority, print a warning.
    if (params.queueName) {
      const wfqueue = this.#getQueueByName(params.queueName);
      if (!wfqueue.priorityEnabled && priority !== undefined) {
        this.logger.warn(
          `Priority is not enabled for queue ${params.queueName}. Setting priority will not have any effect.`,
        );
      }
    }

    const pctx = getCurrentContextStore();

    let wConfig: WorkflowConfig = {};
    if (wf.name !== DBOSExecutor.tempWorkflowName) {
      const wInfo = getFunctionRegistration(wf);
      if (!wInfo || !wInfo.workflowConfig) {
        throw new DBOSNotRegisteredError(wf.name);
      }
      wConfig = wInfo.workflowConfig;
    }

    const maxRecoveryAttempts = wConfig.maxRecoveryAttempts ? wConfig.maxRecoveryAttempts : 50;

    const wfname = wf.name; // TODO: Should be what was registered in wfInfo...

    const span = this.tracer.startSpan(
      wfname,
      {
        status: StatusString.PENDING,
        operationUUID: workflowID,
        operationType: OperationType.WORKFLOW,
        authenticatedUser: pctx?.authenticatedUser ?? '',
        authenticatedRoles: pctx?.authenticatedRoles ?? [],
        assumedRole: pctx?.assumedRole ?? '',
      },
      pctx?.span,
    );

    const isTempWorkflow = DBOSExecutor.tempWorkflowName === wfname;

    const internalStatus: WorkflowStatusInternal = {
      workflowUUID: workflowID,
      status: params.queueName !== undefined ? StatusString.ENQUEUED : StatusString.PENDING,
      workflowName: getRegisteredFunctionName(wf),
      workflowClassName: isTempWorkflow ? '' : getRegisteredFunctionClassName(wf),
      workflowConfigName: params.configuredInstance?.name || '',
      queueName: params.queueName,
      output: null,
      error: null,
      authenticatedUser: pctx?.authenticatedUser || '',
      assumedRole: pctx?.assumedRole || '',
      authenticatedRoles: pctx?.authenticatedRoles || [],
      request: pctx?.request || {},
      executorId: globalParams.executorID,
      applicationVersion: globalParams.appVersion,
      applicationID: globalParams.appID,
      createdAt: Date.now(), // Remember the start time of this workflow,
      timeoutMS: timeoutMS,
      deadlineEpochMS: deadlineEpochMS,
      input: DBOSJSON.stringify(args),
      deduplicationID: params.enqueueOptions?.deduplicationID,
      priority: priority ?? 0,
    };

    if (isTempWorkflow) {
      internalStatus.workflowName = `${DBOSExecutor.tempWorkflowName}-${params.tempWfType}-${params.tempWfName}`;
      internalStatus.workflowClassName = params.tempWfClass ?? '';
    }

    let status: string | undefined = undefined;
    let $deadlineEpochMS: number | undefined = undefined;

    // Synchronously set the workflow's status to PENDING and record workflow inputs.
    // We have to do it for all types of workflows because operation_outputs table has a foreign key constraint on workflow status table.
    if (this.debugMode) {
      const wfStatus = await this.systemDatabase.getWorkflowStatus(workflowID);
      if (!wfStatus) {
        throw new DBOSDebuggerError(`Failed to find inputs for workflow UUID ${workflowID}`);
      }

      // Make sure we use the same input.
      if (DBOSJSON.stringify(args) !== wfStatus.input) {
        throw new DBOSDebuggerError(
          `Detected different inputs for workflow UUID ${workflowID}.\n Received: ${DBOSJSON.stringify(args)}\n Original: ${wfStatus.input}`,
        );
      }
      status = wfStatus.status;
    } else {
      if (callerFunctionID !== undefined && callerID !== undefined) {
        const result = await this.systemDatabase.getOperationResultAndThrowIfCancelled(callerID, callerFunctionID);
        if (result) {
          return new RetrievedHandle(this.systemDatabase, result.childWorkflowID!, callerID, callerFunctionID);
        }
      }
      const ires = await this.systemDatabase.initWorkflowStatus(internalStatus, maxRecoveryAttempts);

      if (callerFunctionID !== undefined && callerID !== undefined) {
        await this.systemDatabase.recordOperationResult(callerID, callerFunctionID, internalStatus.workflowName, true, {
          childWorkflowID: workflowID,
        });
      }

      status = ires.status;
      $deadlineEpochMS = ires.deadlineEpochMS;
      await debugTriggerPoint(DEBUG_TRIGGER_WORKFLOW_ENQUEUE);
    }

    async function callPromiseWithTimeout(
      callPromise: Promise<R>,
      deadlineEpochMS: number,
      sysdb: SystemDatabase,
    ): Promise<R> {
      let timeoutID: ReturnType<typeof setTimeout> | undefined = undefined;
      const timeoutResult = {};
      const timeoutPromise = new Promise<R>((_, reject) => {
        timeoutID = setTimeout(reject, deadlineEpochMS - Date.now(), timeoutResult);
      });

      try {
        return await Promise.race([callPromise, timeoutPromise]);
      } catch (err) {
        if (err === timeoutResult) {
          await sysdb.cancelWorkflow(workflowID);
          await callPromise.catch(() => {});
          throw new DBOSWorkflowCancelledError(workflowID);
        }
        throw err;
      } finally {
        clearTimeout(timeoutID);
      }
    }

    async function handleWorkflowError(err: Error, exec: DBOSExecutor) {
      // Record the error.
      const e = err as Error & { dbos_already_logged?: boolean };
      exec.logger.error(e);
      e.dbos_already_logged = true;
      internalStatus.error = DBOSJSON.stringify(serializeError(e));
      internalStatus.status = StatusString.ERROR;
      if (!exec.debugMode) {
        await exec.systemDatabase.recordWorkflowError(workflowID, internalStatus);
      }
      span.setStatus({ code: SpanStatusCode.ERROR, message: e.message });
    }

    const runWorkflow = async () => {
      let result: R;

      // Execute the workflow.
      try {
        const callResult = await runWithParentContext(
          pctx,
          {
            presetID,
            timeoutMS,
            deadlineEpochMS,
            workflowId: workflowID,
          },
          () => {
            const callPromise = wf.call(params.configuredInstance, ...args);

            if ($deadlineEpochMS === undefined) {
              return callPromise;
            } else {
              return callPromiseWithTimeout(callPromise, $deadlineEpochMS, this.systemDatabase);
            }
          },
        );

        if (this.debugMode) {
          const recordedResult = DBOSExecutor.reviveResultOrError<Awaited<R>>(
            (await this.systemDatabase.awaitWorkflowResult(workflowID))!,
          );
          if (!resultsMatch(recordedResult, callResult)) {
            this.logger.error(
              `Detect different output for the workflow UUID ${workflowID}!\n Received: ${DBOSJSON.stringify(callResult)}\n Original: ${DBOSJSON.stringify(recordedResult)}`,
            );
          }
          result = recordedResult;
        } else {
          result = callResult!;
        }

        function resultsMatch(recordedResult: Awaited<R>, callResult: Awaited<R>): boolean {
          if (recordedResult === null) {
            return callResult === undefined || callResult === null;
          }
          return DBOSJSON.stringify(recordedResult) === DBOSJSON.stringify(callResult);
        }

        internalStatus.output = DBOSJSON.stringify(result);
        internalStatus.status = StatusString.SUCCESS;
        if (!this.debugMode) {
          await this.systemDatabase.recordWorkflowOutput(workflowID, internalStatus);
        }
        span.setStatus({ code: SpanStatusCode.OK });
      } catch (err) {
        if (err instanceof DBOSWorkflowConflictError) {
          // Retrieve the handle and wait for the result.
          const retrievedHandle = this.retrieveWorkflow<R>(workflowID);
          result = await retrievedHandle.getResult();
          span.setAttribute('cached', true);
          span.setStatus({ code: SpanStatusCode.OK });
        } else if (err instanceof DBOSWorkflowCancelledError) {
          span.setStatus({ code: SpanStatusCode.ERROR, message: err.message });
          internalStatus.error = err.message;
          if (err.workflowID === workflowID) {
            internalStatus.status = StatusString.CANCELLED;
            throw err;
          } else {
            const e = new DBOSAwaitedWorkflowCancelledError(err.workflowID);
            await handleWorkflowError(e as Error, this);
            throw e;
          }
        } else {
          await handleWorkflowError(err as Error, this);
          throw err;
        }
      } finally {
        this.tracer.endSpan(span);
      }
      return result;
    };

    if (
      this.debugMode ||
      (status !== 'SUCCESS' && status !== 'ERROR' && (params.queueName === undefined || params.executeWorkflow))
    ) {
      const workflowPromise: Promise<R> = runWorkflow();

      this.systemDatabase.registerRunningWorkflow(workflowID, workflowPromise);

      // Return the normal handle that doesn't capture errors.
      return new InvokedHandle(this.systemDatabase, workflowPromise, workflowID, wf.name, callerID, callerFunctionID);
    } else {
      return new RetrievedHandle(this.systemDatabase, workflowID, callerID, callerFunctionID);
    }
  }

  #getQueueByName(name: string): WorkflowQueue {
    const q = wfQueueRunner.wfQueuesByName.get(name);
    if (!q) throw new DBOSNotRegisteredError(name, `Workflow queue '${name}' is not defined.`);
    return q;
  }

  /**
   * Retrieve the transaction snapshot information of the current transaction
   */
  static async #retrieveSnapshot(query: QueryFunction): Promise<string> {
    const rows = await query<{ txn_snapshot: string }>('SELECT pg_current_snapshot()::text as txn_snapshot;', []);
    return rows[0].txn_snapshot;
  }

  /**
   * Check if an operation has already executed in a workflow.
   * If it previously executed successfully, return its output.
   * If it previously executed and threw an error, return that error.
   * Otherwise, return DBOSNull.
   * Also return the transaction snapshot and id information of the original or current transaction.
   */
  async #checkExecution<R>(
    query: QueryFunction,
    workflowUUID: string,
    funcID: number,
    funcName: string,
  ): Promise<{ result: Error | R | DBOSNull; txn_snapshot: string; txn_id?: string }> {
    type TxOutputRow = Pick<transaction_outputs, 'output' | 'error' | 'txn_snapshot' | 'txn_id' | 'function_name'> & {
      recorded: boolean;
    };
    const rows = await query<TxOutputRow>(
      `(SELECT output, error, txn_snapshot, txn_id, function_name, true as recorded
          FROM dbos.transaction_outputs
          WHERE workflow_uuid=$1 AND function_id=$2
        UNION ALL
          SELECT null as output, null as error, pg_current_snapshot()::text as txn_snapshot,
                 null as txn_id, '' as function_name, false as recorded
       ) ORDER BY recorded`,
      [workflowUUID, funcID],
    );

    if (rows.length === 0 || rows.length > 2) {
      const returnedRows = JSON.stringify(rows);
      this.logger.error('Unexpected! This should never happen. Returned rows: ' + returnedRows);
      throw new DBOSError('This should never happen. Returned rows: ' + returnedRows);
    }

    if (rows.length === 2) {
      if (rows[1].function_name !== funcName) {
        throw new DBOSUnexpectedStepError(workflowUUID, funcID, funcName, rows[0].function_name);
      }

      const { txn_snapshot, txn_id } = rows[1];
      const error = DBOSJSON.parse(rows[1].error) as ErrorObject | null;
      if (error) {
        return { result: deserializeError(error), txn_snapshot, txn_id: txn_id ?? undefined };
      } else {
        return { result: DBOSJSON.parse(rows[1].output) as R, txn_snapshot, txn_id: txn_id ?? undefined };
      }
    } else {
      const { txn_snapshot } = rows[0];
      return { result: dbosNull, txn_snapshot, txn_id: undefined };
    }
  }

  /**
   * Write a operation's output to the database.
   */
  async #recordOutput<R>(
    query: QueryFunction,
    workflowUUID: string,
    funcID: number,
    txnSnapshot: string,
    output: R,
    isKeyConflict: (error: unknown) => boolean,
    function_name: string,
  ): Promise<string> {
    if (this.debugMode) {
      throw new DBOSDebuggerError('Cannot record output in debug mode.');
    }
    try {
      const serialOutput = DBOSJSON.stringify(output);
      const rows = await query<transaction_outputs>(
        'INSERT INTO dbos.transaction_outputs (workflow_uuid, function_id, output, txn_id, txn_snapshot, created_at, function_name) VALUES ($1, $2, $3, (select pg_current_xact_id_if_assigned()::text), $4, $5, $6) RETURNING txn_id;',
        [workflowUUID, funcID, serialOutput, txnSnapshot, Date.now(), function_name],
      );
      return rows[0].txn_id!;
    } catch (error) {
      if (isKeyConflict(error)) {
        // Serialization and primary key conflict (Postgres).
        throw new DBOSWorkflowConflictError(workflowUUID);
      } else {
        throw error;
      }
    }
  }

  /**
   * Record an error in an operation to the database.
   */
  async #recordError(
    query: QueryFunction,
    workflowUUID: string,
    funcID: number,
    txnSnapshot: string,
    err: Error,
    isKeyConflict: (error: unknown) => boolean,
    function_name: string,
  ): Promise<void> {
    if (this.debugMode) {
      throw new DBOSDebuggerError('Cannot record error in debug mode.');
    }
    try {
      const serialErr = DBOSJSON.stringify(serializeError(err));
      await query<transaction_outputs>(
        'INSERT INTO dbos.transaction_outputs (workflow_uuid, function_id, error, txn_id, txn_snapshot, created_at, function_name) VALUES ($1, $2, $3, null, $4, $5, $6) RETURNING txn_id;',
        [workflowUUID, funcID, serialErr, txnSnapshot, Date.now(), function_name],
      );
    } catch (error) {
      if (isKeyConflict(error)) {
        // Serialization and primary key conflict (Postgres).
        throw new DBOSWorkflowConflictError(workflowUUID);
      } else {
        throw error;
      }
    }
  }

  async getTransactions(workflowUUID: string): Promise<step_info[]> {
    const rows = await this.userDatabase.query<step_info, [string]>(
      `SELECT function_id, function_name, output, error FROM ${DBOSExecutor.systemDBSchemaName}.transaction_outputs WHERE workflow_uuid=$1`,
      workflowUUID,
    );

    for (const row of rows) {
      row.output = row.output !== null ? DBOSJSON.parse(row.output as string) : null;
      row.error = row.error !== null ? deserializeError(DBOSJSON.parse(row.error as unknown as string)) : null;
    }

    return rows;
  }

  async transaction<T extends unknown[], R>(
    txn: (...args: T) => Promise<R>,
    params: WorkflowParams,
    ...args: T
  ): Promise<R> {
    return await (await this.startTransactionTempWF(txn, params, undefined, undefined, ...args)).getResult();
  }

  async startTransactionTempWF<T extends unknown[], R>(
    txn: (...args: T) => Promise<R>,
    params: InternalWorkflowParams,
    callerWFID?: string,
    callerFunctionID?: number,
    ...args: T
  ): Promise<WorkflowHandle<R>> {
    // Create a workflow and call transaction.
    const temp_workflow = async (...args: T) => {
      return await this.callTransactionFunction(txn, params.configuredInstance ?? null, ...args);
    };
    return await this.internalWorkflow(
      temp_workflow,
      {
        ...params,
        tempWfType: TempWorkflowType.transaction,
        tempWfName: getRegisteredFunctionName(txn),
        tempWfClass: getRegisteredFunctionClassName(txn),
      },
      callerWFID,
      callerFunctionID,
      ...args,
    );
  }

  async callTransactionFunction<T extends unknown[], R>(
    txn: TypedAsyncFunction<T, R>,
    clsinst: ConfiguredInstance | null,
    ...args: T
  ): Promise<R> {
    const txnReg = getFunctionRegistration(txn);
    if (!txnReg || !txnReg.txnConfig) {
      throw new DBOSNotRegisteredError(txn.name);
    }

    const pctx = getCurrentContextStore()!;
    const wfid = pctx.workflowId!;

    await this.systemDatabase.checkIfCanceled(wfid);

    let retryWaitMillis = 1;
    const backoffFactor = 1.5;
    const maxRetryWaitMs = 2000; // Maximum wait 2 seconds.
    const funcId = functionIDGetIncrement();
    const span: Span = this.tracer.startSpan(
      txn.name,
      {
        operationUUID: wfid,
        operationType: OperationType.TRANSACTION,
        authenticatedUser: pctx.authenticatedUser,
        assumedRole: pctx.assumedRole,
        authenticatedRoles: pctx.authenticatedRoles,
        isolationLevel: txnReg.txnConfig.isolationLevel,
      },
      pctx.span,
    );

    while (true) {
      await this.systemDatabase.checkIfCanceled(wfid);

      let txn_snapshot = 'invalid';
      let prevResultFound = false;
      const wrappedTransaction = async (client: UserDatabaseClient): Promise<R> => {
        // If the UUID is preset, it is possible this execution previously happened. Check, and return its original result if it did.
        // Note: It is possible to retrieve a generated ID from a workflow handle, run a concurrent execution, and cause trouble for yourself. We recommend against this.
        let prevResult: R | Error | DBOSNull = dbosNull;
        const queryFunc = <T>(sql: string, args: unknown[]) =>
          this.userDatabase.queryWithClient<T>(client, sql, ...args);
        if (pctx.presetID) {
          const executionResult = await this.#checkExecution<R>(queryFunc, wfid, funcId, txn.name);
          prevResult = executionResult.result;
          txn_snapshot = executionResult.txn_snapshot;
          if (prevResult !== dbosNull) {
            prevResultFound = true;
            span.setAttribute('cached', true);

            // Return/throw the previous result
            if (prevResult instanceof Error) {
              throw prevResult;
            } else {
              return prevResult as R;
            }
          }
        } else {
          // Collect snapshot information for read-only transactions and non-preset UUID transactions, if not already collected above
          txn_snapshot = await DBOSExecutor.#retrieveSnapshot(queryFunc);
        }

        if (this.debugMode && prevResult === dbosNull) {
          throw new DBOSDebuggerError(
            `Failed to find the recorded output for the transaction: workflow UUID ${wfid}, step number ${funcId}`,
          );
        }

        // Execute the user's transaction.
        const result = await (async function () {
          try {
            return await runWithParentContext(
              pctx,
              {
                authenticatedRoles: pctx?.authenticatedRoles,
                authenticatedUser: pctx?.authenticatedUser,
                workflowId: wfid,
                curTxFunctionId: funcId,
                parentCtx: pctx,
                sqlClient: client,
              },
              async () => {
                const tf = txn as unknown as (...args: T) => Promise<R>;
                return await tf.call(clsinst, ...args);
              },
            );
          } catch (e) {
            return e instanceof Error ? e : new Error(`${e as any}`);
          }
        })();

        if (this.debugMode) {
          if (prevResult instanceof Error) {
            throw prevResult;
          }

          const prevResultJson = DBOSJSON.stringify(prevResult);
          const resultJson = DBOSJSON.stringify(result);
          if (prevResultJson !== resultJson) {
            this.logger.error(
              `Detected different transaction output than the original one!\n Result: ${resultJson}\n Original: ${DBOSJSON.stringify(prevResultJson)}`,
            );
          }
          return prevResult as R;
        }

        if (result instanceof Error) {
          throw result;
        }

        // Record the execution, commit, and return.

        try {
          // Synchronously record the output of write transactions and obtain the transaction ID.
          const pg_txn_id = await this.#recordOutput(
            queryFunc,
            wfid,
            funcId,
            txn_snapshot,
            result,
            (error) => this.userDatabase.isKeyConflictError(error),
            txn.name,
          );
          span.setAttribute('pg_txn_id', pg_txn_id);
        } catch (error) {
          if (this.userDatabase.isFailedSqlTransactionError(error)) {
            this.logger.error(
              `Postgres aborted the ${txn.name} @DBOS.transaction of Workflow ${wfid}, but the function did not raise an exception.  Please ensure that the @DBOS.transaction method raises an exception if the database transaction is aborted.`,
            );
            throw new DBOSFailedSqlTransactionError(wfid, txn.name);
          } else {
            throw error;
          }
        }

        return result;
      };

      try {
        const result = await this.userDatabase.transaction(wrappedTransaction, txnReg.txnConfig);
        span.setStatus({ code: SpanStatusCode.OK });
        this.tracer.endSpan(span);
        return result;
      } catch (err) {
        const e: Error = err as Error;
        if (!prevResultFound && !this.debugMode && !(e instanceof DBOSUnexpectedStepError)) {
          if (this.userDatabase.isRetriableTransactionError(err)) {
            // serialization_failure in PostgreSQL
            span.addEvent('TXN SERIALIZATION FAILURE', { retryWaitMillis: retryWaitMillis }, performance.now());
            // Retry serialization failures.
            await sleepms(retryWaitMillis);
            retryWaitMillis *= backoffFactor;
            retryWaitMillis = retryWaitMillis < maxRetryWaitMs ? retryWaitMillis : maxRetryWaitMs;
            continue;
          }

          // Record and throw other errors.
          const e: Error = err as Error;
          await this.userDatabase.transaction(
            async (client: UserDatabaseClient) => {
              const func = <T>(sql: string, args: unknown[]) =>
                this.userDatabase.queryWithClient<T>(client, sql, ...args);
              await this.#recordError(
                func,
                wfid,
                funcId,
                txn_snapshot,
                e,
                (error) => this.userDatabase.isKeyConflictError(error),
                txn.name,
              );
            },
            { isolationLevel: IsolationLevel.ReadCommitted },
          );
        }
        span.setStatus({ code: SpanStatusCode.ERROR, message: e.message });
        this.tracer.endSpan(span);
        throw err;
      }
    }
  }

  async procedure<T extends unknown[], R>(
    proc: (...args: T) => Promise<R>,
    params: WorkflowParams,
    ...args: T
  ): Promise<R> {
    // Create a workflow and call procedure.
    const temp_workflow = async (...args: T) => {
      return this.callProcedureFunction(proc, ...args);
    };
    return await (
      await this.workflow(
        temp_workflow,
        {
          ...params,
          tempWfType: TempWorkflowType.procedure,
          tempWfName: getRegisteredFunctionName(proc),
          tempWfClass: getRegisteredFunctionClassName(proc),
        },
        ...args,
      )
    ).getResult();
  }

  async callProcedureFunction<T extends unknown[], R>(proc: (...args: T) => Promise<R>, ...args: T): Promise<R> {
    const procInfo = getFunctionRegistration(proc);
    if (!procInfo || !procInfo.procConfig) {
      throw new DBOSNotRegisteredError(proc.name);
    }
    const procConfig = procInfo.procConfig as StoredProcedureConfig;

    const pctx = getCurrentContextStore()!;
    const wfid = pctx.workflowId!;

    await this.systemDatabase.checkIfCanceled(wfid);

<<<<<<< HEAD
    const executeLocally = this.isDebugging || (procConfig.executeLocally ?? false);
=======
    const executeLocally = this.debugMode || (procInfo.config.executeLocally ?? false);
>>>>>>> 63e289e5
    const funcId = functionIDGetIncrement();
    const span: Span = this.tracer.startSpan(
      proc.name,
      {
        operationUUID: wfid,
        operationType: OperationType.PROCEDURE,
        authenticatedUser: pctx.authenticatedUser,
        assumedRole: pctx.assumedRole,
        authenticatedRoles: pctx.authenticatedRoles,
        isolationLevel: procConfig.isolationLevel,
        executeLocally,
      },
      pctx.span,
    );

    try {
      const result = executeLocally
        ? await this.#callProcedureFunctionLocal(proc, args, span, procInfo, funcId)
        : await this.#callProcedureFunctionRemote(proc, args, span, procConfig, funcId);
      span.setStatus({ code: SpanStatusCode.OK });
      return result;
    } catch (e) {
      const { message } = e as { message: string };
      span.setStatus({ code: SpanStatusCode.ERROR, message });
      throw e;
    } finally {
      this.tracer.endSpan(span);
    }
  }

  async #callProcedureFunctionLocal<T extends unknown[], R>(
    proc: (...args: T) => Promise<R>,
    args: T,
    span: Span,
    procInfo: MethodRegistrationBase,
    funcId: number,
  ): Promise<R> {
    let retryWaitMillis = 1;
    const backoffFactor = 1.5;
    const maxRetryWaitMs = 2000; // Maximum wait 2 seconds.

    const pctx = getCurrentContextStore()!;
    const wfid = pctx.workflowId!;

    while (true) {
      await this.systemDatabase.checkIfCanceled(wfid);

      let txn_snapshot = 'invalid';
      const wrappedProcedure = async (client: PoolClient): Promise<R> => {
        let prevResult: R | Error | DBOSNull = dbosNull;
        const queryFunc = <T>(sql: string, args: unknown[]) =>
          this.procedurePool.query(sql, args).then((v) => v.rows as T[]);
        if (pctx.presetID) {
          const executionResult = await this.#checkExecution<R>(queryFunc, wfid, funcId, proc.name);
          prevResult = executionResult.result;
          txn_snapshot = executionResult.txn_snapshot;
          if (prevResult !== dbosNull) {
            span.setAttribute('cached', true);

            // Return/throw the previous result
            if (prevResult instanceof Error) {
              throw prevResult;
            } else {
              return prevResult as R;
            }
          }
        } else {
          // Collect snapshot information for read-only transactions and non-preset UUID transactions, if not already collected above
          txn_snapshot = await DBOSExecutor.#retrieveSnapshot(queryFunc);
        }

        if (this.debugMode && prevResult === dbosNull) {
          throw new DBOSDebuggerError(
            `Failed to find the recorded output for the procedure: workflow UUID ${wfid}, step number ${funcId}`,
          );
        }

        // Execute the user's transaction.
        const result = await (async function () {
          try {
            // Check we are in a workflow context and not in a step / transaction already
            const pctx = getCurrentContextStore();
            if (!pctx) throw new DBOSInvalidWorkflowTransitionError();
            if (!isInWorkflowCtx(pctx)) throw new DBOSInvalidWorkflowTransitionError();
            return await runWithParentContext(
              pctx,
              {
                curTxFunctionId: funcId,
                parentCtx: pctx,
                isInStoredProc: true,
                sqlClient: client,
              },
              async () => {
                const pf = proc as unknown as TypedAsyncFunction<T, R>;
                return await pf(...args);
              },
            );
          } catch (e) {
            return e instanceof Error ? e : new Error(`${e as any}`);
          }
        })();

        if (this.debugMode) {
          if (prevResult instanceof Error) {
            throw prevResult;
          }
          const prevResultJson = DBOSJSON.stringify(prevResult);
          const resultJson = DBOSJSON.stringify(result);
          if (prevResultJson !== resultJson) {
            this.logger.error(
              `Detected different transaction output than the original one!\n Result: ${resultJson}\n Original: ${DBOSJSON.stringify(prevResultJson)}`,
            );
          }
          return prevResult as R;
        }

        if (result instanceof Error) {
          throw result;
        }

        // Synchronously record the output of write transactions and obtain the transaction ID.
        const func = <T>(sql: string, args: unknown[]) => client.query(sql, args).then((v) => v.rows as T[]);
        const pg_txn_id = await this.#recordOutput(
          func,
          wfid,
          funcId,
          txn_snapshot,
          result,
          pgNodeIsKeyConflictError,
          proc.name,
        );

        // const pg_txn_id = await wfCtx.recordOutputProc<R>(client, funcId, txn_snapshot, result);
        span.setAttribute('pg_txn_id', pg_txn_id);

        return result;
      };

      try {
        const result = await this.invokeStoredProcFunction(wrappedProcedure, {
          isolationLevel: procInfo.procConfig!.isolationLevel,
        });
        span.setStatus({ code: SpanStatusCode.OK });
        return result;
      } catch (err) {
        if (!this.debugMode) {
          if (this.userDatabase.isRetriableTransactionError(err)) {
            // serialization_failure in PostgreSQL
            span.addEvent('TXN SERIALIZATION FAILURE', { retryWaitMillis: retryWaitMillis }, performance.now());
            // Retry serialization failures.
            await sleepms(retryWaitMillis);
            retryWaitMillis *= backoffFactor;
            retryWaitMillis = retryWaitMillis < maxRetryWaitMs ? retryWaitMillis : maxRetryWaitMs;
            continue;
          }

          // Record and throw other errors.
          const e: Error = err as Error;
          await this.invokeStoredProcFunction(
            async (client: PoolClient) => {
              const func = <T>(sql: string, args: unknown[]) => client.query(sql, args).then((v) => v.rows as T[]);
              await this.#recordError(func, wfid, funcId, txn_snapshot, e, pgNodeIsKeyConflictError, proc.name);
            },
            { isolationLevel: IsolationLevel.ReadCommitted },
          );

          await this.userDatabase.transaction(
            async (client: UserDatabaseClient) => {
              const func = <T>(sql: string, args: unknown[]) =>
                this.userDatabase.queryWithClient<T>(client, sql, ...args);
              await this.#recordError(
                func,
                wfid,
                funcId,
                txn_snapshot,
                e,
                (error) => this.userDatabase.isKeyConflictError(error),
                proc.name,
              );
            },
            { isolationLevel: IsolationLevel.ReadCommitted },
          );
        }
        throw err;
      }
    }
  }

  async #callProcedureFunctionRemote<T extends unknown[], R>(
    proc: (...args: T) => Promise<R>,
    args: T,
    span: Span,
    config: StoredProcedureConfig,
    funcId: number,
  ): Promise<R> {
    if (this.debugMode) {
      throw new DBOSDebuggerError("Can't invoke stored procedure in debug mode.");
    }

    const pctx = getCurrentContextStore()!;
    const wfid = pctx.workflowId!;

    await this.systemDatabase.checkIfCanceled(wfid);

    const $jsonCtx = {
      request: pctx.request,
      authenticatedUser: pctx.authenticatedUser,
      authenticatedRoles: pctx.authenticatedRoles,
      assumedRole: pctx.assumedRole,
    };

    // TODO (Qian/Harry): remove this unshift when we remove the resultBuffer argument
    // Note, node-pg converts JS arrays to postgres array literals, so must call JSON.strigify on
    // args and bufferedResults before being passed to #invokeStoredProc
    const $args = [wfid, funcId, pctx.presetID, $jsonCtx, null, JSON.stringify(args)] as unknown[];

    const readonly = config.readOnly ?? false;
    if (!readonly) {
      $args.unshift(null);
    }

    type ReturnValue = {
      return_value: { output?: R; error?: unknown; txn_id?: string; txn_snapshot?: string; created_at?: number };
    };
    const [{ return_value }] = await this.#invokeStoredProc<ReturnValue>(proc as UntypedAsyncFunction, $args);

    const { error, output, txn_id } = return_value;

    // if the stored proc returns an error, deserialize and throw it.
    // stored proc saves the error in tx_output before returning
    if (error) {
      throw deserializeError(error);
    }

    if (txn_id) {
      span.setAttribute('pg_txn_id', txn_id);
    }
    span.setStatus({ code: SpanStatusCode.OK });
    return output!;
  }

  async #invokeStoredProc<R extends QueryResultRow = any>(proc: UntypedAsyncFunction, args: unknown[]): Promise<R[]> {
    const client = await this.procedurePool.connect();
    const log = (msg: NoticeMessage) => this.#logNotice(msg);

    const procname = getRegisteredFunctionFullName(proc);
    const plainProcName = `${procname.className}_${procname.name}_p`;
    const procName = globalParams.wasComputed ? plainProcName : `v${globalParams.appVersion}_${plainProcName}`;

    const sql = `CALL "${procName}"(${args.map((_v, i) => `$${i + 1}`).join()});`;
    try {
      client.on('notice', log);
      return await client.query<R>(sql, args).then((value) => value.rows);
    } finally {
      client.off('notice', log);
      client.release();
    }
  }

  async invokeStoredProcFunction<R>(func: (client: PoolClient) => Promise<R>, config: TransactionConfig): Promise<R> {
    const client = await this.procedurePool.connect();
    try {
      const readOnly = config.readOnly ?? false;
      const isolationLevel = config.isolationLevel ?? IsolationLevel.Serializable;
      await client.query(`BEGIN ISOLATION LEVEL ${isolationLevel}`);
      if (readOnly) {
        await client.query(`SET TRANSACTION READ ONLY`);
      }
      const result: R = await func(client);
      await client.query(`COMMIT`);
      return result;
    } catch (err) {
      await client.query(`ROLLBACK`);
      throw err;
    } finally {
      client.release();
    }
  }

  async external<T extends unknown[], R>(
    stepFn: TypedAsyncFunction<T, R>,
    params: WorkflowParams,
    ...args: T
  ): Promise<R> {
    return await (await this.startStepTempWF(stepFn, params, undefined, undefined, ...args)).getResult();
  }

  async startStepTempWF<T extends unknown[], R>(
    stepFn: TypedAsyncFunction<T, R>,
    params: InternalWorkflowParams,
    callerWFID?: string,
    callerFunctionID?: number,
    ...args: T
  ): Promise<WorkflowHandle<R>> {
    // Create a workflow and call external.
    const temp_workflow = async (...args: T) => {
      return await this.callStepFunction(stepFn, undefined, undefined, params.configuredInstance ?? null, ...args);
    };

    return await this.internalWorkflow(
      temp_workflow,
      {
        ...params,
        tempWfType: TempWorkflowType.step,
        tempWfName: getRegisteredFunctionName(stepFn),
        tempWfClass: getRegisteredFunctionClassName(stepFn),
      },
      callerWFID,
      callerFunctionID,
      ...args,
    );
  }

  /**
   * Execute a step function.
   * If it encounters any error, retry according to its configured retry policy until the maximum number of attempts is reached, then throw an DBOSError.
   * The step may execute many times, but once it is complete, it will not re-execute.
   */
  async callStepFunction<T extends unknown[], R>(
    stepFn: TypedAsyncFunction<T, R>,
    stepFnName: string | undefined,
    stepConfig: StepConfig | undefined,
    clsInst: object | null,
    ...args: T
  ): Promise<R> {
    stepFnName = stepFnName ?? stepFn.name ?? '<unnamed>';
    if (!stepConfig) {
      const stepReg = getFunctionRegistration(stepFn);
      stepConfig = stepReg?.stepConfig;
    }
    if (stepConfig === undefined) {
      throw new DBOSNotRegisteredError(stepFnName);
    }

    const lctx = getCurrentContextStore()!;
    const wfid = lctx.workflowId!;

    await this.systemDatabase.checkIfCanceled(wfid);

    const funcID = functionIDGetIncrement();
    const maxRetryIntervalSec = 3600; // Maximum retry interval: 1 hour

    const span: Span = this.tracer.startSpan(
      stepFnName,
      {
        operationUUID: wfid,
        operationType: OperationType.COMMUNICATOR,
        authenticatedUser: lctx.authenticatedUser,
        assumedRole: lctx.assumedRole,
        authenticatedRoles: lctx.authenticatedRoles,
        retriesAllowed: stepConfig.retriesAllowed,
        intervalSeconds: stepConfig.intervalSeconds,
        maxAttempts: stepConfig.maxAttempts,
        backoffRate: stepConfig.backoffRate,
      },
      lctx.span,
    );

    // Check if this execution previously happened, returning its original result if it did.
    const checkr = await this.systemDatabase.getOperationResultAndThrowIfCancelled(wfid, funcID);
    if (checkr) {
      if (checkr.functionName !== stepFnName) {
        throw new DBOSUnexpectedStepError(wfid, funcID, stepFnName, checkr.functionName ?? '?');
      }
      const check = DBOSExecutor.reviveResultOrError<R>(checkr);
      span.setAttribute('cached', true);
      span.setStatus({ code: SpanStatusCode.OK });
      this.tracer.endSpan(span);
      return check;
    }

    if (this.debugMode) {
      throw new DBOSDebuggerError(
        `Failed to find the recorded output for the step: workflow UUID: ${wfid}, step number: ${funcID}`,
      );
    }

    const maxAttempts = stepConfig.maxAttempts ?? 3;

    // Execute the step function.  If it throws an exception, retry with exponential backoff.
    // After reaching the maximum number of retries, throw an DBOSError.
    let result: R | DBOSNull = dbosNull;
    let err: Error | DBOSNull = dbosNull;
    const errors: Error[] = [];
    if (stepConfig.retriesAllowed) {
      let attemptNum = 0;
      let intervalSeconds: number = stepConfig.intervalSeconds ?? 1;
      if (intervalSeconds > maxRetryIntervalSec) {
        this.logger.warn(
          `Step config interval exceeds maximum allowed interval, capped to ${maxRetryIntervalSec} seconds!`,
        );
      }
      while (result === dbosNull && attemptNum++ < (maxAttempts ?? 3)) {
        try {
          await this.systemDatabase.checkIfCanceled(wfid);

          let cresult: R | undefined;
          await runInStepContext(lctx, funcID, maxAttempts, attemptNum, async () => {
            const sf = stepFn as unknown as (...args: T) => Promise<R>;
            cresult = await sf.call(clsInst, ...args);
          });
          result = cresult!;
        } catch (error) {
          const e = error as Error;
          errors.push(e);
          this.logger.warn(
            `Error in step being automatically retried. Attempt ${attemptNum} of ${maxAttempts}. ${e.stack}`,
          );
          span.addEvent(
            `Step attempt ${attemptNum + 1} failed`,
            { retryIntervalSeconds: intervalSeconds, error: (error as Error).message },
            performance.now(),
          );
          if (attemptNum < maxAttempts) {
            // Sleep for an interval, then increase the interval by backoffRate.
            // Cap at the maximum allowed retry interval.
            await sleepms(intervalSeconds * 1000);
            intervalSeconds *= stepConfig.backoffRate ?? 2;
            intervalSeconds = intervalSeconds < maxRetryIntervalSec ? intervalSeconds : maxRetryIntervalSec;
          }
        }
      }
    } else {
      try {
        let cresult: R | undefined;
        await runInStepContext(lctx, funcID, maxAttempts, undefined, async () => {
          const sf = stepFn as unknown as (...args: T) => Promise<R>;
          cresult = await sf.call(clsInst, ...args);
        });
        result = cresult!;
      } catch (error) {
        err = error as Error;
      }
    }

    // `result` can only be dbosNull when the step timed out
    if (result === dbosNull) {
      // Record the error, then throw it.
      err = err === dbosNull ? new DBOSMaxStepRetriesError(stepFnName, maxAttempts, errors) : err;
      await this.systemDatabase.recordOperationResult(wfid, funcID, stepFnName, true, {
        error: DBOSJSON.stringify(serializeError(err)),
      });
      span.setStatus({ code: SpanStatusCode.ERROR, message: (err as Error).message });
      this.tracer.endSpan(span);
      throw err as Error;
    } else {
      // Record the execution and return.
      await this.systemDatabase.recordOperationResult(wfid, funcID, stepFnName, true, {
        output: DBOSJSON.stringify(result),
      });
      span.setStatus({ code: SpanStatusCode.OK });
      this.tracer.endSpan(span);
      return result as R;
    }
  }

  async send<T>(destinationId: string, message: T, topic?: string, idempotencyKey?: string): Promise<void> {
    // Create a workflow and call send.
    const temp_workflow = async (destinationId: string, message: T, topic?: string) => {
      const ctx = getCurrentContextStore();
      const functionID: number = functionIDGetIncrement();
      await this.systemDatabase.send(ctx!.workflowId!, functionID, destinationId, DBOSJSON.stringify(message), topic);
    };
    const workflowUUID = idempotencyKey ? destinationId + idempotencyKey : undefined;
    return (
      await this.workflow(
        temp_workflow,
        {
          workflowUUID: workflowUUID,
          tempWfType: TempWorkflowType.send,
          configuredInstance: null,
        },
        destinationId,
        message,
        topic,
      )
    ).getResult();
  }

  /**
   * Wait for a workflow to emit an event, then return its value.
   */
  async getEvent<T>(
    workflowUUID: string,
    key: string,
    timeoutSeconds: number = DBOSExecutor.defaultNotificationTimeoutSec,
  ): Promise<T | null> {
    return DBOSJSON.parse(await this.systemDatabase.getEvent(workflowUUID, key, timeoutSeconds)) as T;
  }

  /**
   * Fork a workflow.
   * The forked workflow will be assigned a new ID.
   */

  forkWorkflow(
    workflowID: string,
    startStep: number,
    options: { newWorkflowID?: string; applicationVersion?: string; timeoutMS?: number } = {},
  ): Promise<string> {
    const newWorkflowID = options.newWorkflowID ?? getNextWFID(undefined);
    return forkWorkflow(this.systemDatabase, this.userDatabase, workflowID, startStep, { ...options, newWorkflowID });
  }

  /**
   * Retrieve a handle for a workflow UUID.
   */
  retrieveWorkflow<R>(workflowID: string): WorkflowHandle<R> {
    return new RetrievedHandle(this.systemDatabase, workflowID);
  }

  async runInternalStep<T>(
    callback: () => Promise<T>,
    functionName: string,
    workflowID: string,
    functionID: number,
    childWfId?: string,
  ): Promise<T> {
    const result = await this.systemDatabase.getOperationResultAndThrowIfCancelled(workflowID, functionID);
    if (result) {
      if (result.functionName !== functionName) {
        throw new DBOSUnexpectedStepError(workflowID, functionID, functionName, result.functionName!);
      }
      return DBOSExecutor.reviveResultOrError<T>(result);
    }
    try {
      const output: T = await callback();
      await this.systemDatabase.recordOperationResult(workflowID, functionID, functionName, true, {
        output: DBOSJSON.stringify(output),
        childWorkflowID: childWfId,
      });
      return output;
    } catch (e) {
      await this.systemDatabase.recordOperationResult(workflowID, functionID, functionName, false, {
        error: DBOSJSON.stringify(serializeError(e)),
        childWorkflowID: childWfId,
      });

      throw e;
    }
  }

  async getWorkflowStatus(workflowID: string, callerID?: string, callerFN?: number): Promise<WorkflowStatus | null> {
    // use sysdb getWorkflowStatus directly in order to support caller ID/FN params
    const status = await this.systemDatabase.getWorkflowStatus(workflowID, callerID, callerFN);
    return status ? toWorkflowStatus(status) : null;
  }

  async listWorkflows(input: GetWorkflowsInput): Promise<WorkflowStatus[]> {
    return listWorkflows(this.systemDatabase, input);
  }

  async listQueuedWorkflows(input: GetQueuedWorkflowsInput): Promise<WorkflowStatus[]> {
    return listQueuedWorkflows(this.systemDatabase, input);
  }

  async listWorkflowSteps(workflowID: string): Promise<StepInfo[] | undefined> {
    return listWorkflowSteps(this.systemDatabase, this.userDatabase, workflowID);
  }

  async queryUserDB(sql: string, params?: unknown[]) {
    if (params !== undefined) {
      return await this.userDatabase.query(sql, ...params);
    } else {
      return await this.userDatabase.query(sql);
    }
  }

  async userDBListen(channels: string[], callback: DBNotificationCallback): Promise<DBNotificationListener> {
    const notificationsClient = await this.procedurePool.connect();
    for (const nname of channels) {
      await notificationsClient.query(`LISTEN ${nname};`);
    }

    notificationsClient.on('notification', callback);

    return {
      close: async () => {
        for (const nname of channels) {
          try {
            await notificationsClient.query(`UNLISTEN ${nname};`);
          } catch (e) {
            this.logger.warn(e);
          }
          notificationsClient.release();
        }
      },
    };
  }

  /* INTERNAL HELPERS */
  /**
   * A recovery process that by default runs during executor init time.
   * It runs to completion all pending workflows that were executing when the previous executor failed.
   */
  async recoverPendingWorkflows(executorIDs: string[] = ['local']): Promise<WorkflowHandle<unknown>[]> {
    if (this.debugMode) {
      throw new DBOSDebuggerError('Cannot recover pending workflows in debug mode.');
    }

    const handlerArray: WorkflowHandle<unknown>[] = [];
    for (const execID of executorIDs) {
      this.logger.debug(`Recovering workflows assigned to executor: ${execID}`);
      const pendingWorkflows = await this.systemDatabase.getPendingWorkflows(execID, globalParams.appVersion);
      if (pendingWorkflows.length > 0) {
        this.logger.info(
          `Recovering ${pendingWorkflows.length} workflows from application version ${globalParams.appVersion}`,
        );
      } else {
        this.logger.info(`No workflows to recover from application version ${globalParams.appVersion}`);
      }
      for (const pendingWorkflow of pendingWorkflows) {
        this.logger.debug(
          `Recovering workflow: ${pendingWorkflow.workflowUUID}. Queue name: ${pendingWorkflow.queueName}`,
        );
        try {
          // If the workflow is member of a queue, re-enqueue it.
          if (pendingWorkflow.queueName) {
            const cleared = await this.systemDatabase.clearQueueAssignment(pendingWorkflow.workflowUUID);
            if (cleared) {
              handlerArray.push(this.retrieveWorkflow(pendingWorkflow.workflowUUID));
            } else {
              handlerArray.push(await this.executeWorkflowUUID(pendingWorkflow.workflowUUID));
            }
          } else {
            handlerArray.push(await this.executeWorkflowUUID(pendingWorkflow.workflowUUID));
          }
        } catch (e) {
          this.logger.warn(`Recovery of workflow ${pendingWorkflow.workflowUUID} failed: ${(e as Error).message}`);
        }
      }
    }
    return handlerArray;
  }

  async initEventReceivers() {
    this.scheduler = new DBOSScheduler(this);

    this.scheduler.initScheduler();

    this.wfqEnded = wfQueueRunner.dispatchLoop(this);

    for (const lcl of getLifecycleListeners()) {
      await lcl.initialize?.();
    }
  }

  async deactivateEventReceivers(stopQueueThread: boolean = true) {
    this.logger.debug('Deactivating lifecycle listeners');
    for (const lcl of getLifecycleListeners()) {
      try {
        await lcl.destroy?.();
      } catch (err) {
        const e = err as Error;
        this.logger.warn(`Error destroying lifecycle listener: ${e.message}`);
      }
    }
    this.logger.debug('Deactivating scheduler');
    try {
      await this.scheduler?.destroyScheduler();
    } catch (err) {
      const e = err as Error;
      this.logger.warn(`Error destroying scheduler: ${e.message}`);
    }
    this.logger.debug('Deactivating queue runner');
    if (stopQueueThread) {
      try {
        wfQueueRunner.stop();
        await this.wfqEnded;
      } catch (err) {
        const e = err as Error;
        this.logger.warn(`Error destroying wf queue runner: ${e.message}`);
      }
    }
  }

  async executeWorkflowUUID(workflowID: string, startNewWorkflow: boolean = false): Promise<WorkflowHandle<unknown>> {
    const wfStatus = await this.systemDatabase.getWorkflowStatus(workflowID);
    if (!wfStatus) {
      this.logger.error(`Failed to find workflow status for workflowUUID: ${workflowID}`);
      throw new DBOSError(`Failed to find workflow status for workflow UUID: ${workflowID}`);
    }

    if (!wfStatus?.input) {
      this.logger.error(`Failed to find inputs for workflowUUID: ${workflowID}`);
      throw new DBOSError(`Failed to find inputs for workflow UUID: ${workflowID}`);
    }
    const inputs = DBOSJSON.parse(wfStatus.input) as unknown[];
    const recoverCtx = this.#getRecoveryContext(workflowID, wfStatus);

    const { methReg, configuredInst } = this.#getFunctionInfoFromWFStatus(wfStatus);

    // If starting a new workflow, assign a new UUID. Otherwise, use the workflow's original UUID.
    const workflowStartID = startNewWorkflow ? undefined : workflowID;

    if (methReg?.workflowConfig) {
      return await runWithTopContext(recoverCtx, async () => {
        return await this.workflow(
          methReg.registeredFunction as UntypedAsyncFunction,
          {
            workflowUUID: workflowStartID,
            configuredInstance: configuredInst,
            queueName: wfStatus.queueName,
            executeWorkflow: true,
            deadlineEpochMS: wfStatus.deadlineEpochMS,
          },
          ...inputs,
        );
      });
    }

    // Should be temporary workflows. Parse the name of the workflow.
    const wfName = wfStatus.workflowName;
    const nameArr = wfName.split('-');
    if (!nameArr[0].startsWith(DBOSExecutor.tempWorkflowName)) {
      throw new DBOSError(
        `Cannot find workflow function for a non-temporary workflow, ID ${workflowID}, class '${wfStatus.workflowClassName}', function '${wfName}'; did you change your code?`,
      );
    }

    if (nameArr[1] === TempWorkflowType.transaction) {
      const txnReg = getFunctionRegistrationByName(wfStatus.workflowClassName, nameArr[2]);
      if (!txnReg?.txnConfig) {
        this.logger.error(`Cannot find transaction info for ID ${workflowID}, name ${nameArr[2]}`);
        throw new DBOSNotRegisteredError(nameArr[2]);
      }

      return await runWithTopContext(recoverCtx, async () => {
        return await this.startTransactionTempWF(
          txnReg.registeredFunction as UntypedAsyncFunction,
          {
            workflowUUID: workflowStartID,
            configuredInstance: configuredInst,
            queueName: wfStatus.queueName,
            executeWorkflow: true,
          },
          undefined,
          undefined,
          ...inputs,
        );
      });
    } else if (nameArr[1] === TempWorkflowType.step) {
      const stepReg = getFunctionRegistrationByName(wfStatus.workflowClassName, nameArr[2]);
      if (!stepReg?.stepConfig) {
        this.logger.error(`Cannot find step info for ID ${workflowID}, name ${nameArr[2]}`);
        throw new DBOSNotRegisteredError(nameArr[2]);
      }
      return await runWithTopContext(recoverCtx, async () => {
        return await this.startStepTempWF(
          stepReg.registeredFunction as UntypedAsyncFunction,
          {
            workflowUUID: workflowStartID,
            configuredInstance: configuredInst,
            queueName: wfStatus.queueName, // Probably null
            executeWorkflow: true,
          },
          undefined,
          undefined,
          ...inputs,
        );
      });
    } else if (nameArr[1] === TempWorkflowType.send) {
      const swf = async (destinationID: string, message: unknown, topic?: string) => {
        const ctx = getCurrentContextStore();
        const functionID: number = functionIDGetIncrement();
        await this.systemDatabase.send(ctx!.workflowId!, functionID, destinationID, DBOSJSON.stringify(message), topic);
      };
      const temp_workflow = swf as UntypedAsyncFunction;
      return await runWithTopContext(recoverCtx, async () => {
        return this.workflow(
          temp_workflow,
          {
            workflowUUID: workflowStartID,
            tempWfType: TempWorkflowType.send,
            queueName: wfStatus.queueName,
            executeWorkflow: true,
          },
          ...inputs,
        );
      });
    } else {
      this.logger.error(`Unrecognized temporary workflow! UUID ${workflowID}, name ${wfName}`);
      throw new DBOSNotRegisteredError(wfName);
    }
  }

  async getEventDispatchState(svc: string, wfn: string, key: string): Promise<DBOSEventReceiverState | undefined> {
    return await this.systemDatabase.getEventDispatchState(svc, wfn, key);
  }
  async upsertEventDispatchState(state: DBOSEventReceiverState): Promise<DBOSEventReceiverState> {
    return await this.systemDatabase.upsertEventDispatchState(state);
  }

  #getRecoveryContext(_workflowID: string, status: WorkflowStatusInternal): DBOSLocalCtx {
    // Note: this doesn't inherit the original parent context's span.
    const oc: DBOSLocalCtx = {};
    oc.request = status.request;
    oc.authenticatedUser = status.authenticatedUser;
    oc.authenticatedRoles = status.authenticatedRoles;
    oc.assumedRole = status.assumedRole;
    return oc;
  }

  async cancelWorkflow(workflowID: string): Promise<void> {
    await this.systemDatabase.cancelWorkflow(workflowID);
    this.logger.info(`Cancelling workflow ${workflowID}`);
  }

  async getWorkflowSteps(workflowID: string): Promise<step_info[]> {
    const outputs = await this.systemDatabase.getAllOperationResults(workflowID);
    return outputs.map((row) => {
      return {
        function_id: row.function_id,
        function_name: row.function_name ?? '<unknown>',
        child_workflow_id: row.child_workflow_id,
        output: row.output !== null ? (DBOSJSON.parse(row.output) as unknown) : null,
        error: row.error !== null ? deserializeError(DBOSJSON.parse(row.error as unknown as string)) : null,
      };
    });
  }

  async resumeWorkflow(workflowID: string): Promise<void> {
    await this.systemDatabase.resumeWorkflow(workflowID);
  }

  logRegisteredHTTPUrls() {
    this.logger.info('HTTP endpoints supported:');
    getAllRegisteredFunctions().forEach((registeredOperation) => {
      const ro = registeredOperation as HandlerRegistrationBase;
      if (ro.apiURL) {
        this.logger.info('    ' + ro.apiType.padEnd(6) + '  :  ' + ro.apiURL);
        const roles = ro.getRequiredRoles();
        if (roles.length > 0) {
          this.logger.info('        Required Roles: ' + DBOSJSON.stringify(roles));
        }
      }
    });
  }

  getConfig<T>(key: string, defaultValue?: T): T | undefined {
    const value = get(this.config.application, key, defaultValue);
    // If the key is found and the default value is provided, check whether the value is of the same type.
    if (value && defaultValue && typeof value !== typeof defaultValue) {
      throw new DBOSConfigKeyTypeError(key, typeof defaultValue, typeof value);
    }
    return value;
  }

  /**
    An application's version is computed from a hash of the source of its workflows.
    This is guaranteed to be stable given identical source code because it uses an MD5 hash
    and because it iterates through the workflows in sorted order.
    This way, if the app's workflows are updated (which would break recovery), its version changes.
    App version can be manually set through the DBOS__APPVERSION environment variable.
   */
  computeAppVersion(): string {
    const hasher = crypto.createHash('md5');
    const sortedWorkflowSource = Array.from(getAllRegisteredFunctions())
      .filter((e) => e.workflowConfig)
      .map((i) => i.origFunction.toString())
      .sort();
    // Different DBOS versions should produce different hashes.
    sortedWorkflowSource.push(globalParams.dbosVersion);
    for (const sourceCode of sortedWorkflowSource) {
      hasher.update(sourceCode);
    }
    return hasher.digest('hex');
  }

  static internalQueue: WorkflowQueue | undefined = undefined;

  static createInternalQueue() {
    if (DBOSExecutor.internalQueue !== undefined) {
      return;
    }
    DBOSExecutor.internalQueue = new WorkflowQueue(INTERNAL_QUEUE_NAME, {});
  }
}<|MERGE_RESOLUTION|>--- conflicted
+++ resolved
@@ -160,38 +160,6 @@
   return isDeprecated;
 }
 
-<<<<<<< HEAD
-export enum DebugMode {
-  DISABLED,
-  ENABLED,
-  TIME_TRAVEL,
-=======
-interface WorkflowRegInfo {
-  workflow: UntypedAsyncFunction;
-  workflowOrigFunction: UntypedAsyncFunction;
-  config: WorkflowConfig;
-  registration?: MethodRegistrationBase; // Always set except for temp WF...
-}
-
-interface TransactionRegInfo {
-  transaction: UntypedAsyncFunction;
-  config: TransactionConfig;
-  registration: MethodRegistrationBase;
-}
-
-interface StepRegInfo {
-  step: UntypedAsyncFunction;
-  config: StepConfig;
-  registration: MethodRegistrationBase;
-}
-
-interface ProcedureRegInfo {
-  procedure: UntypedAsyncFunction;
-  config: StoredProcedureConfig;
-  registration: MethodRegistrationBase;
->>>>>>> 63e289e5
-}
-
 export interface InternalWorkflowParams extends WorkflowParams {
   readonly tempWfType?: string;
   readonly tempWfName?: string;
@@ -1190,11 +1158,7 @@
 
     await this.systemDatabase.checkIfCanceled(wfid);
 
-<<<<<<< HEAD
-    const executeLocally = this.isDebugging || (procConfig.executeLocally ?? false);
-=======
-    const executeLocally = this.debugMode || (procInfo.config.executeLocally ?? false);
->>>>>>> 63e289e5
+    const executeLocally = this.debugMode || (procConfig.executeLocally ?? false);
     const funcId = functionIDGetIncrement();
     const span: Span = this.tracer.startSpan(
       proc.name,
