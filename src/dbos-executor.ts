--- conflicted
+++ resolved
@@ -254,25 +254,11 @@
     this.registeredOperations.push(...registeredClassOperations);
     for (const ro of registeredClassOperations) {
       if (ro.workflowConfig) {
-<<<<<<< HEAD
         this.#registerWorkflow(ro);
       } else if (ro.txnConfig) {
         this.#registerTransaction(ro);
       } else if (ro.commConfig) {
         this.#registerCommunicator(ro);
-=======
-        const wf = ro.registeredFunction as Workflow<unknown>;
-        this.#registerWorkflow(wf, { ...ro.workflowConfig });
-        this.logger.debug(`Registered workflow ${ro.name}`);
-      } else if (ro.txnConfig) {
-        const tx = ro.registeredFunction as Transaction<unknown>;
-        this.#registerTransaction(tx, ro.txnConfig);
-        this.logger.debug(`Registered transaction ${ro.name}`);
-      } else if (ro.commConfig) {
-        const comm = ro.registeredFunction as Communicator<unknown>;
-        this.#registerCommunicator(comm, ro.commConfig);
-        this.logger.debug(`Registered communicator ${ro.name}`);
->>>>>>> 4ca83752
       }
     }
   }
@@ -359,7 +345,6 @@
 
   /* WORKFLOW OPERATIONS */
 
-<<<<<<< HEAD
   #registerWorkflow(ro :MethodRegistrationBase) {
     const wf = ro.registeredFunction as Workflow<unknown[], unknown>;
     if (wf.name === DBOSExecutor.tempWorkflowName) {
@@ -368,11 +353,6 @@
     const wfn = getRegisteredMethodClassName(wf) + '.' + ro.name;
     if (this.workflowInfoMap.has(wfn)) {
       throw new DBOSError(`Repeated workflow name: ${wfn}`);
-=======
-  #registerWorkflow<R>(wf: Workflow<R>, config: WorkflowConfig = {}) {
-    if (wf.name === DBOSExecutor.tempWorkflowName || this.workflowInfoMap.has(wf.name)) {
-      throw new DBOSError(`Repeated workflow name: ${wf.name}`);
->>>>>>> 4ca83752
     }
     const workflowInfo: WorkflowInfo = {
       workflow: wf,
@@ -382,18 +362,12 @@
     this.logger.debug(`Registered workflow ${wfn}`);
   }
 
-<<<<<<< HEAD
   #registerTransaction(ro: MethodRegistrationBase) {
     const txf = ro.registeredFunction as Transaction<unknown[], unknown>;
     const tfn = getRegisteredMethodClassName(txf) + '.' + ro.name;
 
     if (this.transactionInfoMap.has(tfn)) {
       throw new DBOSError(`Repeated Transaction name: ${tfn}`);
-=======
-  #registerTransaction<R>(txn: Transaction<R>, params: TransactionConfig = {}) {
-    if (this.transactionInfoMap.has(txn.name)) {
-      throw new DBOSError(`Repeated Transaction name: ${txn.name}`);
->>>>>>> 4ca83752
     }
     const txnInfo: TransactionInfo = {
       transaction: txf,
@@ -403,17 +377,11 @@
     this.logger.debug(`Registered transaction ${tfn}`);
   }
 
-<<<<<<< HEAD
   #registerCommunicator(ro: MethodRegistrationBase) {
     const comm = ro.registeredFunction as Communicator<unknown[], unknown>;
     const cfn = getRegisteredMethodClassName(comm) + '.' + ro.name;
     if (this.communicatorInfoMap.has(cfn)) {
       throw new DBOSError(`Repeated Commmunicator name: ${cfn}`);
-=======
-  #registerCommunicator<R>(comm: Communicator<R>, params: CommunicatorConfig = {}) {
-    if (this.communicatorInfoMap.has(comm.name)) {
-      throw new DBOSError(`Repeated Commmunicator name: ${comm.name}`);
->>>>>>> 4ca83752
     }
     const commInfo: CommunicatorInfo = {
       communicator: comm,
@@ -657,16 +625,12 @@
       const ctxtImpl = ctxt as WorkflowContextImpl;
       return await ctxtImpl.transaction(txn, params.classConfig, ...args);
     };
-<<<<<<< HEAD
     return (await this.workflow(temp_workflow, {
       ...params,
       tempWfType: TempWorkflowType.transaction,
       tempWfName: getRegisteredMethodName(txn),
       tempWfClass: getRegisteredMethodClassName(txn),
     }, ...args)).getResult();
-=======
-    return (await this.workflow<R>(temp_workflow, { ...params, tempWfType: TempWorkflowType.transaction, tempWfName: txn.name }, ...args)).getResult();
->>>>>>> 4ca83752
   }
 
   async external<R>(commFn: Communicator<R>, params: WorkflowParams, ...args: unknown[]): Promise<R> {
@@ -750,12 +714,7 @@
     const {wfInfo, config} = this.getWorkflowInfoByStatus(wfStatus);
 
     if (wfInfo) {
-<<<<<<< HEAD
-      // eslint-disable-next-line @typescript-eslint/no-unsafe-argument
       return this.workflow(wfInfo.workflow, { workflowUUID: workflowUUID, parentCtx: parentCtx ?? undefined, classConfig: config }, ...inputs);
-=======
-      return this.workflow(wfInfo.workflow, { workflowUUID: workflowUUID, parentCtx: parentCtx ?? undefined }, ...inputs);
->>>>>>> 4ca83752
     }
 
     // Should be temporary workflows. Parse the name of the workflow.
@@ -766,12 +725,8 @@
       throw new DBOSError(`This should never happen! Cannot find workflow info for a non-temporary workflow! UUID ${workflowUUID}, name ${wfName}`);
     }
 
-<<<<<<< HEAD
-    let temp_workflow: Workflow<any, any>;
+    let temp_workflow: Workflow<unknown>;
     let clscfg: ConfiguredClass<unknown> | null = null;
-=======
-    let temp_workflow: Workflow<unknown>;
->>>>>>> 4ca83752
     if (nameArr[1] === TempWorkflowType.transaction) {
       const {txnInfo, config} = this.getTransactionInfoByNames(wfStatus.workflowClassName, nameArr[2], wfStatus.workflowConfigName);
       if (!txnInfo) {
@@ -780,12 +735,7 @@
       }
       temp_workflow = async (ctxt: WorkflowContext, ...args: unknown[]) => {
         const ctxtImpl = ctxt as WorkflowContextImpl;
-<<<<<<< HEAD
-        // eslint-disable-next-line @typescript-eslint/no-unsafe-return, @typescript-eslint/no-unsafe-argument
         return await ctxtImpl.transaction(txnInfo.transaction, config, ...args);
-=======
-        return await ctxtImpl.transaction(txnInfo.transaction, ...args);
->>>>>>> 4ca83752
       };
       clscfg = config;
     } else if (nameArr[1] === TempWorkflowType.external) {
@@ -796,12 +746,7 @@
       }
       temp_workflow = async (ctxt: WorkflowContext, ...args: unknown[]) => {
         const ctxtImpl = ctxt as WorkflowContextImpl;
-<<<<<<< HEAD
-        // eslint-disable-next-line @typescript-eslint/no-unsafe-return, @typescript-eslint/no-unsafe-argument
         return await ctxtImpl.external(commInfo.communicator, config, ...args);
-=======
-        return await ctxtImpl.external(commInfo.communicator, ...args);
->>>>>>> 4ca83752
       };
       clscfg = config;
     } else if (nameArr[1] === TempWorkflowType.send) {
@@ -813,12 +758,7 @@
       this.logger.error(`Unrecognized temporary workflow! UUID ${workflowUUID}, name ${wfName}`);
       throw new DBOSNotRegisteredError(wfName);
     }
-<<<<<<< HEAD
-    // eslint-disable-next-line @typescript-eslint/no-unsafe-argument
     return this.workflow(temp_workflow, { workflowUUID: workflowUUID, parentCtx: parentCtx ?? undefined, classConfig: clscfg}, ...inputs);
-=======
-    return this.workflow(temp_workflow, { workflowUUID: workflowUUID, parentCtx: parentCtx ?? undefined }, ...inputs);
->>>>>>> 4ca83752
   }
 
   // NOTE: this creates a new span, it does not inherit the span from the original workflow
