/* eslint-disable @typescript-eslint/no-explicit-any */
import { Span } from '@opentelemetry/sdk-trace-base';
import {
  DBOSError,
  DBOSInitializationError,
  DBOSWorkflowConflictError,
  DBOSNotRegisteredError,
  DBOSDebuggerError,
  DBOSConfigKeyTypeError,
  DBOSFailedSqlTransactionError,
  DBOSMaxStepRetriesError,
  DBOSWorkflowCancelledError,
  DBOSUnexpectedStepError,
} from './error';
import {
  InvokedHandle,
  Workflow,
  WorkflowConfig,
  WorkflowContext,
  WorkflowHandle,
  WorkflowParams,
  RetrievedHandle,
  WorkflowContextImpl,
  StatusString,
  ContextFreeFunction,
  GetWorkflowQueueInput,
  GetWorkflowQueueOutput,
  WorkflowStatus,
  GetQueuedWorkflowsInput,
} from './workflow';

import { IsolationLevel, Transaction, TransactionConfig, TransactionContextImpl } from './transaction';
import { StepConfig, StepContextImpl, StepFunction } from './step';
import { TelemetryCollector } from './telemetry/collector';
import { Tracer } from './telemetry/traces';
import { GlobalLogger as Logger } from './telemetry/logs';
import { TelemetryExporter } from './telemetry/exporters';
import { TelemetryConfig } from './telemetry';
import { Pool, PoolClient, PoolConfig, QueryResultRow } from 'pg';
import {
  SystemDatabase,
  PostgresSystemDatabase,
  WorkflowStatusInternal,
  SystemDatabaseStoredResult,
} from './system_database';
import { randomUUID } from 'node:crypto';
import {
  PGNodeUserDatabase,
  PrismaUserDatabase,
  UserDatabase,
  TypeORMDatabase,
  UserDatabaseName,
  KnexUserDatabase,
  DrizzleUserDatabase,
  UserDatabaseClient,
  pgNodeIsKeyConflictError,
  createDBIfDoesNotExist,
} from './user_database';
import {
  MethodRegistrationBase,
  getRegisteredOperations,
  getOrCreateClassRegistration,
  MethodRegistration,
  getRegisteredMethodClassName,
  getRegisteredMethodName,
  getConfiguredInstance,
  ConfiguredInstance,
  getAllRegisteredClasses,
} from './decorators';
import { step_info } from '../schemas/system_db_schema';
import { SpanStatusCode } from '@opentelemetry/api';
import knex, { Knex } from 'knex';
import {
  DBOSContextImpl,
  runWithWorkflowContext,
  runWithTransactionContext,
  runWithStepContext,
  runWithStoredProcContext,
} from './context';
import { HandlerRegistrationBase } from './httpServer/handler';
import { deserializeError, ErrorObject, serializeError } from 'serialize-error';
import { globalParams, DBOSJSON, sleepms, INTERNAL_QUEUE_NAME } from './utils';
import path from 'node:path';
import { StoredProcedure, StoredProcedureConfig, StoredProcedureContextImpl } from './procedure';
import { NoticeMessage } from 'pg-protocol/dist/messages';
import { DBOSEventReceiver, DBOSExecutorContext, GetWorkflowsInput, InitContext } from '.';

import { get } from 'lodash';
import { wfQueueRunner, WorkflowQueue } from './wfqueue';
import { debugTriggerPoint, DEBUG_TRIGGER_WORKFLOW_ENQUEUE } from './debugpoint';
import { DBOSScheduler } from './scheduler/scheduler';
import { DBOSEventReceiverState, DBNotificationCallback, DBNotificationListener } from './eventreceiver';
import { transaction_outputs } from '../schemas/user_db_schema';
import * as crypto from 'crypto';

// eslint-disable-next-line @typescript-eslint/no-empty-object-type
export interface DBOSNull {}
export const dbosNull: DBOSNull = {};

/* Interface for DBOS configuration */
export interface DBOSConfig {
  // Public fields
  name?: string;
  readonly databaseUrl?: string;
  readonly userDbclient?: UserDatabaseName;
  readonly userDbPoolSize?: number;
  readonly sysDbName?: string;
  readonly sysDbPoolSize?: number;
  readonly logLevel?: string;
  readonly otlpTracesEndpoints?: string[];
  readonly otlpLogsEndpoints?: string[];
  readonly adminPort?: number;
  readonly runAdminServer?: boolean;

  // Internal fields
  poolConfig?: PoolConfig;
  readonly telemetry?: TelemetryConfig;
  readonly system_database?: string;
  readonly env?: Record<string, string>;
  readonly application?: object;
  readonly http?: {
    readonly cors_middleware?: boolean;
    readonly credentials?: boolean;
    readonly allowed_origins?: string[];
  };
}

export type DBOSConfigInternal = Omit<DBOSConfig, 'poolConfig' | 'system_database' | 'telemetry'> & {
  poolConfig: PoolConfig;
  system_database: string;
  telemetry: TelemetryConfig;
};

export function isDeprecatedDBOSConfig(config: DBOSConfig): boolean {
  const isDeprecated =
    config.poolConfig !== undefined ||
    config.telemetry !== undefined ||
    config.system_database !== undefined ||
    config.env !== undefined ||
    config.application !== undefined ||
    config.http !== undefined;
  return isDeprecated;
}

export enum DebugMode {
  DISABLED,
  ENABLED,
  TIME_TRAVEL,
}

interface WorkflowRegInfo {
  workflow: Workflow<unknown[], unknown>;
  // eslint-disable-next-line @typescript-eslint/no-unsafe-function-type
  workflowOrigFunction: Function;
  config: WorkflowConfig;
  registration?: MethodRegistrationBase; // Always set except for temp WF...
}

interface TransactionRegInfo {
  transaction: Transaction<unknown[], unknown>;
  config: TransactionConfig;
  registration: MethodRegistrationBase;
}

interface StepRegInfo {
  step: StepFunction<unknown[], unknown>;
  config: StepConfig;
  registration: MethodRegistrationBase;
}

interface ProcedureRegInfo {
  procedure: StoredProcedure<unknown[], unknown>;
  config: StoredProcedureConfig;
  registration: MethodRegistrationBase;
}

export interface InternalWorkflowParams extends WorkflowParams {
  readonly tempWfType?: string;
  readonly tempWfName?: string;
  readonly tempWfClass?: string;
}

export const OperationType = {
  HANDLER: 'handler',
  WORKFLOW: 'workflow',
  TRANSACTION: 'transaction',
  COMMUNICATOR: 'communicator',
  PROCEDURE: 'procedure',
} as const;

export const TempWorkflowType = {
  transaction: 'transaction',
  procedure: 'procedure',
  step: 'step',
  send: 'send',
} as const;

type QueryFunction = <T>(sql: string, args: unknown[]) => Promise<T[]>;

export interface DBOSExecutorOptions {
  systemDatabase?: SystemDatabase;
  debugMode?: DebugMode;
}

export class DBOSExecutor implements DBOSExecutorContext {
  initialized: boolean;
  // User Database
  userDatabase: UserDatabase = null as unknown as UserDatabase;
  // System Database
  readonly systemDatabase: SystemDatabase;
  readonly procedurePool: Pool;

  // Temporary workflows are created by calling transaction/send/recv directly from the executor class
  static readonly tempWorkflowName = 'temp_workflow';

  readonly workflowInfoMap: Map<string, WorkflowRegInfo> = new Map([
    // We initialize the map with an entry for temporary workflows.
    [
      DBOSExecutor.tempWorkflowName,
      {
        workflow: async () => {
          this.logger.error('UNREACHABLE: Indirect invoke of temp workflow');
          return Promise.resolve();
        },
        workflowOrigFunction: async () => {
          this.logger.error('UNREACHABLE: Indirect invoke of temp workflow');
          return Promise.resolve();
        },
        config: {},
      },
    ],
  ]);
  readonly transactionInfoMap: Map<string, TransactionRegInfo> = new Map();
  readonly stepInfoMap: Map<string, StepRegInfo> = new Map();
  readonly procedureInfoMap: Map<string, ProcedureRegInfo> = new Map();
  readonly registeredOperations: Array<MethodRegistrationBase> = [];

  readonly telemetryCollector: TelemetryCollector;

  static readonly defaultNotificationTimeoutSec = 60;

  readonly debugMode: DebugMode;
  get isDebugging() {
    switch (this.debugMode) {
      case DebugMode.DISABLED:
        return false;
      case DebugMode.ENABLED:
      case DebugMode.TIME_TRAVEL:
        return true;
      default: {
        const _never: never = this.debugMode;
        // eslint-disable-next-line @typescript-eslint/restrict-template-expressions
        throw new Error(`Unexpected DBOS debug mode: ${this.debugMode}`);
      }
    }
  }

  static systemDBSchemaName = 'dbos';

  readonly logger: Logger;
  readonly tracer: Tracer;
  // eslint-disable-next-line @typescript-eslint/no-unsafe-function-type
  typeormEntities: Function[] = [];
  drizzleEntities: { [key: string]: object } = {};

  eventReceivers: DBOSEventReceiver[] = [];

  scheduler?: DBOSScheduler = undefined;
  wfqEnded?: Promise<void> = undefined;

  readonly executorID: string = globalParams.executorID;

  static globalInstance: DBOSExecutor | undefined = undefined;

  /* WORKFLOW EXECUTOR LIFE CYCLE MANAGEMENT */
  constructor(
    readonly config: DBOSConfigInternal,
    { systemDatabase, debugMode }: DBOSExecutorOptions = {},
  ) {
    this.debugMode = debugMode ?? DebugMode.DISABLED;

    // Set configured environment variables
    if (config.env) {
      for (const [key, value] of Object.entries(config.env)) {
        if (typeof value === 'string') {
          process.env[key] = value;
        } else {
          console.warn(`Invalid value type for environment variable ${key}: ${typeof value}`);
        }
      }
    }

    if (config.telemetry.OTLPExporter) {
      const OTLPExporter = new TelemetryExporter(config.telemetry.OTLPExporter);
      this.telemetryCollector = new TelemetryCollector(OTLPExporter);
    } else {
      // We always setup a collector to drain the signals queue, even if we don't have an exporter.
      this.telemetryCollector = new TelemetryCollector();
    }
    this.logger = new Logger(this.telemetryCollector, this.config.telemetry.logs);
    this.tracer = new Tracer(this.telemetryCollector);

    if (this.isDebugging) {
      this.logger.info('Running in debug mode!');
    }

    this.procedurePool = new Pool(this.config.poolConfig);

    if (systemDatabase) {
      this.logger.debug('Using provided system database'); // XXX print the name or something
      this.systemDatabase = systemDatabase;
    } else {
      this.logger.debug('Using Postgres system database');
      this.systemDatabase = new PostgresSystemDatabase(
        this.config.poolConfig,
        this.config.system_database,
        this.logger,
        this.config.sysDbPoolSize,
      );
    }

    this.initialized = false;
    DBOSExecutor.globalInstance = this;
  }

  configureDbClient() {
    const userDbClient = this.config.userDbclient;
    const userDBConfig = this.config.poolConfig;
    if (userDbClient === UserDatabaseName.PRISMA) {
      // TODO: make Prisma work with debugger proxy.
      // eslint-disable-next-line @typescript-eslint/no-unsafe-assignment, @typescript-eslint/no-require-imports
      const { PrismaClient } = require(path.join(process.cwd(), 'node_modules', '@prisma', 'client')); // Find the prisma client in the node_modules of the current project
      this.userDatabase = new PrismaUserDatabase(
        // eslint-disable-next-line @typescript-eslint/no-unsafe-argument, @typescript-eslint/no-unsafe-call
        new PrismaClient({
          datasources: {
            db: {
              url: userDBConfig.connectionString,
            },
          },
        }),
      );
      this.logger.debug('Loaded Prisma user database');
    } else if (userDbClient === UserDatabaseName.TYPEORM) {
      // eslint-disable-next-line @typescript-eslint/no-unsafe-assignment, @typescript-eslint/no-require-imports
      const DataSourceExports = require('typeorm');
      try {
        this.userDatabase = new TypeORMDatabase(
          // eslint-disable-next-line @typescript-eslint/no-unsafe-argument, @typescript-eslint/no-unsafe-call, @typescript-eslint/no-unsafe-member-access
          new DataSourceExports.DataSource({
            type: 'postgres',
            url: userDBConfig.connectionString,
            connectTimeoutMS: userDBConfig.connectionTimeoutMillis,
            entities: this.typeormEntities,
            poolSize: userDBConfig.max,
          }),
        );
      } catch (s) {
        (s as Error).message = `Error loading TypeORM user database: ${(s as Error).message}`;
        this.logger.error(s);
      }
      this.logger.debug('Loaded TypeORM user database');
    } else if (userDbClient === UserDatabaseName.KNEX) {
      const knexConfig: Knex.Config = {
        client: 'postgres',
        connection: {
          connectionString: userDBConfig.connectionString,
          connectionTimeoutMillis: userDBConfig.connectionTimeoutMillis,
        },
        pool: {
          min: 0,
          max: userDBConfig.max,
        },
      };
      this.userDatabase = new KnexUserDatabase(knex(knexConfig));
      this.logger.debug('Loaded Knex user database');
    } else if (userDbClient === UserDatabaseName.DRIZZLE) {
      // eslint-disable-next-line @typescript-eslint/no-unsafe-assignment, @typescript-eslint/no-require-imports
      const DrizzleExports = require('drizzle-orm/node-postgres');
      const drizzlePool = new Pool(userDBConfig);
      // eslint-disable-next-line @typescript-eslint/no-unsafe-assignment, @typescript-eslint/no-unsafe-call, @typescript-eslint/no-unsafe-member-access
      const drizzle = DrizzleExports.drizzle(drizzlePool, { schema: this.drizzleEntities });
      // eslint-disable-next-line @typescript-eslint/no-unsafe-argument
      this.userDatabase = new DrizzleUserDatabase(drizzlePool, drizzle);
      this.logger.debug('Loaded Drizzle user database');
    } else {
      this.userDatabase = new PGNodeUserDatabase(userDBConfig);
      this.logger.debug('Loaded Postgres user database');
    }
  }

  #registerClass(cls: object) {
    const registeredClassOperations = getRegisteredOperations(cls);
    this.registeredOperations.push(...registeredClassOperations);
    for (const ro of registeredClassOperations) {
      if (ro.workflowConfig) {
        this.#registerWorkflow(ro);
      } else if (ro.txnConfig) {
        this.#registerTransaction(ro);
      } else if (ro.stepConfig) {
        this.#registerStep(ro);
      } else if (ro.procConfig) {
        this.#registerProcedure(ro);
      }
      for (const [evtRcvr, _cfg] of ro.eventReceiverInfo) {
        if (!this.eventReceivers.includes(evtRcvr)) this.eventReceivers.push(evtRcvr);
      }
    }
  }

  getRegistrationsFor(obj: DBOSEventReceiver) {
    const res: { methodConfig: unknown; classConfig: unknown; methodReg: MethodRegistrationBase }[] = [];
    for (const r of this.registeredOperations) {
      if (!r.eventReceiverInfo.has(obj)) continue;
      const methodConfig = r.eventReceiverInfo.get(obj)!;
      const classConfig = r.defaults?.eventReceiverInfo.get(obj) ?? {};
      res.push({ methodReg: r, methodConfig, classConfig });
    }
    return res;
  }

  async init(classes?: object[]): Promise<void> {
    if (this.initialized) {
      this.logger.error('Workflow executor already initialized!');
      return;
    }

    if (!classes || !classes.length) {
      classes = getAllRegisteredClasses();
    }

    type AnyConstructor = new (...args: unknown[]) => object;
    try {
      let length; // Track the length of the array (or number of keys of the object)
      for (const cls of classes) {
        const reg = getOrCreateClassRegistration(cls as AnyConstructor);
        /**
         * With TSORM, we take an array of entities (Function[]) and add them to this.entities:
         */
        if (Array.isArray(reg.ormEntities)) {
          this.typeormEntities = this.typeormEntities.concat(reg.ormEntities as any[]);
          length = reg.ormEntities.length;
        } else {
          /**
           * With Drizzle, we need to take an object of entities, since the object keys are used to access the entities from ctx.client.query:
           */
          this.drizzleEntities = { ...this.drizzleEntities, ...reg.ormEntities };
          length = Object.keys(reg.ormEntities).length;
        }
        this.logger.debug(`Loaded ${length} ORM entities`);
      }

      if (!this.isDebugging) {
        await createDBIfDoesNotExist(this.config.poolConfig, this.logger);
      }
      this.configureDbClient();

      if (!this.userDatabase) {
        this.logger.error('No user database configured!');
        throw new DBOSInitializationError('No user database configured!');
      }

      for (const cls of classes) {
        this.#registerClass(cls);
      }

      // Debug mode doesn't need to initialize the DBs. Everything should appear to be read-only.
      await this.userDatabase.init(this.isDebugging);
      if (!this.isDebugging) {
        await this.systemDatabase.init();
      }
    } catch (err) {
      if (err instanceof AggregateError) {
        let combinedMessage = 'Failed to initialize workflow executor: ';
        for (const error of err.errors) {
          combinedMessage += `${(error as Error).message}; `;
        }
        throw new DBOSInitializationError(combinedMessage);
      } else if (err instanceof Error) {
        const errorMessage = `Failed to initialize workflow executor: ${err.message}`;
        throw new DBOSInitializationError(errorMessage);
      } else {
        const errorMessage = `Failed to initialize workflow executor: ${String(err)}`;
        throw new DBOSInitializationError(errorMessage);
      }
    }
    this.initialized = true;

    // Only execute init code if under non-debug mode
    if (!this.isDebugging) {
      for (const cls of classes) {
        // Init its configurations
        const creg = getOrCreateClassRegistration(cls as AnyConstructor);
        for (const [_cfgname, cfg] of creg.configuredInstances) {
          await cfg.initialize(new InitContext());
        }
      }

      for (const v of this.registeredOperations) {
        const m = v as MethodRegistration<unknown, unknown[], unknown>;
        if (m.init === true) {
          this.logger.debug('Executing init method: ' + m.name);
          await m.origFunction(new InitContext());
        }
      }

      // Compute the application version if not provided
      if (globalParams.appVersion === '') {
        globalParams.appVersion = this.computeAppVersion();
        globalParams.wasComputed = true;
      }
      this.logger.info(`Application version: ${globalParams.appVersion}`);

      await this.recoverPendingWorkflows([this.executorID]);
    }

    this.logger.info('DBOS launched!');
  }

  #logNotice(msg: NoticeMessage) {
    switch (msg.severity) {
      case 'INFO':
      case 'LOG':
      case 'NOTICE':
        this.logger.info(msg.message);
        break;
      case 'WARNING':
        this.logger.warn(msg.message);
        break;
      case 'DEBUG':
        this.logger.debug(msg.message);
        break;
      case 'ERROR':
      case 'FATAL':
      case 'PANIC':
        this.logger.error(msg.message);
        break;
      default:
        this.logger.error(`Unknown notice severity: ${msg.severity} - ${msg.message}`);
    }
  }

  async destroy() {
    try {
      await this.systemDatabase.awaitRunningWorkflows();
      await this.systemDatabase.destroy();
      if (this.userDatabase) {
        await this.userDatabase.destroy();
      }
      await this.procedurePool.end();
      await this.logger.destroy();

      if (DBOSExecutor.globalInstance === this) {
        DBOSExecutor.globalInstance = undefined;
      }
    } catch (err) {
      const e = err as Error;
      this.logger.error(e);
      throw err;
    }
  }

  /* WORKFLOW OPERATIONS */

  #registerWorkflow(ro: MethodRegistrationBase) {
    const wf = ro.registeredFunction as Workflow<unknown[], unknown>;
    if (wf.name === DBOSExecutor.tempWorkflowName) {
      throw new DBOSError(`Unexpected use of reserved workflow name: ${wf.name}`);
    }
    const wfn = ro.className + '.' + ro.name;
    if (this.workflowInfoMap.has(wfn)) {
      throw new DBOSError(`Repeated workflow name: ${wfn}`);
    }
    const workflowInfo: WorkflowRegInfo = {
      workflow: wf,
      workflowOrigFunction: ro.origFunction,
      config: { ...ro.workflowConfig },
      registration: ro,
    };
    this.workflowInfoMap.set(wfn, workflowInfo);
    this.logger.debug(`Registered workflow ${wfn}`);
  }

  #registerTransaction(ro: MethodRegistrationBase) {
    const txf = ro.registeredFunction as Transaction<unknown[], unknown>;
    const tfn = ro.className + '.' + ro.name;

    if (this.transactionInfoMap.has(tfn)) {
      throw new DBOSError(`Repeated Transaction name: ${tfn}`);
    }
    const txnInfo: TransactionRegInfo = {
      transaction: txf,
      config: { ...ro.txnConfig },
      registration: ro,
    };
    this.transactionInfoMap.set(tfn, txnInfo);
    this.logger.debug(`Registered transaction ${tfn}`);
  }

  #registerStep(ro: MethodRegistrationBase) {
    const comm = ro.registeredFunction as StepFunction<unknown[], unknown>;
    const cfn = ro.className + '.' + ro.name;
    if (this.stepInfoMap.has(cfn)) {
      throw new DBOSError(`Repeated Commmunicator name: ${cfn}`);
    }
    const stepInfo: StepRegInfo = {
      step: comm,
      config: { ...ro.stepConfig },
      registration: ro,
    };
    this.stepInfoMap.set(cfn, stepInfo);
    this.logger.debug(`Registered step ${cfn}`);
  }

  #registerProcedure(ro: MethodRegistrationBase) {
    const proc = ro.registeredFunction as StoredProcedure<unknown[], unknown>;
    const cfn = ro.className + '.' + ro.name;

    if (this.procedureInfoMap.has(cfn)) {
      throw new DBOSError(`Repeated Procedure name: ${cfn}`);
    }
    const procInfo: ProcedureRegInfo = {
      procedure: proc,
      config: { ...ro.procConfig },
      registration: ro,
    };
    this.procedureInfoMap.set(cfn, procInfo);
    this.logger.debug(`Registered stored proc ${cfn}`);
  }

  getWorkflowInfo(wf: Workflow<unknown[], unknown>) {
    const wfname =
      wf.name === DBOSExecutor.tempWorkflowName ? wf.name : getRegisteredMethodClassName(wf) + '.' + wf.name;
    return this.workflowInfoMap.get(wfname);
  }

  getWorkflowInfoByStatus(wf: WorkflowStatusInternal) {
    const wfname = wf.workflowClassName + '.' + wf.workflowName;
    const wfInfo = this.workflowInfoMap.get(wfname);

    // wfInfo may be undefined here, if this is a temp workflow

    return { wfInfo, configuredInst: getConfiguredInstance(wf.workflowClassName, wf.workflowConfigName) };
  }

  getTransactionInfo(tf: Transaction<unknown[], unknown>) {
    const tfname = getRegisteredMethodClassName(tf) + '.' + tf.name;
    return this.transactionInfoMap.get(tfname);
  }
  getTransactionInfoByNames(className: string, functionName: string, cfgName: string) {
    const tfname = className + '.' + functionName;
    const txnInfo: TransactionRegInfo | undefined = this.transactionInfoMap.get(tfname);

    if (!txnInfo) {
      throw new DBOSNotRegisteredError(tfname, `Transaction function name '${tfname}' is not registered.`);
    }

    return { txnInfo, clsInst: getConfiguredInstance(className, cfgName) };
  }

  getStepInfo(cf: StepFunction<unknown[], unknown>) {
    const cfname = getRegisteredMethodClassName(cf) + '.' + cf.name;
    return this.stepInfoMap.get(cfname);
  }
  getStepInfoByNames(className: string, functionName: string, cfgName: string) {
    const cfname = className + '.' + functionName;
    const stepInfo: StepRegInfo | undefined = this.stepInfoMap.get(cfname);

    if (!stepInfo) {
      throw new DBOSNotRegisteredError(cfname, `Step function name '${cfname}' is not registered.`);
    }

    return { commInfo: stepInfo, clsInst: getConfiguredInstance(className, cfgName) };
  }

  getProcedureClassName<T extends unknown[], R>(pf: StoredProcedure<T, R>) {
    return getRegisteredMethodClassName(pf);
  }

  getProcedureInfo<T extends unknown[], R>(pf: StoredProcedure<T, R>) {
    const pfName = getRegisteredMethodClassName(pf) + '.' + pf.name;
    return this.procedureInfoMap.get(pfName);
  }
  // TODO: getProcedureInfoByNames??

  static reviveResultOrError<R = unknown>(r: SystemDatabaseStoredResult, success?: boolean) {
    if (success === true || !r.err) {
      return DBOSJSON.parse(r.res ?? null) as R;
    } else {
      throw deserializeError(DBOSJSON.parse(r.err));
    }
  }

  async workflow<T extends unknown[], R>(
    wf: Workflow<T, R>,
    params: InternalWorkflowParams,
    ...args: T
  ): Promise<WorkflowHandle<R>> {
    return this.internalWorkflow(wf, params, undefined, undefined, ...args);
  }

  // If callerUUID and functionID are set, it means the workflow is invoked from within a workflow.
  async internalWorkflow<T extends unknown[], R>(
    wf: Workflow<T, R>,
    params: InternalWorkflowParams,
    callerID?: string,
    callerFunctionID?: number,
    ...args: T
  ): Promise<WorkflowHandle<R>> {
    const workflowID: string = params.workflowUUID ? params.workflowUUID : this.#generateUUID();
    const presetID: boolean = params.workflowUUID ? true : false;

    const wInfo = this.getWorkflowInfo(wf as Workflow<unknown[], unknown>);
    if (wInfo === undefined) {
      throw new DBOSNotRegisteredError(wf.name);
    }
    const wConfig = wInfo.config;

    const passContext = wInfo.registration?.passContext ?? true;
    const wCtxt: WorkflowContextImpl = new WorkflowContextImpl(
      this,
      params.parentCtx,
      workflowID,
      wConfig,
      wf.name,
      presetID,
      params.tempWfType,
      params.tempWfName,
    );

    const internalStatus: WorkflowStatusInternal = {
      workflowUUID: workflowID,
      status: params.queueName !== undefined ? StatusString.ENQUEUED : StatusString.PENDING,
      workflowName: wf.name,
      workflowClassName: wCtxt.isTempWorkflow ? '' : getRegisteredMethodClassName(wf),
      workflowConfigName: params.configuredInstance?.name || '',
      queueName: params.queueName,
      authenticatedUser: wCtxt.authenticatedUser,
      output: null,
      error: null,
      assumedRole: wCtxt.assumedRole,
      authenticatedRoles: wCtxt.authenticatedRoles,
      request: wCtxt.request,
      executorId: wCtxt.executorID,
      applicationVersion: globalParams.appVersion,
      applicationID: wCtxt.applicationID,
      createdAt: Date.now(), // Remember the start time of this workflow
    };

    if (wCtxt.isTempWorkflow) {
      internalStatus.workflowName = `${DBOSExecutor.tempWorkflowName}-${wCtxt.tempWfOperationType}-${wCtxt.tempWfOperationName}`;
      internalStatus.workflowClassName = params.tempWfClass ?? '';
    }

    let status: string | undefined = undefined;

    // Synchronously set the workflow's status to PENDING and record workflow inputs.
    // We have to do it for all types of workflows because operation_outputs table has a foreign key constraint on workflow status table.
    if (this.isDebugging) {
      // TODO: remove call to getWorkflowInputs after #871 is merged
      const wfStatus = await this.systemDatabase.getWorkflowStatus(workflowID);
      const wfInputs = await this.systemDatabase.getWorkflowInputs(workflowID);
      if (!wfStatus || !wfInputs) {
        throw new DBOSDebuggerError(`Failed to find inputs for workflow UUID ${workflowID}`);
      }

      // Make sure we use the same input.
      if (DBOSJSON.stringify(args) !== wfInputs) {
        throw new DBOSDebuggerError(
          `Detected different inputs for workflow UUID ${workflowID}.\n Received: ${DBOSJSON.stringify(args)}\n Original: ${wfInputs}`,
        );
      }
      status = wfStatus.status;
    } else {
      // TODO: Make this transactional (and with the queue step below)
      if (callerFunctionID !== undefined && callerID !== undefined) {
        const cr = await this.systemDatabase.getOperationResultAndThrowIfCancelled(callerID, callerFunctionID);
        if (cr.res !== undefined) {
          return new RetrievedHandle(this.systemDatabase, cr.res.child!, callerID, callerFunctionID);
        }
      }
<<<<<<< HEAD
      const ires = await this.systemDatabase.initWorkflowStatus(internalStatus, DBOSJSON.stringify(args));
=======
      const ires = await this.systemDatabase.initWorkflowStatus(internalStatus, args, wCtxt.maxRecoveryAttempts);
>>>>>>> 9933cd3f

      if (callerFunctionID !== undefined && callerID !== undefined) {
        await this.systemDatabase.recordOperationResult(
          callerID,
          callerFunctionID,
          {
            childWfId: workflowID,
            functionName: internalStatus.workflowName,
          },
          true,
        );
      }

      args = DBOSJSON.parse(ires.serializedInputs) as T;
      status = ires.status;
      await debugTriggerPoint(DEBUG_TRIGGER_WORKFLOW_ENQUEUE);
    }

    const runWorkflow = async () => {
      let result: R;

      // Execute the workflow.
      try {
        const callResult = await runWithWorkflowContext(wCtxt, async () => {
          const callPromise = passContext
            ? wf.call(params.configuredInstance, wCtxt, ...args)
            : (wf as unknown as ContextFreeFunction<T, R>).call(params.configuredInstance, ...args);
          return await callPromise;
        });

        if (this.isDebugging) {
          const recordedResult = DBOSExecutor.reviveResultOrError<Awaited<R>>(
            (await this.systemDatabase.awaitWorkflowResult(workflowID))!,
          );
          if (!resultsMatch(recordedResult, callResult)) {
            this.logger.error(
              `Detect different output for the workflow UUID ${workflowID}!\n Received: ${DBOSJSON.stringify(callResult)}\n Original: ${DBOSJSON.stringify(recordedResult)}`,
            );
          }
          result = recordedResult;
        } else {
          result = callResult!;
        }

        function resultsMatch(recordedResult: Awaited<R>, callResult: Awaited<R>): boolean {
          if (recordedResult === null) {
            return callResult === undefined || callResult === null;
          }
          return DBOSJSON.stringify(recordedResult) === DBOSJSON.stringify(callResult);
        }

        internalStatus.output = DBOSJSON.stringify(result);
        internalStatus.status = StatusString.SUCCESS;
        if (internalStatus.queueName && !this.isDebugging) {
          await this.systemDatabase.dequeueWorkflow(workflowID, this.#getQueueByName(internalStatus.queueName));
        }
        if (!this.isDebugging) {
          await this.systemDatabase.recordWorkflowOutput(workflowID, internalStatus);
        }
        wCtxt.span.setStatus({ code: SpanStatusCode.OK });
      } catch (err) {
        if (err instanceof DBOSWorkflowConflictError) {
          // Retrieve the handle and wait for the result.
          const retrievedHandle = this.retrieveWorkflow<R>(workflowID);
          result = await retrievedHandle.getResult();
          wCtxt.span.setAttribute('cached', true);
          wCtxt.span.setStatus({ code: SpanStatusCode.OK });
        } else if (err instanceof DBOSWorkflowCancelledError) {
          internalStatus.error = err.message;
          internalStatus.status = StatusString.CANCELLED;

          if (!this.isDebugging) {
            await this.systemDatabase.setWorkflowStatus(workflowID, StatusString.CANCELLED, false);
          }
          wCtxt.span.setStatus({ code: SpanStatusCode.ERROR, message: err.message });
          this.logger.info(`Cancelled workflow ${workflowID}`);

          throw err;
        } else {
          // Record the error.
          const e = err as Error & { dbos_already_logged?: boolean };
          this.logger.error(e);
          e.dbos_already_logged = true;
          if (wCtxt.isTempWorkflow) {
            internalStatus.workflowName = `${DBOSExecutor.tempWorkflowName}-${wCtxt.tempWfOperationType}-${wCtxt.tempWfOperationName}`;
          }
          internalStatus.error = DBOSJSON.stringify(serializeError(e));
          internalStatus.status = StatusString.ERROR;
          if (internalStatus.queueName && !this.isDebugging) {
            await this.systemDatabase.dequeueWorkflow(workflowID, this.#getQueueByName(internalStatus.queueName));
          }
          if (!this.isDebugging) {
            await this.systemDatabase.recordWorkflowError(workflowID, internalStatus);
          }
          // TODO: Log errors, but not in the tests when they're expected.
          wCtxt.span.setStatus({ code: SpanStatusCode.ERROR, message: e.message });
          throw err;
        }
      } finally {
        this.tracer.endSpan(wCtxt.span);
      }
      return result;
    };

    if (
      this.isDebugging ||
      (status !== 'SUCCESS' && status !== 'ERROR' && (params.queueName === undefined || params.executeWorkflow))
    ) {
      const workflowPromise: Promise<R> = runWorkflow();

      this.systemDatabase.registerRunningWorkflow(workflowID, workflowPromise);

      // Return the normal handle that doesn't capture errors.
      return new InvokedHandle(this.systemDatabase, workflowPromise, workflowID, wf.name, callerID, callerFunctionID);
    } else {
      if (params.queueName && status === 'ENQUEUED' && !this.isDebugging) {
        await this.systemDatabase.enqueueWorkflow(workflowID, this.#getQueueByName(params.queueName).name);
      }
      return new RetrievedHandle(this.systemDatabase, workflowID, callerID, callerFunctionID);
    }
  }

  #getQueueByName(name: string): WorkflowQueue {
    const q = wfQueueRunner.wfQueuesByName.get(name);
    if (!q) throw new DBOSNotRegisteredError(name, `Workflow queue '${name}' is not defined.`);
    return q;
  }

  /**
   * Retrieve the transaction snapshot information of the current transaction
   */
  static async #retrieveSnapshot(query: QueryFunction): Promise<string> {
    const rows = await query<{ txn_snapshot: string }>('SELECT pg_current_snapshot()::text as txn_snapshot;', []);
    return rows[0].txn_snapshot;
  }

  /**
   * Check if an operation has already executed in a workflow.
   * If it previously executed successfully, return its output.
   * If it previously executed and threw an error, return that error.
   * Otherwise, return DBOSNull.
   * Also return the transaction snapshot and id information of the original or current transaction.
   */
  async #checkExecution<R>(
    query: QueryFunction,
    workflowUUID: string,
    funcID: number,
    funcName: string,
  ): Promise<{ result: Error | R | DBOSNull; txn_snapshot: string; txn_id?: string }> {
    type TxOutputRow = Pick<transaction_outputs, 'output' | 'error' | 'txn_snapshot' | 'txn_id' | 'function_name'> & {
      recorded: boolean;
    };
    const rows = await query<TxOutputRow>(
      `(SELECT output, error, txn_snapshot, txn_id, function_name, true as recorded
          FROM dbos.transaction_outputs
          WHERE workflow_uuid=$1 AND function_id=$2
        UNION ALL
          SELECT null as output, null as error, pg_current_snapshot()::text as txn_snapshot,
                 null as txn_id, '' as function_name, false as recorded
       ) ORDER BY recorded`,
      [workflowUUID, funcID],
    );

    if (rows.length === 0 || rows.length > 2) {
      const returnedRows = JSON.stringify(rows);
      this.logger.error('Unexpected! This should never happen. Returned rows: ' + returnedRows);
      throw new DBOSError('This should never happen. Returned rows: ' + returnedRows);
    }

    if (rows.length === 2) {
      if (rows[1].function_name !== funcName) {
        throw new DBOSUnexpectedStepError(workflowUUID, funcID, funcName, rows[0].function_name);
      }

      const { txn_snapshot, txn_id } = rows[1];
      const error = DBOSJSON.parse(rows[1].error) as ErrorObject | null;
      if (error) {
        return { result: deserializeError(error), txn_snapshot, txn_id: txn_id ?? undefined };
      } else {
        return { result: DBOSJSON.parse(rows[1].output) as R, txn_snapshot, txn_id: txn_id ?? undefined };
      }
    } else {
      const { txn_snapshot } = rows[0];
      return { result: dbosNull, txn_snapshot, txn_id: undefined };
    }
  }

  /**
   * Write a operation's output to the database.
   */
  async #recordOutput<R>(
    query: QueryFunction,
    workflowUUID: string,
    funcID: number,
    txnSnapshot: string,
    output: R,
    isKeyConflict: (error: unknown) => boolean,
    function_name: string,
  ): Promise<string> {
    if (this.isDebugging) {
      throw new DBOSDebuggerError('Cannot record output in debug mode.');
    }
    try {
      const serialOutput = DBOSJSON.stringify(output);
      const rows = await query<transaction_outputs>(
        'INSERT INTO dbos.transaction_outputs (workflow_uuid, function_id, output, txn_id, txn_snapshot, created_at, function_name) VALUES ($1, $2, $3, (select pg_current_xact_id_if_assigned()::text), $4, $5, $6) RETURNING txn_id;',
        [workflowUUID, funcID, serialOutput, txnSnapshot, Date.now(), function_name],
      );
      return rows[0].txn_id!;
    } catch (error) {
      if (isKeyConflict(error)) {
        // Serialization and primary key conflict (Postgres).
        throw new DBOSWorkflowConflictError(workflowUUID);
      } else {
        throw error;
      }
    }
  }

  /**
   * Record an error in an operation to the database.
   */
  async #recordError(
    query: QueryFunction,
    workflowUUID: string,
    funcID: number,
    txnSnapshot: string,
    err: Error,
    isKeyConflict: (error: unknown) => boolean,
    function_name: string,
  ): Promise<void> {
    if (this.isDebugging) {
      throw new DBOSDebuggerError('Cannot record error in debug mode.');
    }
    try {
      const serialErr = DBOSJSON.stringify(serializeError(err));
      await query<transaction_outputs>(
        'INSERT INTO dbos.transaction_outputs (workflow_uuid, function_id, error, txn_id, txn_snapshot, created_at, function_name) VALUES ($1, $2, $3, null, $4, $5, $6) RETURNING txn_id;',
        [workflowUUID, funcID, serialErr, txnSnapshot, Date.now(), function_name],
      );
    } catch (error) {
      if (isKeyConflict(error)) {
        // Serialization and primary key conflict (Postgres).
        throw new DBOSWorkflowConflictError(workflowUUID);
      } else {
        throw error;
      }
    }
  }

  async getTransactions(workflowUUID: string): Promise<step_info[]> {
    const rows = await this.userDatabase.query<step_info, [string]>(
      `SELECT function_id, function_name, output, error FROM ${DBOSExecutor.systemDBSchemaName}.transaction_outputs WHERE workflow_uuid=$1`,
      workflowUUID,
    );

    for (const row of rows) {
      row.output = row.output !== null ? DBOSJSON.parse(row.output as string) : null;
      row.error = row.error !== null ? deserializeError(DBOSJSON.parse(row.error as unknown as string)) : null;
    }

    return rows;
  }

  async transaction<T extends unknown[], R>(txn: Transaction<T, R>, params: WorkflowParams, ...args: T): Promise<R> {
    return await (await this.startTransactionTempWF(txn, params, undefined, undefined, ...args)).getResult();
  }

  async startTransactionTempWF<T extends unknown[], R>(
    txn: Transaction<T, R>,
    params: InternalWorkflowParams,
    callerUUID?: string,
    callerFunctionID?: number,
    ...args: T
  ): Promise<WorkflowHandle<R>> {
    // Create a workflow and call transaction.
    const temp_workflow = async (ctxt: WorkflowContext, ...args: T) => {
      const ctxtImpl = ctxt as WorkflowContextImpl;
      return await this.callTransactionFunction(txn, params.configuredInstance ?? null, ctxtImpl, ...args);
    };
    return await this.internalWorkflow(
      temp_workflow,
      {
        ...params,
        tempWfType: TempWorkflowType.transaction,
        tempWfName: getRegisteredMethodName(txn),
        tempWfClass: getRegisteredMethodClassName(txn),
      },
      callerUUID,
      callerFunctionID,
      ...args,
    );
  }

  async callTransactionFunction<T extends unknown[], R>(
    txn: Transaction<T, R>,
    clsinst: ConfiguredInstance | null,
    wfCtx: WorkflowContextImpl,
    ...args: T
  ): Promise<R> {
    const txnInfo = this.getTransactionInfo(txn as Transaction<unknown[], unknown>);
    if (txnInfo === undefined) {
      throw new DBOSNotRegisteredError(txn.name);
    }

    await this.systemDatabase.checkIfCanceled(wfCtx.workflowUUID);

    let retryWaitMillis = 1;
    const backoffFactor = 1.5;
    const maxRetryWaitMs = 2000; // Maximum wait 2 seconds.
    const funcId = wfCtx.functionIDGetIncrement();
    const span: Span = this.tracer.startSpan(
      txn.name,
      {
        operationUUID: wfCtx.workflowUUID,
        operationType: OperationType.TRANSACTION,
        authenticatedUser: wfCtx.authenticatedUser,
        assumedRole: wfCtx.assumedRole,
        authenticatedRoles: wfCtx.authenticatedRoles,
        isolationLevel: txnInfo.config.isolationLevel,
      },
      wfCtx.span,
    );

    while (true) {
      await this.systemDatabase.checkIfCanceled(wfCtx.workflowUUID);

      let txn_snapshot = 'invalid';
      const workflowUUID = wfCtx.workflowUUID;
      const wrappedTransaction = async (client: UserDatabaseClient): Promise<R> => {
        const tCtxt = new TransactionContextImpl(
          this.userDatabase.getName(),
          client,
          wfCtx,
          span,
          this.logger,
          funcId,
          txn.name,
        );

        // If the UUID is preset, it is possible this execution previously happened. Check, and return its original result if it did.
        // Note: It is possible to retrieve a generated ID from a workflow handle, run a concurrent execution, and cause trouble for yourself. We recommend against this.
        let prevResult: R | Error | DBOSNull = dbosNull;
        const queryFunc = <T>(sql: string, args: unknown[]) =>
          this.userDatabase.queryWithClient<T>(client, sql, ...args);
        if (wfCtx.presetUUID) {
          const executionResult = await this.#checkExecution<R>(queryFunc, workflowUUID, funcId, txn.name);
          prevResult = executionResult.result;
          txn_snapshot = executionResult.txn_snapshot;
          if (prevResult !== dbosNull) {
            tCtxt.span.setAttribute('cached', true);

            if (this.debugMode === DebugMode.TIME_TRAVEL) {
              // for time travel debugging, navigate the proxy to the time of this transaction's snapshot
              await queryFunc(`--proxy:${executionResult.txn_id ?? ''}:${txn_snapshot}`, []);
            } else {
              // otherwise, return/throw the previous result
              if (prevResult instanceof Error) {
                throw prevResult;
              } else {
                return prevResult as R;
              }
            }
          }
        } else {
          // Collect snapshot information for read-only transactions and non-preset UUID transactions, if not already collected above
          txn_snapshot = await DBOSExecutor.#retrieveSnapshot(queryFunc);
        }

        if (this.isDebugging && prevResult === dbosNull) {
          throw new DBOSDebuggerError(
            `Failed to find the recorded output for the transaction: workflow UUID ${workflowUUID}, step number ${funcId}`,
          );
        }

        // Execute the user's transaction.
        const result = await (async function () {
          try {
            return await runWithTransactionContext(tCtxt, async () => {
              if (txnInfo.registration.passContext) {
                return await txn.call(clsinst, tCtxt, ...args);
              } else {
                const tf = txn as unknown as (...args: T) => Promise<R>;
                return await tf.call(clsinst, ...args);
              }
            });
          } catch (e) {
            return e instanceof Error ? e : new Error(`${e as any}`);
          }
        })();

        if (this.isDebugging) {
          if (prevResult instanceof Error) {
            throw prevResult;
          }

          const prevResultJson = DBOSJSON.stringify(prevResult);
          const resultJson = DBOSJSON.stringify(result);
          if (prevResultJson !== resultJson) {
            this.logger.error(
              `Detected different transaction output than the original one!\n Result: ${resultJson}\n Original: ${DBOSJSON.stringify(prevResultJson)}`,
            );
          }
          return prevResult as R;
        }

        if (result instanceof Error) {
          throw result;
        }

        // Record the execution, commit, and return.

        try {
          // Synchronously record the output of write transactions and obtain the transaction ID.
          const pg_txn_id = await this.#recordOutput(
            queryFunc,
            wfCtx.workflowUUID,
            funcId,
            txn_snapshot,
            result,
            (error) => this.userDatabase.isKeyConflictError(error),
            txn.name,
          );
          tCtxt.span.setAttribute('pg_txn_id', pg_txn_id);
        } catch (error) {
          if (this.userDatabase.isFailedSqlTransactionError(error)) {
            this.logger.error(
              `Postgres aborted the ${txn.name} @DBOS.transaction of Workflow ${workflowUUID}, but the function did not raise an exception.  Please ensure that the @DBOS.transaction method raises an exception if the database transaction is aborted.`,
            );
            throw new DBOSFailedSqlTransactionError(workflowUUID, txn.name);
          } else {
            throw error;
          }
        }

        return result;
      };

      try {
        const result = await this.userDatabase.transaction(wrappedTransaction, txnInfo.config);
        span.setStatus({ code: SpanStatusCode.OK });
        this.tracer.endSpan(span);
        return result;
      } catch (err) {
        const e: Error = err as Error;
        if (!this.debugMode && !(e instanceof DBOSUnexpectedStepError)) {
          if (this.userDatabase.isRetriableTransactionError(err)) {
            // serialization_failure in PostgreSQL
            span.addEvent('TXN SERIALIZATION FAILURE', { retryWaitMillis: retryWaitMillis }, performance.now());
            // Retry serialization failures.
            await sleepms(retryWaitMillis);
            retryWaitMillis *= backoffFactor;
            retryWaitMillis = retryWaitMillis < maxRetryWaitMs ? retryWaitMillis : maxRetryWaitMs;
            continue;
          }

          // Record and throw other errors.
          const e: Error = err as Error;
          await this.userDatabase.transaction(
            async (client: UserDatabaseClient) => {
              const func = <T>(sql: string, args: unknown[]) =>
                this.userDatabase.queryWithClient<T>(client, sql, ...args);
              await this.#recordError(
                func,
                wfCtx.workflowUUID,
                funcId,
                txn_snapshot,
                e,
                (error) => this.userDatabase.isKeyConflictError(error),
                txn.name,
              );
            },
            { isolationLevel: IsolationLevel.ReadCommitted },
          );
        }
        span.setStatus({ code: SpanStatusCode.ERROR, message: e.message });
        this.tracer.endSpan(span);
        throw err;
      }
    }
  }

  async procedure<T extends unknown[], R>(proc: StoredProcedure<T, R>, params: WorkflowParams, ...args: T): Promise<R> {
    // Create a workflow and call procedure.
    const temp_workflow = async (ctxt: WorkflowContext, ...args: T) => {
      const ctxtImpl = ctxt as WorkflowContextImpl;
      return this.callProcedureFunction(proc, ctxtImpl, ...args);
    };
    return await (
      await this.workflow(
        temp_workflow,
        {
          ...params,
          tempWfType: TempWorkflowType.procedure,
          tempWfName: getRegisteredMethodName(proc),
          tempWfClass: getRegisteredMethodClassName(proc),
        },
        ...args,
      )
    ).getResult();
  }

  async callProcedureFunction<T extends unknown[], R>(
    proc: StoredProcedure<T, R>,
    wfCtx: WorkflowContextImpl,
    ...args: T
  ): Promise<R> {
    const procInfo = this.getProcedureInfo(proc);
    if (procInfo === undefined) {
      throw new DBOSNotRegisteredError(proc.name);
    }

    await this.systemDatabase.checkIfCanceled(wfCtx.workflowUUID);

    const executeLocally = this.isDebugging || (procInfo.config.executeLocally ?? false);
    const funcId = wfCtx.functionIDGetIncrement();
    const span: Span = this.tracer.startSpan(
      proc.name,
      {
        operationUUID: wfCtx.workflowUUID,
        operationType: OperationType.PROCEDURE,
        authenticatedUser: wfCtx.authenticatedUser,
        assumedRole: wfCtx.assumedRole,
        authenticatedRoles: wfCtx.authenticatedRoles,
        isolationLevel: procInfo.config.isolationLevel,
        executeLocally,
      },
      wfCtx.span,
    );

    try {
      const result = executeLocally
        ? await this.#callProcedureFunctionLocal(proc, args, wfCtx, span, procInfo, funcId)
        : await this.#callProcedureFunctionRemote(proc, args, wfCtx, span, procInfo.config, funcId);
      span.setStatus({ code: SpanStatusCode.OK });
      return result;
    } catch (e) {
      const { message } = e as { message: string };
      span.setStatus({ code: SpanStatusCode.ERROR, message });
      throw e;
    } finally {
      this.tracer.endSpan(span);
    }
  }

  async #callProcedureFunctionLocal<T extends unknown[], R>(
    proc: StoredProcedure<T, R>,
    args: T,
    wfCtx: WorkflowContextImpl,
    span: Span,
    procInfo: ProcedureRegInfo,
    funcId: number,
  ): Promise<R> {
    let retryWaitMillis = 1;
    const backoffFactor = 1.5;
    const maxRetryWaitMs = 2000; // Maximum wait 2 seconds.

    while (true) {
      await this.systemDatabase.checkIfCanceled(wfCtx.workflowUUID);

      let txn_snapshot = 'invalid';
      const wrappedProcedure = async (client: PoolClient): Promise<R> => {
        const ctxt = new StoredProcedureContextImpl(client, wfCtx, span, this.logger, funcId, proc.name);

        let prevResult: R | Error | DBOSNull = dbosNull;
        const queryFunc = <T>(sql: string, args: unknown[]) =>
          this.procedurePool.query(sql, args).then((v) => v.rows as T[]);
        if (wfCtx.presetUUID) {
          const executionResult = await this.#checkExecution<R>(
            queryFunc,
            wfCtx.workflowUUID,
            funcId,
            wfCtx.operationName,
          );
          prevResult = executionResult.result;
          txn_snapshot = executionResult.txn_snapshot;
          if (prevResult !== dbosNull) {
            ctxt.span.setAttribute('cached', true);

            if (this.debugMode === DebugMode.TIME_TRAVEL) {
              // for time travel debugging, navigate the proxy to the time of this transaction's snapshot
              await queryFunc(`--proxy:${executionResult.txn_id ?? ''}:${txn_snapshot}`, []);
            } else {
              // otherwise, return/throw the previous result
              if (prevResult instanceof Error) {
                throw prevResult;
              } else {
                return prevResult as R;
              }
            }
          }
        } else {
          // Collect snapshot information for read-only transactions and non-preset UUID transactions, if not already collected above
          txn_snapshot = await DBOSExecutor.#retrieveSnapshot(queryFunc);
        }

        if (this.isDebugging && prevResult === dbosNull) {
          throw new DBOSDebuggerError(
            `Failed to find the recorded output for the procedure: workflow UUID ${wfCtx.workflowUUID}, step number ${funcId}`,
          );
        }

        // Execute the user's transaction.
        const result = await (async function () {
          try {
            return await runWithStoredProcContext(ctxt, async () => {
              if (procInfo.registration.passContext) {
                return await proc(ctxt, ...args);
              } else {
                const pf = proc as unknown as (...args: T) => Promise<R>;
                return await pf(...args);
              }
            });
          } catch (e) {
            return e instanceof Error ? e : new Error(`${e as any}`);
          }
        })();

        if (this.isDebugging) {
          if (prevResult instanceof Error) {
            throw prevResult;
          }
          const prevResultJson = DBOSJSON.stringify(prevResult);
          const resultJson = DBOSJSON.stringify(result);
          if (prevResultJson !== resultJson) {
            this.logger.error(
              `Detected different transaction output than the original one!\n Result: ${resultJson}\n Original: ${DBOSJSON.stringify(prevResultJson)}`,
            );
          }
          return prevResult as R;
        }

        if (result instanceof Error) {
          throw result;
        }

        // Synchronously record the output of write transactions and obtain the transaction ID.
        const func = <T>(sql: string, args: unknown[]) => client.query(sql, args).then((v) => v.rows as T[]);
        const pg_txn_id = await this.#recordOutput(
          func,
          wfCtx.workflowUUID,
          funcId,
          txn_snapshot,
          result,
          pgNodeIsKeyConflictError,
          wfCtx.operationName,
        );

        // const pg_txn_id = await wfCtx.recordOutputProc<R>(client, funcId, txn_snapshot, result);
        ctxt.span.setAttribute('pg_txn_id', pg_txn_id);

        return result;
      };

      try {
        const result = await this.invokeStoredProcFunction(wrappedProcedure, {
          isolationLevel: procInfo.config.isolationLevel,
        });
        span.setStatus({ code: SpanStatusCode.OK });
        return result;
      } catch (err) {
        if (!this.isDebugging) {
          if (this.userDatabase.isRetriableTransactionError(err)) {
            // serialization_failure in PostgreSQL
            span.addEvent('TXN SERIALIZATION FAILURE', { retryWaitMillis: retryWaitMillis }, performance.now());
            // Retry serialization failures.
            await sleepms(retryWaitMillis);
            retryWaitMillis *= backoffFactor;
            retryWaitMillis = retryWaitMillis < maxRetryWaitMs ? retryWaitMillis : maxRetryWaitMs;
            continue;
          }

          // Record and throw other errors.
          const e: Error = err as Error;
          await this.invokeStoredProcFunction(
            async (client: PoolClient) => {
              const func = <T>(sql: string, args: unknown[]) => client.query(sql, args).then((v) => v.rows as T[]);
              await this.#recordError(
                func,
                wfCtx.workflowUUID,
                funcId,
                txn_snapshot,
                e,
                pgNodeIsKeyConflictError,
                wfCtx.operationName,
              );
            },
            { isolationLevel: IsolationLevel.ReadCommitted },
          );

          await this.userDatabase.transaction(
            async (client: UserDatabaseClient) => {
              const func = <T>(sql: string, args: unknown[]) =>
                this.userDatabase.queryWithClient<T>(client, sql, ...args);
              await this.#recordError(
                func,
                wfCtx.workflowUUID,
                funcId,
                txn_snapshot,
                e,
                (error) => this.userDatabase.isKeyConflictError(error),
                wfCtx.operationName,
              );
            },
            { isolationLevel: IsolationLevel.ReadCommitted },
          );
        }
        throw err;
      }
    }
  }

  async #callProcedureFunctionRemote<T extends unknown[], R>(
    proc: StoredProcedure<T, R>,
    args: T,
    wfCtx: WorkflowContextImpl,
    span: Span,
    config: StoredProcedureConfig,
    funcId: number,
  ): Promise<R> {
    if (this.isDebugging) {
      throw new DBOSDebuggerError("Can't invoke stored procedure in debug mode.");
    }

    await this.systemDatabase.checkIfCanceled(wfCtx.workflowUUID);

    const $jsonCtx = {
      request: wfCtx.request,
      authenticatedUser: wfCtx.authenticatedUser,
      authenticatedRoles: wfCtx.authenticatedRoles,
      assumedRole: wfCtx.assumedRole,
    };

    // TODO (Qian/Harry): remove this unshift when we remove the resultBuffer argument
    // Note, node-pg converts JS arrays to postgres array literals, so must call JSON.strigify on
    // args and bufferedResults before being passed to #invokeStoredProc
    const $args = [wfCtx.workflowUUID, funcId, wfCtx.presetUUID, $jsonCtx, null, JSON.stringify(args)] as unknown[];

    const readonly = config.readOnly ?? false;
    if (!readonly) {
      $args.unshift(null);
    }

    type ReturnValue = {
      return_value: { output?: R; error?: unknown; txn_id?: string; txn_snapshot?: string; created_at?: number };
    };
    const [{ return_value }] = await this.#invokeStoredProc<ReturnValue>(
      proc as StoredProcedure<unknown[], unknown>,
      $args,
    );

    const { error, output, txn_id } = return_value;

    // if the stored proc returns an error, deserialize and throw it.
    // stored proc saves the error in tx_output before returning
    if (error) {
      throw deserializeError(error);
    }

    if (txn_id) {
      span.setAttribute('pg_txn_id', txn_id);
    }
    span.setStatus({ code: SpanStatusCode.OK });
    return output!;
  }

  async #invokeStoredProc<R extends QueryResultRow = any>(
    proc: StoredProcedure<unknown[], unknown>,
    args: unknown[],
  ): Promise<R[]> {
    const client = await this.procedurePool.connect();
    const log = (msg: NoticeMessage) => this.#logNotice(msg);

    const procClassName = this.getProcedureClassName(proc);
    const plainProcName = `${procClassName}_${proc.name}_p`;
    const procName = globalParams.wasComputed ? plainProcName : `v${globalParams.appVersion}_${plainProcName}`;

    const sql = `CALL "${procName}"(${args.map((_v, i) => `$${i + 1}`).join()});`;
    try {
      client.on('notice', log);
      return await client.query<R>(sql, args).then((value) => value.rows);
    } finally {
      client.off('notice', log);
      client.release();
    }
  }

  async invokeStoredProcFunction<R>(func: (client: PoolClient) => Promise<R>, config: TransactionConfig): Promise<R> {
    const client = await this.procedurePool.connect();
    try {
      const readOnly = config.readOnly ?? false;
      const isolationLevel = config.isolationLevel ?? IsolationLevel.Serializable;
      await client.query(`BEGIN ISOLATION LEVEL ${isolationLevel}`);
      if (readOnly) {
        await client.query(`SET TRANSACTION READ ONLY`);
      }
      const result: R = await func(client);
      await client.query(`COMMIT`);
      return result;
    } catch (err) {
      await client.query(`ROLLBACK`);
      throw err;
    } finally {
      client.release();
    }
  }

  async external<T extends unknown[], R>(stepFn: StepFunction<T, R>, params: WorkflowParams, ...args: T): Promise<R> {
    return await (await this.startStepTempWF(stepFn, params, undefined, undefined, ...args)).getResult();
  }

  async startStepTempWF<T extends unknown[], R>(
    stepFn: StepFunction<T, R>,
    params: InternalWorkflowParams,
    callerUUID?: string,
    callerFunctionID?: number,
    ...args: T
  ): Promise<WorkflowHandle<R>> {
    // Create a workflow and call external.
    const temp_workflow = async (ctxt: WorkflowContext, ...args: T) => {
      const ctxtImpl = ctxt as WorkflowContextImpl;
      return await this.callStepFunction(stepFn, params.configuredInstance ?? null, ctxtImpl, ...args);
    };

    return await this.internalWorkflow(
      temp_workflow,
      {
        ...params,
        tempWfType: TempWorkflowType.step,
        tempWfName: getRegisteredMethodName(stepFn),
        tempWfClass: getRegisteredMethodClassName(stepFn),
      },
      callerUUID,
      callerFunctionID,
      ...args,
    );
  }

  /**
   * Execute a step function.
   * If it encounters any error, retry according to its configured retry policy until the maximum number of attempts is reached, then throw an DBOSError.
   * The step may execute many times, but once it is complete, it will not re-execute.
   */
  async callStepFunction<T extends unknown[], R>(
    stepFn: StepFunction<T, R>,
    clsInst: ConfiguredInstance | null,
    wfCtx: WorkflowContextImpl,
    ...args: T
  ): Promise<R> {
    const commInfo = this.getStepInfo(stepFn as StepFunction<unknown[], unknown>);
    if (commInfo === undefined) {
      throw new DBOSNotRegisteredError(stepFn.name);
    }

    await this.systemDatabase.checkIfCanceled(wfCtx.workflowUUID);

    const funcID = wfCtx.functionIDGetIncrement();
    const maxRetryIntervalSec = 3600; // Maximum retry interval: 1 hour

    const span: Span = this.tracer.startSpan(
      stepFn.name,
      {
        operationUUID: wfCtx.workflowUUID,
        operationType: OperationType.COMMUNICATOR,
        authenticatedUser: wfCtx.authenticatedUser,
        assumedRole: wfCtx.assumedRole,
        authenticatedRoles: wfCtx.authenticatedRoles,
        retriesAllowed: commInfo.config.retriesAllowed,
        intervalSeconds: commInfo.config.intervalSeconds,
        maxAttempts: commInfo.config.maxAttempts,
        backoffRate: commInfo.config.backoffRate,
      },
      wfCtx.span,
    );

    const ctxt: StepContextImpl = new StepContextImpl(wfCtx, funcID, span, this.logger, commInfo.config, stepFn.name);

    // Check if this execution previously happened, returning its original result if it did.
    const checkr = await this.systemDatabase.getOperationResultAndThrowIfCancelled(wfCtx.workflowUUID, ctxt.functionID);
    if (checkr.res !== undefined) {
      if (checkr.res.functionName !== ctxt.operationName) {
        throw new DBOSUnexpectedStepError(
          ctxt.workflowUUID,
          ctxt.functionID,
          ctxt.operationName,
          checkr.res.functionName ?? '?',
        );
      }
      const check = DBOSExecutor.reviveResultOrError<R>(checkr.res);
      ctxt.span.setAttribute('cached', true);
      ctxt.span.setStatus({ code: SpanStatusCode.OK });
      this.tracer.endSpan(ctxt.span);
      return check;
    }

    if (this.isDebugging) {
      throw new DBOSDebuggerError(
        `Failed to find the recorded output for the step: workflow UUID: ${wfCtx.workflowUUID}, step number: ${funcID}`,
      );
    }

    // Execute the step function.  If it throws an exception, retry with exponential backoff.
    // After reaching the maximum number of retries, throw an DBOSError.
    let result: R | DBOSNull = dbosNull;
    let err: Error | DBOSNull = dbosNull;
    const errors: Error[] = [];
    if (ctxt.retriesAllowed) {
      let numAttempts = 0;
      let intervalSeconds: number = ctxt.intervalSeconds;
      if (intervalSeconds > maxRetryIntervalSec) {
        this.logger.warn(
          `Step config interval exceeds maximum allowed interval, capped to ${maxRetryIntervalSec} seconds!`,
        );
      }
      while (result === dbosNull && numAttempts++ < ctxt.maxAttempts) {
        try {
          await this.systemDatabase.checkIfCanceled(wfCtx.workflowUUID);

          let cresult: R | undefined;
          if (commInfo.registration.passContext) {
            await runWithStepContext(ctxt, numAttempts, async () => {
              cresult = await stepFn.call(clsInst, ctxt, ...args);
            });
          } else {
            await runWithStepContext(ctxt, numAttempts, async () => {
              const sf = stepFn as unknown as (...args: T) => Promise<R>;
              cresult = await sf.call(clsInst, ...args);
            });
          }
          result = cresult!;
        } catch (error) {
          const e = error as Error;
          errors.push(e);
          this.logger.warn(
            `Error in step being automatically retried. Attempt ${numAttempts} of ${ctxt.maxAttempts}. ${e.stack}`,
          );
          span.addEvent(
            `Step attempt ${numAttempts + 1} failed`,
            { retryIntervalSeconds: intervalSeconds, error: (error as Error).message },
            performance.now(),
          );
          if (numAttempts < ctxt.maxAttempts) {
            // Sleep for an interval, then increase the interval by backoffRate.
            // Cap at the maximum allowed retry interval.
            await sleepms(intervalSeconds * 1000);
            intervalSeconds *= ctxt.backoffRate;
            intervalSeconds = intervalSeconds < maxRetryIntervalSec ? intervalSeconds : maxRetryIntervalSec;
          }
        }
      }
    } else {
      try {
        let cresult: R | undefined;
        if (commInfo.registration.passContext) {
          await runWithStepContext(ctxt, undefined, async () => {
            cresult = await stepFn.call(clsInst, ctxt, ...args);
          });
        } else {
          await runWithStepContext(ctxt, undefined, async () => {
            const sf = stepFn as unknown as (...args: T) => Promise<R>;
            cresult = await sf.call(clsInst, ...args);
          });
        }
        result = cresult!;
      } catch (error) {
        err = error as Error;
      }
    }

    // `result` can only be dbosNull when the step timed out
    if (result === dbosNull) {
      // Record the error, then throw it.
      err = err === dbosNull ? new DBOSMaxStepRetriesError(stepFn.name, ctxt.maxAttempts, errors) : err;
      await this.systemDatabase.recordOperationResult(
        wfCtx.workflowUUID,
        ctxt.functionID,
        {
          serialError: DBOSJSON.stringify(serializeError(err)),
          functionName: ctxt.operationName,
        },
        true,
      );
      ctxt.span.setStatus({ code: SpanStatusCode.ERROR, message: (err as Error).message });
      this.tracer.endSpan(ctxt.span);
      throw err as Error;
    } else {
      // Record the execution and return.
      await this.systemDatabase.recordOperationResult(
        wfCtx.workflowUUID,
        ctxt.functionID,
        {
          serialOutput: DBOSJSON.stringify(result),
          functionName: ctxt.operationName,
        },
        true,
      );
      ctxt.span.setStatus({ code: SpanStatusCode.OK });
      this.tracer.endSpan(ctxt.span);
      return result as R;
    }
  }

  async send<T>(destinationUUID: string, message: T, topic?: string, idempotencyKey?: string): Promise<void> {
    // Create a workflow and call send.
    const temp_workflow = async (ctxt: WorkflowContext, destinationUUID: string, message: T, topic?: string) => {
      return await ctxt.send<T>(destinationUUID, message, topic);
    };
    const workflowUUID = idempotencyKey ? destinationUUID + idempotencyKey : undefined;
    return (
      await this.workflow(
        temp_workflow,
        {
          workflowUUID: workflowUUID,
          tempWfType: TempWorkflowType.send,
          configuredInstance: null,
        },
        destinationUUID,
        message,
        topic,
      )
    ).getResult();
  }

  /**
   * Wait for a workflow to emit an event, then return its value.
   */
  async getEvent<T>(
    workflowUUID: string,
    key: string,
    timeoutSeconds: number = DBOSExecutor.defaultNotificationTimeoutSec,
  ): Promise<T | null> {
    return DBOSJSON.parse(await this.systemDatabase.getEvent(workflowUUID, key, timeoutSeconds)) as T;
  }

  /**
   * Fork a workflow.
   * The forked workflow will be assigned a new ID.
   */

  async forkWorkflow(workflowID: string): Promise<string> {
    const forkedWorkflowID = randomUUID();
    await this.systemDatabase.forkWorkflow(workflowID, forkedWorkflowID);
    return forkedWorkflowID;
  }

  /**
   * Retrieve a handle for a workflow UUID.
   */
  retrieveWorkflow<R>(workflowID: string): WorkflowHandle<R> {
    return new RetrievedHandle(this.systemDatabase, workflowID);
  }

  async runAsStep<T>(
    callback: () => Promise<T>,
    functionName: string,
    workflowID?: string,
    functionID?: number,
    childWfId?: string,
  ): Promise<T> {
    if (workflowID !== undefined && functionID !== undefined) {
      const res = await this.systemDatabase.getOperationResultAndThrowIfCancelled(workflowID, functionID);
      if (res.res !== undefined) {
        if (res.res.functionName !== functionName) {
          throw new DBOSUnexpectedStepError(workflowID, functionID, functionName, res.res.functionName!);
        }
        return DBOSExecutor.reviveResultOrError<T>(res.res);
      }
    }
    try {
      const output: T = await callback();
      if (workflowID !== undefined && functionID !== undefined) {
        await this.systemDatabase.recordOperationResult(
          workflowID,
          functionID,
          { serialOutput: DBOSJSON.stringify(output), functionName, childWfId },
          true,
        );
      }
      return output;
    } catch (e) {
      if (workflowID !== undefined && functionID !== undefined) {
        await this.systemDatabase.recordOperationResult(
          workflowID,
          functionID,
          { serialError: DBOSJSON.stringify(serializeError(e)), functionName, childWfId },
          false,
        );
      }

      throw e;
    }
  }

  async getWorkflowStatus(workflowID: string, callerID?: string, callerFN?: number): Promise<WorkflowStatus | null> {
    const status = await this.systemDatabase.getWorkflowStatus(workflowID, callerID, callerFN);
    return status ? DBOSExecutor.toWorkflowStatus(status, true) : null;
  }

  async listWorkflows(input: GetWorkflowsInput): Promise<WorkflowStatus[]> {
    const wfs = await this.systemDatabase.listWorkflows(input);
    return wfs.map((wf) => DBOSExecutor.toWorkflowStatus(wf, true));
  }

  async listQueuedWorkflows(input: GetQueuedWorkflowsInput): Promise<WorkflowStatus[]> {
    const wfs = await this.systemDatabase.listQueuedWorkflows(input);
    return wfs.map((wf) => DBOSExecutor.toWorkflowStatus(wf, true));
  }

  getWorkflowQueue(input: GetWorkflowQueueInput): Promise<GetWorkflowQueueOutput> {
    return this.systemDatabase.getWorkflowQueue(input);
  }

  async queryUserDB(sql: string, params?: unknown[]) {
    if (params !== undefined) {
      return await this.userDatabase.query(sql, ...params);
    } else {
      return await this.userDatabase.query(sql);
    }
  }

  async userDBListen(channels: string[], callback: DBNotificationCallback): Promise<DBNotificationListener> {
    const notificationsClient = await this.procedurePool.connect();
    for (const nname of channels) {
      await notificationsClient.query(`LISTEN ${nname};`);
    }

    notificationsClient.on('notification', callback);

    return {
      close: async () => {
        for (const nname of channels) {
          try {
            await notificationsClient.query(`UNLISTEN ${nname};`);
          } catch (e) {
            this.logger.warn(e);
          }
          notificationsClient.release();
        }
      },
    };
  }

  /* INTERNAL HELPERS */
  #generateUUID(): string {
    return randomUUID();
  }

  /**
   * A recovery process that by default runs during executor init time.
   * It runs to completion all pending workflows that were executing when the previous executor failed.
   */
  async recoverPendingWorkflows(executorIDs: string[] = ['local']): Promise<WorkflowHandle<unknown>[]> {
    if (this.isDebugging) {
      throw new DBOSDebuggerError('Cannot recover pending workflows in debug mode.');
    }

    const handlerArray: WorkflowHandle<unknown>[] = [];
    for (const execID of executorIDs) {
      this.logger.debug(`Recovering workflows assigned to executor: ${execID}`);
      const pendingWorkflows = await this.systemDatabase.getPendingWorkflows(execID, globalParams.appVersion);
      if (pendingWorkflows.length > 0) {
        this.logger.info(
          `Recovering ${pendingWorkflows.length} workflows from application version ${globalParams.appVersion}`,
        );
      } else {
        this.logger.info(`No workflows to recover from application version ${globalParams.appVersion}`);
      }
      for (const pendingWorkflow of pendingWorkflows) {
        this.logger.debug(
          `Recovering workflow: ${pendingWorkflow.workflowUUID}. Queue name: ${pendingWorkflow.queueName}`,
        );
        try {
          // If the workflow is member of a queue, re-enqueue it.
          if (pendingWorkflow.queueName) {
            const cleared = await this.systemDatabase.clearQueueAssignment(pendingWorkflow.workflowUUID);
            if (cleared) {
              handlerArray.push(this.retrieveWorkflow(pendingWorkflow.workflowUUID));
            } else {
              handlerArray.push(await this.executeWorkflowUUID(pendingWorkflow.workflowUUID));
            }
          } else {
            handlerArray.push(await this.executeWorkflowUUID(pendingWorkflow.workflowUUID));
          }
        } catch (e) {
          this.logger.warn(`Recovery of workflow ${pendingWorkflow.workflowUUID} failed: ${(e as Error).message}`);
        }
      }
    }
    return handlerArray;
  }

  async initEventReceivers() {
    this.scheduler = new DBOSScheduler(this);

    this.scheduler.initScheduler();

    this.wfqEnded = wfQueueRunner.dispatchLoop(this);

    for (const evtRcvr of this.eventReceivers) {
      await evtRcvr.initialize(this);
    }
  }

  async deactivateEventReceivers() {
    this.logger.debug('Deactivating event receivers');
    for (const evtRcvr of this.eventReceivers || []) {
      try {
        await evtRcvr.destroy();
      } catch (err) {
        const e = err as Error;
        this.logger.warn(`Error destroying event receiver: ${e.message}`);
      }
    }
    try {
      await this.scheduler?.destroyScheduler();
    } catch (err) {
      const e = err as Error;
      this.logger.warn(`Error destroying scheduler: ${e.message}`);
    }

    try {
      wfQueueRunner.stop();
      await this.wfqEnded;
    } catch (err) {
      const e = err as Error;
      this.logger.warn(`Error destroying wf queue runner: ${e.message}`);
    }
  }

  async executeWorkflowUUID(workflowID: string, startNewWorkflow: boolean = false): Promise<WorkflowHandle<unknown>> {
    // TODO: remove call to getWorkflowInputs after #871 is merged
    const wfStatus = await this.systemDatabase.getWorkflowStatus(workflowID);
    const sInputs = await this.systemDatabase.getWorkflowInputs(workflowID);
    if (!sInputs || !wfStatus) {
      this.logger.error(`Failed to find inputs for workflowUUID: ${workflowID}`);
      throw new DBOSError(`Failed to find inputs for workflow UUID: ${workflowID}`);
    }
    const inputs = DBOSJSON.parse(sInputs) as unknown[];
    const parentCtx = this.#getRecoveryContext(workflowID, wfStatus);

    const { wfInfo, configuredInst } = this.getWorkflowInfoByStatus(wfStatus);

    // If starting a new workflow, assign a new UUID. Otherwise, use the workflow's original UUID.
    const workflowStartID = startNewWorkflow ? undefined : workflowID;

    if (wfInfo) {
      return this.workflow(
        wfInfo.workflow,
        {
          workflowUUID: workflowStartID,
          parentCtx: parentCtx,
          configuredInstance: configuredInst,
          queueName: wfStatus.queueName,
          executeWorkflow: true,
        },
        ...inputs,
      );
    }

    // Should be temporary workflows. Parse the name of the workflow.
    const wfName = wfStatus.workflowName;
    const nameArr = wfName.split('-');
    if (!nameArr[0].startsWith(DBOSExecutor.tempWorkflowName)) {
      // CB - Doesn't this happen if the user changed the function name in their code?
      throw new DBOSError(
        `This should never happen! Cannot find workflow info for a non-temporary workflow! UUID ${workflowID}, name ${wfName}`,
      );
    }

    let temp_workflow: Workflow<unknown[], unknown>;
    if (nameArr[1] === TempWorkflowType.transaction) {
      const { txnInfo, clsInst } = this.getTransactionInfoByNames(
        wfStatus.workflowClassName,
        nameArr[2],
        wfStatus.workflowConfigName,
      );
      if (!txnInfo) {
        this.logger.error(`Cannot find transaction info for UUID ${workflowID}, name ${nameArr[2]}`);
        throw new DBOSNotRegisteredError(nameArr[2]);
      }

      return await this.startTransactionTempWF(
        txnInfo.transaction,
        {
          workflowUUID: workflowStartID,
          parentCtx: parentCtx ?? undefined,
          configuredInstance: clsInst,
          queueName: wfStatus.queueName,
          executeWorkflow: true,
        },
        undefined,
        undefined,
        ...inputs,
      );
    } else if (nameArr[1] === TempWorkflowType.step) {
      const { commInfo, clsInst } = this.getStepInfoByNames(
        wfStatus.workflowClassName,
        nameArr[2],
        wfStatus.workflowConfigName,
      );
      if (!commInfo) {
        this.logger.error(`Cannot find step info for UUID ${workflowID}, name ${nameArr[2]}`);
        throw new DBOSNotRegisteredError(nameArr[2]);
      }
      return await this.startStepTempWF(
        commInfo.step,
        {
          workflowUUID: workflowStartID,
          parentCtx: parentCtx ?? undefined,
          configuredInstance: clsInst,
          queueName: wfStatus.queueName, // Probably null
          executeWorkflow: true,
        },
        undefined,
        undefined,
        ...inputs,
      );
    } else if (nameArr[1] === TempWorkflowType.send) {
      temp_workflow = async (ctxt: WorkflowContext, ...args: unknown[]) => {
        return await ctxt.send<unknown>(args[0] as string, args[1], args[2] as string); // id, value, topic
      };
      return this.workflow(
        temp_workflow,
        {
          workflowUUID: workflowStartID,
          parentCtx: parentCtx ?? undefined,
          tempWfType: TempWorkflowType.send,
          queueName: wfStatus.queueName,
          executeWorkflow: true,
        },
        ...inputs,
      );
    } else {
      this.logger.error(`Unrecognized temporary workflow! UUID ${workflowID}, name ${wfName}`);
      throw new DBOSNotRegisteredError(wfName);
    }
  }

  async getEventDispatchState(svc: string, wfn: string, key: string): Promise<DBOSEventReceiverState | undefined> {
    return await this.systemDatabase.getEventDispatchState(svc, wfn, key);
  }
  async upsertEventDispatchState(state: DBOSEventReceiverState): Promise<DBOSEventReceiverState> {
    return await this.systemDatabase.upsertEventDispatchState(state);
  }

  #getRecoveryContext(workflowUUID: string, status: WorkflowStatusInternal): DBOSContextImpl {
    // Note: this doesn't inherit the original parent context's span.
    const oc = new DBOSContextImpl(status.workflowName, undefined as unknown as Span, this.logger);
    oc.request = status.request;
    oc.authenticatedUser = status.authenticatedUser;
    oc.authenticatedRoles = status.authenticatedRoles;
    oc.assumedRole = status.assumedRole;
    oc.workflowUUID = workflowUUID;
    return oc;
  }

  async cancelWorkflow(workflowID: string): Promise<void> {
    await this.systemDatabase.cancelWorkflow(workflowID);
    this.logger.info(`Cancelling workflow ${workflowID}`);
  }

  async getWorkflowSteps(workflowID: string): Promise<step_info[]> {
    const outputs = await this.systemDatabase.getAllOperationResults(workflowID);
    return outputs.map((row) => {
      return {
        function_id: row.function_id,
        function_name: row.function_name ?? '<unknown>',
        child_workflow_id: row.child_workflow_id,
        output: row.output !== null ? (DBOSJSON.parse(row.output) as unknown) : null,
        error: row.error !== null ? deserializeError(DBOSJSON.parse(row.error as unknown as string)) : null,
      };
    });
  }

  async listWorkflowSteps(workflowID: string): Promise<step_info[]> {
    const steps = await this.getWorkflowSteps(workflowID);
    const transactions = await this.getTransactions(workflowID);

    const merged = [...steps, ...transactions];

    merged.sort((a, b) => a.function_id - b.function_id);

    return merged;
  }

  async resumeWorkflow(workflowID: string): Promise<void> {
    await this.systemDatabase.resumeWorkflow(workflowID);
  }

  logRegisteredHTTPUrls() {
    this.logger.info('HTTP endpoints supported:');
    this.registeredOperations.forEach((registeredOperation) => {
      const ro = registeredOperation as HandlerRegistrationBase;
      if (ro.apiURL) {
        this.logger.info('    ' + ro.apiType.padEnd(6) + '  :  ' + ro.apiURL);
        const roles = ro.getRequiredRoles();
        if (roles.length > 0) {
          this.logger.info('        Required Roles: ' + DBOSJSON.stringify(roles));
        }
      }
    });
  }

  getConfig<T>(key: string, defaultValue?: T): T | undefined {
    const value = get(this.config.application, key, defaultValue);
    // If the key is found and the default value is provided, check whether the value is of the same type.
    if (value && defaultValue && typeof value !== typeof defaultValue) {
      throw new DBOSConfigKeyTypeError(key, typeof defaultValue, typeof value);
    }
    return value;
  }

  /**
    An application's version is computed from a hash of the source of its workflows.
    This is guaranteed to be stable given identical source code because it uses an MD5 hash
    and because it iterates through the workflows in sorted order.
    This way, if the app's workflows are updated (which would break recovery), its version changes.
    App version can be manually set through the DBOS__APPVERSION environment variable.
   */
  computeAppVersion(): string {
    const hasher = crypto.createHash('md5');
    const sortedWorkflowSource = Array.from(this.workflowInfoMap.values())
      .map((i) => i.workflowOrigFunction.toString())
      .sort();
    for (const sourceCode of sortedWorkflowSource) {
      hasher.update(sourceCode);
    }
    return hasher.digest('hex');
  }

  static internalQueue: WorkflowQueue | undefined = undefined;

  static createInternalQueue() {
    if (DBOSExecutor.internalQueue !== undefined) {
      return;
    }
    DBOSExecutor.internalQueue = new WorkflowQueue(INTERNAL_QUEUE_NAME);
  }

  static toWorkflowStatus(internal: WorkflowStatusInternal, getRequest: boolean = true): WorkflowStatus {
    return {
      workflowID: internal.workflowUUID,
      status: internal.status,
      workflowName: internal.workflowName,
      workflowClassName: internal.workflowClassName,
      workflowConfigName: internal.workflowConfigName,
      queueName: internal.queueName,

      authenticatedUser: internal.authenticatedUser,
      assumedRole: internal.assumedRole,
      authenticatedRoles: internal.authenticatedRoles,

      input: internal.input ? (DBOSJSON.parse(internal.input) as unknown[]) : undefined,
      output: internal.output ? DBOSJSON.parse(internal.output ?? null) : undefined,
      error: internal.error ? deserializeError(DBOSJSON.parse(internal.error)) : undefined,

      request: getRequest ? internal.request : undefined,
      executorId: internal.executorId,
      applicationVersion: internal.applicationVersion,
      applicationID: internal.applicationID,
      recoveryAttempts: internal.recoveryAttempts,
      createdAt: internal.createdAt,
      updatedAt: internal.updatedAt,
    };
  }
}<|MERGE_RESOLUTION|>--- conflicted
+++ resolved
@@ -779,11 +779,11 @@
           return new RetrievedHandle(this.systemDatabase, cr.res.child!, callerID, callerFunctionID);
         }
       }
-<<<<<<< HEAD
-      const ires = await this.systemDatabase.initWorkflowStatus(internalStatus, DBOSJSON.stringify(args));
-=======
-      const ires = await this.systemDatabase.initWorkflowStatus(internalStatus, args, wCtxt.maxRecoveryAttempts);
->>>>>>> 9933cd3f
+      const ires = await this.systemDatabase.initWorkflowStatus(
+        internalStatus,
+        DBOSJSON.stringify(args),
+        wCtxt.maxRecoveryAttempts,
+      );
 
       if (callerFunctionID !== undefined && callerID !== undefined) {
         await this.systemDatabase.recordOperationResult(
