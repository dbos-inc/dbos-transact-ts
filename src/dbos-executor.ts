/* eslint-disable @typescript-eslint/no-explicit-any */
import { Span } from '@opentelemetry/sdk-trace-base';
import {
  DBOSError,
  DBOSInitializationError,
  DBOSWorkflowConflictError,
  DBOSNotRegisteredError,
  DBOSDebuggerError,
  DBOSConfigKeyTypeError,
  DBOSFailedSqlTransactionError,
  DBOSMaxStepRetriesError,
  DBOSWorkflowCancelledError,
  DBOSUnexpectedStepError,
} from './error';
import {
  InvokedHandle,
  Workflow,
  WorkflowConfig,
  WorkflowContext,
  WorkflowHandle,
  WorkflowParams,
  RetrievedHandle,
  WorkflowContextImpl,
  StatusString,
  ContextFreeFunction,
  GetWorkflowQueueInput,
  GetWorkflowQueueOutput,
  WorkflowStatus,
  GetQueuedWorkflowsInput,
} from './workflow';

import { IsolationLevel, Transaction, TransactionConfig, TransactionContextImpl } from './transaction';
import { StepConfig, StepContextImpl, StepFunction } from './step';
import { TelemetryCollector } from './telemetry/collector';
import { Tracer } from './telemetry/traces';
import { GlobalLogger as Logger } from './telemetry/logs';
import { TelemetryExporter } from './telemetry/exporters';
import { TelemetryConfig } from './telemetry';
import { Pool, PoolClient, PoolConfig, QueryResultRow } from 'pg';
import {
  SystemDatabase,
  PostgresSystemDatabase,
  WorkflowStatusInternal,
  SystemDatabaseStoredResult,
} from './system_database';
import { randomUUID } from 'node:crypto';
import {
  PGNodeUserDatabase,
  PrismaUserDatabase,
  UserDatabase,
  TypeORMDatabase,
  UserDatabaseName,
  KnexUserDatabase,
  DrizzleUserDatabase,
  UserDatabaseClient,
  pgNodeIsKeyConflictError,
  createDBIfDoesNotExist,
} from './user_database';
import {
  MethodRegistrationBase,
  MethodRegistration,
  getRegisteredMethodClassName,
  getRegisteredMethodName,
  getConfiguredInstance,
  ConfiguredInstance,
  getNameForClass,
  getClassRegistrationByName,
  getAllRegisteredClassNames,
  getRegisteredOperationsByClassname,
} from './decorators';
import { step_info } from '../schemas/system_db_schema';
import { SpanStatusCode } from '@opentelemetry/api';
import knex, { Knex } from 'knex';
import {
  DBOSContextImpl,
  runWithWorkflowContext,
  runWithTransactionContext,
  runWithStepContext,
  runWithStoredProcContext,
  getNextWFID,
} from './context';
import { HandlerRegistrationBase } from './httpServer/handler';
import { deserializeError, ErrorObject, serializeError } from 'serialize-error';
import { globalParams, DBOSJSON, sleepms, INTERNAL_QUEUE_NAME } from './utils';
import path from 'node:path';
import { StoredProcedure, StoredProcedureConfig, StoredProcedureContextImpl } from './procedure';
import { NoticeMessage } from 'pg-protocol/dist/messages';
import { DBOSEventReceiver, DBOSExecutorContext, GetWorkflowsInput, InitContext } from '.';

import { get } from 'lodash';
import { wfQueueRunner, WorkflowQueue } from './wfqueue';
import { debugTriggerPoint, DEBUG_TRIGGER_WORKFLOW_ENQUEUE } from './debugpoint';
import { DBOSScheduler } from './scheduler/scheduler';
import { DBOSEventReceiverState, DBNotificationCallback, DBNotificationListener } from './eventreceiver';
import { transaction_outputs } from '../schemas/user_db_schema';
import * as crypto from 'crypto';

// eslint-disable-next-line @typescript-eslint/no-empty-object-type
export interface DBOSNull {}
export const dbosNull: DBOSNull = {};

/* Interface for DBOS configuration */
export interface DBOSConfig {
  // Public fields
  name?: string;
  readonly databaseUrl?: string;
  readonly userDbclient?: UserDatabaseName;
  readonly userDbPoolSize?: number;
  readonly sysDbName?: string;
  readonly sysDbPoolSize?: number;
  readonly logLevel?: string;
  readonly otlpTracesEndpoints?: string[];
  readonly otlpLogsEndpoints?: string[];
  readonly adminPort?: number;
  readonly runAdminServer?: boolean;

  // Internal fields
  poolConfig?: PoolConfig;
  readonly telemetry?: TelemetryConfig;
  readonly system_database?: string;
  readonly env?: Record<string, string>;
  readonly application?: object;
  readonly http?: {
    readonly cors_middleware?: boolean;
    readonly credentials?: boolean;
    readonly allowed_origins?: string[];
  };
}

export type DBOSConfigInternal = Omit<DBOSConfig, 'poolConfig' | 'system_database' | 'telemetry'> & {
  poolConfig: PoolConfig;
  system_database: string;
  telemetry: TelemetryConfig;
};

export function isDeprecatedDBOSConfig(config: DBOSConfig): boolean {
  const isDeprecated =
    config.poolConfig !== undefined ||
    config.telemetry !== undefined ||
    config.system_database !== undefined ||
    config.env !== undefined ||
    config.application !== undefined ||
    config.http !== undefined;
  return isDeprecated;
}

export enum DebugMode {
  DISABLED,
  ENABLED,
  TIME_TRAVEL,
}

interface WorkflowRegInfo {
  workflow: Workflow<unknown[], unknown>;
  // eslint-disable-next-line @typescript-eslint/no-unsafe-function-type
  workflowOrigFunction: Function;
  config: WorkflowConfig;
  registration?: MethodRegistrationBase; // Always set except for temp WF...
}

interface TransactionRegInfo {
  transaction: Transaction<unknown[], unknown>;
  config: TransactionConfig;
  registration: MethodRegistrationBase;
}

interface StepRegInfo {
  step: StepFunction<unknown[], unknown>;
  config: StepConfig;
  registration: MethodRegistrationBase;
}

interface ProcedureRegInfo {
  procedure: StoredProcedure<unknown[], unknown>;
  config: StoredProcedureConfig;
  registration: MethodRegistrationBase;
}

export interface InternalWorkflowParams extends WorkflowParams {
  readonly tempWfType?: string;
  readonly tempWfName?: string;
  readonly tempWfClass?: string;
}

export const OperationType = {
  HANDLER: 'handler',
  WORKFLOW: 'workflow',
  TRANSACTION: 'transaction',
  COMMUNICATOR: 'communicator',
  PROCEDURE: 'procedure',
} as const;

export const TempWorkflowType = {
  transaction: 'transaction',
  procedure: 'procedure',
  step: 'step',
  send: 'send',
} as const;

type QueryFunction = <T>(sql: string, args: unknown[]) => Promise<T[]>;

export interface DBOSExecutorOptions {
  systemDatabase?: SystemDatabase;
  debugMode?: DebugMode;
}

export class DBOSExecutor implements DBOSExecutorContext {
  initialized: boolean;
  // User Database
  userDatabase: UserDatabase = null as unknown as UserDatabase;
  // System Database
  readonly systemDatabase: SystemDatabase;
  readonly procedurePool: Pool;

  // Temporary workflows are created by calling transaction/send/recv directly from the executor class
  static readonly tempWorkflowName = 'temp_workflow';

  readonly workflowInfoMap: Map<string, WorkflowRegInfo> = new Map([
    // We initialize the map with an entry for temporary workflows.
    [
      DBOSExecutor.tempWorkflowName,
      {
        workflow: async () => {
          this.logger.error('UNREACHABLE: Indirect invoke of temp workflow');
          return Promise.resolve();
        },
        workflowOrigFunction: async () => {
          this.logger.error('UNREACHABLE: Indirect invoke of temp workflow');
          return Promise.resolve();
        },
        config: {},
      },
    ],
  ]);
  readonly transactionInfoMap: Map<string, TransactionRegInfo> = new Map();
  readonly stepInfoMap: Map<string, StepRegInfo> = new Map();
  readonly procedureInfoMap: Map<string, ProcedureRegInfo> = new Map();
  readonly registeredOperations: Array<MethodRegistrationBase> = [];

  readonly telemetryCollector: TelemetryCollector;

  static readonly defaultNotificationTimeoutSec = 60;

  readonly debugMode: DebugMode;
  get isDebugging() {
    switch (this.debugMode) {
      case DebugMode.DISABLED:
        return false;
      case DebugMode.ENABLED:
      case DebugMode.TIME_TRAVEL:
        return true;
      default: {
        const _never: never = this.debugMode;
        // eslint-disable-next-line @typescript-eslint/restrict-template-expressions
        throw new Error(`Unexpected DBOS debug mode: ${this.debugMode}`);
      }
    }
  }

  static systemDBSchemaName = 'dbos';

  readonly logger: Logger;
  readonly tracer: Tracer;
  // eslint-disable-next-line @typescript-eslint/no-unsafe-function-type
  typeormEntities: Function[] = [];
  drizzleEntities: { [key: string]: object } = {};

  eventReceivers: DBOSEventReceiver[] = [];

  scheduler?: DBOSScheduler = undefined;
  wfqEnded?: Promise<void> = undefined;

  readonly executorID: string = globalParams.executorID;

  static globalInstance: DBOSExecutor | undefined = undefined;

  /* WORKFLOW EXECUTOR LIFE CYCLE MANAGEMENT */
  constructor(
    readonly config: DBOSConfigInternal,
    { systemDatabase, debugMode }: DBOSExecutorOptions = {},
  ) {
    this.debugMode = debugMode ?? DebugMode.DISABLED;

    // Set configured environment variables
    if (config.env) {
      for (const [key, value] of Object.entries(config.env)) {
        if (typeof value === 'string') {
          process.env[key] = value;
        } else {
          console.warn(`Invalid value type for environment variable ${key}: ${typeof value}`);
        }
      }
    }

    if (config.telemetry.OTLPExporter) {
      const OTLPExporter = new TelemetryExporter(config.telemetry.OTLPExporter);
      this.telemetryCollector = new TelemetryCollector(OTLPExporter);
    } else {
      // We always setup a collector to drain the signals queue, even if we don't have an exporter.
      this.telemetryCollector = new TelemetryCollector();
    }
    this.logger = new Logger(this.telemetryCollector, this.config.telemetry.logs);
    this.tracer = new Tracer(this.telemetryCollector);

    if (this.isDebugging) {
      this.logger.info('Running in debug mode!');
    }

    this.procedurePool = new Pool(this.config.poolConfig);

    if (systemDatabase) {
      this.logger.debug('Using provided system database'); // XXX print the name or something
      this.systemDatabase = systemDatabase;
    } else {
      this.logger.debug('Using Postgres system database');
      this.systemDatabase = new PostgresSystemDatabase(
        this.config.poolConfig,
        this.config.system_database,
        this.logger,
        this.config.sysDbPoolSize,
      );
    }

    this.initialized = false;
    DBOSExecutor.globalInstance = this;
  }

  configureDbClient() {
    const userDbClient = this.config.userDbclient;
    const userDBConfig = this.config.poolConfig;
    if (userDbClient === UserDatabaseName.PRISMA) {
      // TODO: make Prisma work with debugger proxy.
      // eslint-disable-next-line @typescript-eslint/no-unsafe-assignment, @typescript-eslint/no-require-imports
      const { PrismaClient } = require(path.join(process.cwd(), 'node_modules', '@prisma', 'client')); // Find the prisma client in the node_modules of the current project
      this.userDatabase = new PrismaUserDatabase(
        // eslint-disable-next-line @typescript-eslint/no-unsafe-argument, @typescript-eslint/no-unsafe-call
        new PrismaClient({
          datasources: {
            db: {
              url: userDBConfig.connectionString,
            },
          },
        }),
      );
      this.logger.debug('Loaded Prisma user database');
    } else if (userDbClient === UserDatabaseName.TYPEORM) {
      // eslint-disable-next-line @typescript-eslint/no-unsafe-assignment, @typescript-eslint/no-require-imports
      const DataSourceExports = require('typeorm');
      try {
        this.userDatabase = new TypeORMDatabase(
          // eslint-disable-next-line @typescript-eslint/no-unsafe-argument, @typescript-eslint/no-unsafe-call, @typescript-eslint/no-unsafe-member-access
          new DataSourceExports.DataSource({
            type: 'postgres',
            url: userDBConfig.connectionString,
            connectTimeoutMS: userDBConfig.connectionTimeoutMillis,
            entities: this.typeormEntities,
            poolSize: userDBConfig.max,
          }),
        );
      } catch (s) {
        (s as Error).message = `Error loading TypeORM user database: ${(s as Error).message}`;
        this.logger.error(s);
      }
      this.logger.debug('Loaded TypeORM user database');
    } else if (userDbClient === UserDatabaseName.KNEX) {
      const knexConfig: Knex.Config = {
        client: 'postgres',
        connection: {
          connectionString: userDBConfig.connectionString,
          connectionTimeoutMillis: userDBConfig.connectionTimeoutMillis,
        },
        pool: {
          min: 0,
          max: userDBConfig.max,
        },
      };
      this.userDatabase = new KnexUserDatabase(knex(knexConfig));
      this.logger.debug('Loaded Knex user database');
    } else if (userDbClient === UserDatabaseName.DRIZZLE) {
      // eslint-disable-next-line @typescript-eslint/no-unsafe-assignment, @typescript-eslint/no-require-imports
      const DrizzleExports = require('drizzle-orm/node-postgres');
      const drizzlePool = new Pool(userDBConfig);
      // eslint-disable-next-line @typescript-eslint/no-unsafe-assignment, @typescript-eslint/no-unsafe-call, @typescript-eslint/no-unsafe-member-access
      const drizzle = DrizzleExports.drizzle(drizzlePool, { schema: this.drizzleEntities });
      // eslint-disable-next-line @typescript-eslint/no-unsafe-argument
      this.userDatabase = new DrizzleUserDatabase(drizzlePool, drizzle);
      this.logger.debug('Loaded Drizzle user database');
    } else {
      this.userDatabase = new PGNodeUserDatabase(userDBConfig);
      this.logger.debug('Loaded Postgres user database');
    }
  }

  #registerClass(clsname: string) {
    const registeredClassOperations = getRegisteredOperationsByClassname(clsname);
    this.registeredOperations.push(...registeredClassOperations);
    for (const ro of registeredClassOperations) {
      if (ro.workflowConfig) {
        this.#registerWorkflow(ro);
      } else if (ro.txnConfig) {
        this.#registerTransaction(ro);
      } else if (ro.stepConfig) {
        this.#registerStep(ro);
      } else if (ro.procConfig) {
        this.#registerProcedure(ro);
      }
      for (const [evtRcvr, _cfg] of ro.eventReceiverInfo) {
        if (!this.eventReceivers.includes(evtRcvr)) this.eventReceivers.push(evtRcvr);
      }
    }
  }

  getRegistrationsFor(obj: DBOSEventReceiver) {
    const res: { methodConfig: unknown; classConfig: unknown; methodReg: MethodRegistrationBase }[] = [];
    for (const r of this.registeredOperations) {
      if (!r.eventReceiverInfo.has(obj)) continue;
      const methodConfig = r.eventReceiverInfo.get(obj)!;
      const classConfig = r.defaults?.eventReceiverInfo.get(obj) ?? {};
      res.push({ methodReg: r, methodConfig, classConfig });
    }
    return res;
  }

  async init(classes?: object[]): Promise<void> {
    if (this.initialized) {
      this.logger.error('Workflow executor already initialized!');
      return;
    }

    let classnames: string[] = [];
    if (!classes || !classes.length) {
      classnames = getAllRegisteredClassNames();
    } else {
      classnames = classes.map((c) => getNameForClass(c as AnyConstructor));
    }

    type AnyConstructor = new (...args: unknown[]) => object;
    try {
      let length; // Track the length of the array (or number of keys of the object)
      for (const clsname of classnames) {
        const reg = getClassRegistrationByName(clsname);
        /**
         * With TSORM, we take an array of entities (Function[]) and add them to this.entities:
         */
        if (Array.isArray(reg.ormEntities)) {
          this.typeormEntities = this.typeormEntities.concat(reg.ormEntities as any[]);
          length = reg.ormEntities.length;
        } else {
          /**
           * With Drizzle, we need to take an object of entities, since the object keys are used to access the entities from ctx.client.query:
           */
          this.drizzleEntities = { ...this.drizzleEntities, ...reg.ormEntities };
          length = Object.keys(reg.ormEntities).length;
        }
        this.logger.debug(`Loaded ${length} ORM entities`);
      }

      if (!this.isDebugging) {
        await createDBIfDoesNotExist(this.config.poolConfig, this.logger);
      }
      this.configureDbClient();

      if (!this.userDatabase) {
        this.logger.error('No user database configured!');
        throw new DBOSInitializationError('No user database configured!');
      }

      for (const cls of classnames) {
        this.#registerClass(cls);
      }

      // Debug mode doesn't need to initialize the DBs. Everything should appear to be read-only.
      await this.userDatabase.init(this.isDebugging);
      if (!this.isDebugging) {
        await this.systemDatabase.init();
      }
    } catch (err) {
      if (err instanceof AggregateError) {
        let combinedMessage = 'Failed to initialize workflow executor: ';
        for (const error of err.errors) {
          combinedMessage += `${(error as Error).message}; `;
        }
        throw new DBOSInitializationError(combinedMessage);
      } else if (err instanceof Error) {
        const errorMessage = `Failed to initialize workflow executor: ${err.message}`;
        throw new DBOSInitializationError(errorMessage);
      } else {
        const errorMessage = `Failed to initialize workflow executor: ${String(err)}`;
        throw new DBOSInitializationError(errorMessage);
      }
    }
    this.initialized = true;

    // Only execute init code if under non-debug mode
    if (!this.isDebugging) {
      for (const cls of classnames) {
        // Init its configurations
        const creg = getClassRegistrationByName(cls);
        for (const [_cfgname, cfg] of creg.configuredInstances) {
          await cfg.initialize(new InitContext());
        }
      }

      for (const v of this.registeredOperations) {
        const m = v as MethodRegistration<unknown, unknown[], unknown>;
        if (m.init === true) {
          this.logger.debug('Executing init method: ' + m.name);
          await m.origFunction(new InitContext());
        }
      }

      // Compute the application version if not provided
      if (globalParams.appVersion === '') {
        globalParams.appVersion = this.computeAppVersion();
        globalParams.wasComputed = true;
      }
      this.logger.info(`Application version: ${globalParams.appVersion}`);

      await this.recoverPendingWorkflows([this.executorID]);
    }

    this.logger.info('DBOS launched!');
  }

  #logNotice(msg: NoticeMessage) {
    switch (msg.severity) {
      case 'INFO':
      case 'LOG':
      case 'NOTICE':
        this.logger.info(msg.message);
        break;
      case 'WARNING':
        this.logger.warn(msg.message);
        break;
      case 'DEBUG':
        this.logger.debug(msg.message);
        break;
      case 'ERROR':
      case 'FATAL':
      case 'PANIC':
        this.logger.error(msg.message);
        break;
      default:
        this.logger.error(`Unknown notice severity: ${msg.severity} - ${msg.message}`);
    }
  }

  async destroy() {
    try {
      await this.systemDatabase.awaitRunningWorkflows();
      await this.systemDatabase.destroy();
      if (this.userDatabase) {
        await this.userDatabase.destroy();
      }
      await this.procedurePool.end();
      await this.logger.destroy();

      if (DBOSExecutor.globalInstance === this) {
        DBOSExecutor.globalInstance = undefined;
      }
    } catch (err) {
      const e = err as Error;
      this.logger.error(e);
      throw err;
    }
  }

  /* WORKFLOW OPERATIONS */

  #registerWorkflow(ro: MethodRegistrationBase) {
    const wf = ro.registeredFunction as Workflow<unknown[], unknown>;
    if (wf.name === DBOSExecutor.tempWorkflowName) {
      throw new DBOSError(`Unexpected use of reserved workflow name: ${wf.name}`);
    }
    const wfn = ro.className + '.' + ro.name;
    if (this.workflowInfoMap.has(wfn)) {
      throw new DBOSError(`Repeated workflow name: ${wfn}`);
    }
    const workflowInfo: WorkflowRegInfo = {
      workflow: wf,
      workflowOrigFunction: ro.origFunction,
      config: { ...ro.workflowConfig },
      registration: ro,
    };
    this.workflowInfoMap.set(wfn, workflowInfo);
    this.logger.debug(`Registered workflow ${wfn}`);
  }

  #registerTransaction(ro: MethodRegistrationBase) {
    const txf = ro.registeredFunction as Transaction<unknown[], unknown>;
    const tfn = ro.className + '.' + ro.name;

    if (this.transactionInfoMap.has(tfn)) {
      throw new DBOSError(`Repeated Transaction name: ${tfn}`);
    }
    const txnInfo: TransactionRegInfo = {
      transaction: txf,
      config: { ...ro.txnConfig },
      registration: ro,
    };
    this.transactionInfoMap.set(tfn, txnInfo);
    this.logger.debug(`Registered transaction ${tfn}`);
  }

  #registerStep(ro: MethodRegistrationBase) {
    const comm = ro.registeredFunction as StepFunction<unknown[], unknown>;
    const cfn = ro.className + '.' + ro.name;
    if (this.stepInfoMap.has(cfn)) {
      throw new DBOSError(`Repeated Commmunicator name: ${cfn}`);
    }
    const stepInfo: StepRegInfo = {
      step: comm,
      config: { ...ro.stepConfig },
      registration: ro,
    };
    this.stepInfoMap.set(cfn, stepInfo);
    this.logger.debug(`Registered step ${cfn}`);
  }

  #registerProcedure(ro: MethodRegistrationBase) {
    const proc = ro.registeredFunction as StoredProcedure<unknown[], unknown>;
    const cfn = ro.className + '.' + ro.name;

    if (this.procedureInfoMap.has(cfn)) {
      throw new DBOSError(`Repeated Procedure name: ${cfn}`);
    }
    const procInfo: ProcedureRegInfo = {
      procedure: proc,
      config: { ...ro.procConfig },
      registration: ro,
    };
    this.procedureInfoMap.set(cfn, procInfo);
    this.logger.debug(`Registered stored proc ${cfn}`);
  }

  getWorkflowInfo(wf: Workflow<unknown[], unknown>) {
    const wfname =
      wf.name === DBOSExecutor.tempWorkflowName ? wf.name : getRegisteredMethodClassName(wf) + '.' + wf.name;
    return this.workflowInfoMap.get(wfname);
  }

  getWorkflowInfoByStatus(wf: WorkflowStatusInternal) {
    const wfname = wf.workflowClassName + '.' + wf.workflowName;
    const wfInfo = this.workflowInfoMap.get(wfname);

    // wfInfo may be undefined here, if this is a temp workflow

    return { wfInfo, configuredInst: getConfiguredInstance(wf.workflowClassName, wf.workflowConfigName) };
  }

  getTransactionInfo(tf: Transaction<unknown[], unknown>) {
    const tfname = getRegisteredMethodClassName(tf) + '.' + tf.name;
    return this.transactionInfoMap.get(tfname);
  }
  getTransactionInfoByNames(className: string, functionName: string, cfgName: string) {
    const tfname = className + '.' + functionName;
    const txnInfo: TransactionRegInfo | undefined = this.transactionInfoMap.get(tfname);

    if (!txnInfo) {
      throw new DBOSNotRegisteredError(tfname, `Transaction function name '${tfname}' is not registered.`);
    }

    return { txnInfo, clsInst: getConfiguredInstance(className, cfgName) };
  }

  getStepInfo(cf: StepFunction<unknown[], unknown>) {
    const cfname = getRegisteredMethodClassName(cf) + '.' + cf.name;
    return this.stepInfoMap.get(cfname);
  }
  getStepInfoByNames(className: string, functionName: string, cfgName: string) {
    const cfname = className + '.' + functionName;
    const stepInfo: StepRegInfo | undefined = this.stepInfoMap.get(cfname);

    if (!stepInfo) {
      throw new DBOSNotRegisteredError(cfname, `Step function name '${cfname}' is not registered.`);
    }

    return { commInfo: stepInfo, clsInst: getConfiguredInstance(className, cfgName) };
  }

  getProcedureClassName<T extends unknown[], R>(pf: StoredProcedure<T, R>) {
    return getRegisteredMethodClassName(pf);
  }

  getProcedureInfo<T extends unknown[], R>(pf: StoredProcedure<T, R>) {
    const pfName = getRegisteredMethodClassName(pf) + '.' + pf.name;
    return this.procedureInfoMap.get(pfName);
  }
  // TODO: getProcedureInfoByNames??

  static reviveResultOrError<R = unknown>(r: SystemDatabaseStoredResult, success?: boolean) {
    if (success === true || !r.error) {
      return DBOSJSON.parse(r.output ?? null) as R;
    } else {
      throw deserializeError(DBOSJSON.parse(r.error));
    }
  }

  async workflow<T extends unknown[], R>(
    wf: Workflow<T, R>,
    params: InternalWorkflowParams,
    ...args: T
  ): Promise<WorkflowHandle<R>> {
    return this.internalWorkflow(wf, params, undefined, undefined, ...args);
  }

  // If callerUUID and functionID are set, it means the workflow is invoked from within a workflow.
  async internalWorkflow<T extends unknown[], R>(
    wf: Workflow<T, R>,
    params: InternalWorkflowParams,
    callerID?: string,
    callerFunctionID?: number,
    ...args: T
  ): Promise<WorkflowHandle<R>> {
    const workflowID: string = params.workflowUUID ? params.workflowUUID : this.#generateUUID();
    const presetID: boolean = params.workflowUUID ? true : false;

    const wInfo = this.getWorkflowInfo(wf as Workflow<unknown[], unknown>);
    if (wInfo === undefined) {
      throw new DBOSNotRegisteredError(wf.name);
    }
    const wConfig = wInfo.config;

    const passContext = wInfo.registration?.passContext ?? true;
    const wCtxt: WorkflowContextImpl = new WorkflowContextImpl(
      this,
      params.parentCtx,
      workflowID,
      wConfig,
      wf.name,
      presetID,
      params.tempWfType,
      params.tempWfName,
    );

    const internalStatus: WorkflowStatusInternal = {
      workflowUUID: workflowID,
      status: params.queueName !== undefined ? StatusString.ENQUEUED : StatusString.PENDING,
      workflowName: wf.name,
      workflowClassName: wCtxt.isTempWorkflow ? '' : getRegisteredMethodClassName(wf),
      workflowConfigName: params.configuredInstance?.name || '',
      queueName: params.queueName,
      authenticatedUser: wCtxt.authenticatedUser,
      output: null,
      error: null,
      assumedRole: wCtxt.assumedRole,
      authenticatedRoles: wCtxt.authenticatedRoles,
      request: wCtxt.request,
      executorId: wCtxt.executorID,
      applicationVersion: globalParams.appVersion,
      applicationID: wCtxt.applicationID,
      createdAt: Date.now(), // Remember the start time of this workflow
    };

    if (wCtxt.isTempWorkflow) {
      internalStatus.workflowName = `${DBOSExecutor.tempWorkflowName}-${wCtxt.tempWfOperationType}-${wCtxt.tempWfOperationName}`;
      internalStatus.workflowClassName = params.tempWfClass ?? '';
    }

    let status: string | undefined = undefined;

    // Synchronously set the workflow's status to PENDING and record workflow inputs.
    // We have to do it for all types of workflows because operation_outputs table has a foreign key constraint on workflow status table.
    if (this.isDebugging) {
      // TODO: remove call to getWorkflowInputs after #871 is merged
      const wfStatus = await this.systemDatabase.getWorkflowStatus(workflowID);
      const wfInputs = await this.systemDatabase.getWorkflowInputs(workflowID);
      if (!wfStatus || !wfInputs) {
        throw new DBOSDebuggerError(`Failed to find inputs for workflow UUID ${workflowID}`);
      }

      // Make sure we use the same input.
      if (DBOSJSON.stringify(args) !== wfInputs) {
        throw new DBOSDebuggerError(
          `Detected different inputs for workflow UUID ${workflowID}.\n Received: ${DBOSJSON.stringify(args)}\n Original: ${wfInputs}`,
        );
      }
      status = wfStatus.status;
    } else {
      // TODO: Make this transactional (and with the queue step below)
      if (callerFunctionID !== undefined && callerID !== undefined) {
        const result = await this.systemDatabase.getOperationResultAndThrowIfCancelled(callerID, callerFunctionID);
        if (result) {
          return new RetrievedHandle(this.systemDatabase, result.childWorkflowID!, callerID, callerFunctionID);
        }
      }
      const ires = await this.systemDatabase.initWorkflowStatus(
        internalStatus,
        DBOSJSON.stringify(args),
        wCtxt.maxRecoveryAttempts,
      );

      if (callerFunctionID !== undefined && callerID !== undefined) {
        await this.systemDatabase.recordOperationResult(callerID, callerFunctionID, internalStatus.workflowName, true, {
          childWorkflowID: workflowID,
        });
      }

      args = DBOSJSON.parse(ires.serializedInputs) as T;
      status = ires.status;
      await debugTriggerPoint(DEBUG_TRIGGER_WORKFLOW_ENQUEUE);
    }

    const runWorkflow = async () => {
      let result: R;

      // Execute the workflow.
      try {
        const callResult = await runWithWorkflowContext(wCtxt, async () => {
          const callPromise = passContext
            ? wf.call(params.configuredInstance, wCtxt, ...args)
            : (wf as unknown as ContextFreeFunction<T, R>).call(params.configuredInstance, ...args);
          return await callPromise;
        });

        if (this.isDebugging) {
          const recordedResult = DBOSExecutor.reviveResultOrError<Awaited<R>>(
            (await this.systemDatabase.awaitWorkflowResult(workflowID))!,
          );
          if (!resultsMatch(recordedResult, callResult)) {
            this.logger.error(
              `Detect different output for the workflow UUID ${workflowID}!\n Received: ${DBOSJSON.stringify(callResult)}\n Original: ${DBOSJSON.stringify(recordedResult)}`,
            );
          }
          result = recordedResult;
        } else {
          result = callResult!;
        }

        function resultsMatch(recordedResult: Awaited<R>, callResult: Awaited<R>): boolean {
          if (recordedResult === null) {
            return callResult === undefined || callResult === null;
          }
          return DBOSJSON.stringify(recordedResult) === DBOSJSON.stringify(callResult);
        }

        internalStatus.output = DBOSJSON.stringify(result);
        internalStatus.status = StatusString.SUCCESS;
        if (internalStatus.queueName && !this.isDebugging) {
          await this.systemDatabase.dequeueWorkflow(workflowID, this.#getQueueByName(internalStatus.queueName));
        }
        if (!this.isDebugging) {
          await this.systemDatabase.recordWorkflowOutput(workflowID, internalStatus);
        }
        wCtxt.span.setStatus({ code: SpanStatusCode.OK });
      } catch (err) {
        if (err instanceof DBOSWorkflowConflictError) {
          // Retrieve the handle and wait for the result.
          const retrievedHandle = this.retrieveWorkflow<R>(workflowID);
          result = await retrievedHandle.getResult();
          wCtxt.span.setAttribute('cached', true);
          wCtxt.span.setStatus({ code: SpanStatusCode.OK });
        } else if (err instanceof DBOSWorkflowCancelledError) {
          internalStatus.error = err.message;
          internalStatus.status = StatusString.CANCELLED;

          if (!this.isDebugging) {
            await this.systemDatabase.setWorkflowStatus(workflowID, StatusString.CANCELLED, false);
          }
          wCtxt.span.setStatus({ code: SpanStatusCode.ERROR, message: err.message });
          this.logger.info(`Cancelled workflow ${workflowID}`);

          throw err;
        } else {
          // Record the error.
          const e = err as Error & { dbos_already_logged?: boolean };
          this.logger.error(e);
          e.dbos_already_logged = true;
          if (wCtxt.isTempWorkflow) {
            internalStatus.workflowName = `${DBOSExecutor.tempWorkflowName}-${wCtxt.tempWfOperationType}-${wCtxt.tempWfOperationName}`;
          }
          internalStatus.error = DBOSJSON.stringify(serializeError(e));
          internalStatus.status = StatusString.ERROR;
          if (internalStatus.queueName && !this.isDebugging) {
            await this.systemDatabase.dequeueWorkflow(workflowID, this.#getQueueByName(internalStatus.queueName));
          }
          if (!this.isDebugging) {
            await this.systemDatabase.recordWorkflowError(workflowID, internalStatus);
          }
          // TODO: Log errors, but not in the tests when they're expected.
          wCtxt.span.setStatus({ code: SpanStatusCode.ERROR, message: e.message });
          throw err;
        }
      } finally {
        this.tracer.endSpan(wCtxt.span);
      }
      return result;
    };

    if (
      this.isDebugging ||
      (status !== 'SUCCESS' && status !== 'ERROR' && (params.queueName === undefined || params.executeWorkflow))
    ) {
      const workflowPromise: Promise<R> = runWorkflow();

      this.systemDatabase.registerRunningWorkflow(workflowID, workflowPromise);

      // Return the normal handle that doesn't capture errors.
      return new InvokedHandle(this.systemDatabase, workflowPromise, workflowID, wf.name, callerID, callerFunctionID);
    } else {
      if (params.queueName && status === 'ENQUEUED' && !this.isDebugging) {
        await this.systemDatabase.enqueueWorkflow(workflowID, this.#getQueueByName(params.queueName).name);
      }
      return new RetrievedHandle(this.systemDatabase, workflowID, callerID, callerFunctionID);
    }
  }

  #getQueueByName(name: string): WorkflowQueue {
    const q = wfQueueRunner.wfQueuesByName.get(name);
    if (!q) throw new DBOSNotRegisteredError(name, `Workflow queue '${name}' is not defined.`);
    return q;
  }

  /**
   * Retrieve the transaction snapshot information of the current transaction
   */
  static async #retrieveSnapshot(query: QueryFunction): Promise<string> {
    const rows = await query<{ txn_snapshot: string }>('SELECT pg_current_snapshot()::text as txn_snapshot;', []);
    return rows[0].txn_snapshot;
  }

  /**
   * Check if an operation has already executed in a workflow.
   * If it previously executed successfully, return its output.
   * If it previously executed and threw an error, return that error.
   * Otherwise, return DBOSNull.
   * Also return the transaction snapshot and id information of the original or current transaction.
   */
  async #checkExecution<R>(
    query: QueryFunction,
    workflowUUID: string,
    funcID: number,
    funcName: string,
  ): Promise<{ result: Error | R | DBOSNull; txn_snapshot: string; txn_id?: string }> {
    type TxOutputRow = Pick<transaction_outputs, 'output' | 'error' | 'txn_snapshot' | 'txn_id' | 'function_name'> & {
      recorded: boolean;
    };
    const rows = await query<TxOutputRow>(
      `(SELECT output, error, txn_snapshot, txn_id, function_name, true as recorded
          FROM dbos.transaction_outputs
          WHERE workflow_uuid=$1 AND function_id=$2
        UNION ALL
          SELECT null as output, null as error, pg_current_snapshot()::text as txn_snapshot,
                 null as txn_id, '' as function_name, false as recorded
       ) ORDER BY recorded`,
      [workflowUUID, funcID],
    );

    if (rows.length === 0 || rows.length > 2) {
      const returnedRows = JSON.stringify(rows);
      this.logger.error('Unexpected! This should never happen. Returned rows: ' + returnedRows);
      throw new DBOSError('This should never happen. Returned rows: ' + returnedRows);
    }

    if (rows.length === 2) {
      if (rows[1].function_name !== funcName) {
        throw new DBOSUnexpectedStepError(workflowUUID, funcID, funcName, rows[0].function_name);
      }

      const { txn_snapshot, txn_id } = rows[1];
      const error = DBOSJSON.parse(rows[1].error) as ErrorObject | null;
      if (error) {
        return { result: deserializeError(error), txn_snapshot, txn_id: txn_id ?? undefined };
      } else {
        return { result: DBOSJSON.parse(rows[1].output) as R, txn_snapshot, txn_id: txn_id ?? undefined };
      }
    } else {
      const { txn_snapshot } = rows[0];
      return { result: dbosNull, txn_snapshot, txn_id: undefined };
    }
  }

  /**
   * Write a operation's output to the database.
   */
  async #recordOutput<R>(
    query: QueryFunction,
    workflowUUID: string,
    funcID: number,
    txnSnapshot: string,
    output: R,
    isKeyConflict: (error: unknown) => boolean,
    function_name: string,
  ): Promise<string> {
    if (this.isDebugging) {
      throw new DBOSDebuggerError('Cannot record output in debug mode.');
    }
    try {
      const serialOutput = DBOSJSON.stringify(output);
      const rows = await query<transaction_outputs>(
        'INSERT INTO dbos.transaction_outputs (workflow_uuid, function_id, output, txn_id, txn_snapshot, created_at, function_name) VALUES ($1, $2, $3, (select pg_current_xact_id_if_assigned()::text), $4, $5, $6) RETURNING txn_id;',
        [workflowUUID, funcID, serialOutput, txnSnapshot, Date.now(), function_name],
      );
      return rows[0].txn_id!;
    } catch (error) {
      if (isKeyConflict(error)) {
        // Serialization and primary key conflict (Postgres).
        throw new DBOSWorkflowConflictError(workflowUUID);
      } else {
        throw error;
      }
    }
  }

  /**
   * Record an error in an operation to the database.
   */
  async #recordError(
    query: QueryFunction,
    workflowUUID: string,
    funcID: number,
    txnSnapshot: string,
    err: Error,
    isKeyConflict: (error: unknown) => boolean,
    function_name: string,
  ): Promise<void> {
    if (this.isDebugging) {
      throw new DBOSDebuggerError('Cannot record error in debug mode.');
    }
    try {
      const serialErr = DBOSJSON.stringify(serializeError(err));
      await query<transaction_outputs>(
        'INSERT INTO dbos.transaction_outputs (workflow_uuid, function_id, error, txn_id, txn_snapshot, created_at, function_name) VALUES ($1, $2, $3, null, $4, $5, $6) RETURNING txn_id;',
        [workflowUUID, funcID, serialErr, txnSnapshot, Date.now(), function_name],
      );
    } catch (error) {
      if (isKeyConflict(error)) {
        // Serialization and primary key conflict (Postgres).
        throw new DBOSWorkflowConflictError(workflowUUID);
      } else {
        throw error;
      }
    }
  }

  async getTransactions(workflowUUID: string): Promise<step_info[]> {
    const rows = await this.userDatabase.query<step_info, [string]>(
      `SELECT function_id, function_name, output, error FROM ${DBOSExecutor.systemDBSchemaName}.transaction_outputs WHERE workflow_uuid=$1`,
      workflowUUID,
    );

    for (const row of rows) {
      row.output = row.output !== null ? DBOSJSON.parse(row.output as string) : null;
      row.error = row.error !== null ? deserializeError(DBOSJSON.parse(row.error as unknown as string)) : null;
    }

    return rows;
  }

  async transaction<T extends unknown[], R>(txn: Transaction<T, R>, params: WorkflowParams, ...args: T): Promise<R> {
    return await (await this.startTransactionTempWF(txn, params, undefined, undefined, ...args)).getResult();
  }

  async startTransactionTempWF<T extends unknown[], R>(
    txn: Transaction<T, R>,
    params: InternalWorkflowParams,
    callerUUID?: string,
    callerFunctionID?: number,
    ...args: T
  ): Promise<WorkflowHandle<R>> {
    // Create a workflow and call transaction.
    const temp_workflow = async (ctxt: WorkflowContext, ...args: T) => {
      const ctxtImpl = ctxt as WorkflowContextImpl;
      return await this.callTransactionFunction(txn, params.configuredInstance ?? null, ctxtImpl, ...args);
    };
    return await this.internalWorkflow(
      temp_workflow,
      {
        ...params,
        tempWfType: TempWorkflowType.transaction,
        tempWfName: getRegisteredMethodName(txn),
        tempWfClass: getRegisteredMethodClassName(txn),
      },
      callerUUID,
      callerFunctionID,
      ...args,
    );
  }

  async callTransactionFunction<T extends unknown[], R>(
    txn: Transaction<T, R>,
    clsinst: ConfiguredInstance | null,
    wfCtx: WorkflowContextImpl,
    ...args: T
  ): Promise<R> {
    const txnInfo = this.getTransactionInfo(txn as Transaction<unknown[], unknown>);
    if (txnInfo === undefined) {
      throw new DBOSNotRegisteredError(txn.name);
    }

    await this.systemDatabase.checkIfCanceled(wfCtx.workflowUUID);

    let retryWaitMillis = 1;
    const backoffFactor = 1.5;
    const maxRetryWaitMs = 2000; // Maximum wait 2 seconds.
    const funcId = wfCtx.functionIDGetIncrement();
    const span: Span = this.tracer.startSpan(
      txn.name,
      {
        operationUUID: wfCtx.workflowUUID,
        operationType: OperationType.TRANSACTION,
        authenticatedUser: wfCtx.authenticatedUser,
        assumedRole: wfCtx.assumedRole,
        authenticatedRoles: wfCtx.authenticatedRoles,
        isolationLevel: txnInfo.config.isolationLevel,
      },
      wfCtx.span,
    );

    while (true) {
      await this.systemDatabase.checkIfCanceled(wfCtx.workflowUUID);

      let txn_snapshot = 'invalid';
      const workflowUUID = wfCtx.workflowUUID;
      const wrappedTransaction = async (client: UserDatabaseClient): Promise<R> => {
        const tCtxt = new TransactionContextImpl(
          this.userDatabase.getName(),
          client,
          wfCtx,
          span,
          this.logger,
          funcId,
          txn.name,
        );

        // If the UUID is preset, it is possible this execution previously happened. Check, and return its original result if it did.
        // Note: It is possible to retrieve a generated ID from a workflow handle, run a concurrent execution, and cause trouble for yourself. We recommend against this.
        let prevResult: R | Error | DBOSNull = dbosNull;
        const queryFunc = <T>(sql: string, args: unknown[]) =>
          this.userDatabase.queryWithClient<T>(client, sql, ...args);
        if (wfCtx.presetUUID) {
          const executionResult = await this.#checkExecution<R>(queryFunc, workflowUUID, funcId, txn.name);
          prevResult = executionResult.result;
          txn_snapshot = executionResult.txn_snapshot;
          if (prevResult !== dbosNull) {
            tCtxt.span.setAttribute('cached', true);

            if (this.debugMode === DebugMode.TIME_TRAVEL) {
              // for time travel debugging, navigate the proxy to the time of this transaction's snapshot
              await queryFunc(`--proxy:${executionResult.txn_id ?? ''}:${txn_snapshot}`, []);
            } else {
              // otherwise, return/throw the previous result
              if (prevResult instanceof Error) {
                throw prevResult;
              } else {
                return prevResult as R;
              }
            }
          }
        } else {
          // Collect snapshot information for read-only transactions and non-preset UUID transactions, if not already collected above
          txn_snapshot = await DBOSExecutor.#retrieveSnapshot(queryFunc);
        }

        if (this.isDebugging && prevResult === dbosNull) {
          throw new DBOSDebuggerError(
            `Failed to find the recorded output for the transaction: workflow UUID ${workflowUUID}, step number ${funcId}`,
          );
        }

        // Execute the user's transaction.
        const result = await (async function () {
          try {
            return await runWithTransactionContext(tCtxt, async () => {
              if (txnInfo.registration.passContext) {
                return await txn.call(clsinst, tCtxt, ...args);
              } else {
                const tf = txn as unknown as (...args: T) => Promise<R>;
                return await tf.call(clsinst, ...args);
              }
            });
          } catch (e) {
            return e instanceof Error ? e : new Error(`${e as any}`);
          }
        })();

        if (this.isDebugging) {
          if (prevResult instanceof Error) {
            throw prevResult;
          }

          const prevResultJson = DBOSJSON.stringify(prevResult);
          const resultJson = DBOSJSON.stringify(result);
          if (prevResultJson !== resultJson) {
            this.logger.error(
              `Detected different transaction output than the original one!\n Result: ${resultJson}\n Original: ${DBOSJSON.stringify(prevResultJson)}`,
            );
          }
          return prevResult as R;
        }

        if (result instanceof Error) {
          throw result;
        }

        // Record the execution, commit, and return.

        try {
          // Synchronously record the output of write transactions and obtain the transaction ID.
          const pg_txn_id = await this.#recordOutput(
            queryFunc,
            wfCtx.workflowUUID,
            funcId,
            txn_snapshot,
            result,
            (error) => this.userDatabase.isKeyConflictError(error),
            txn.name,
          );
          tCtxt.span.setAttribute('pg_txn_id', pg_txn_id);
        } catch (error) {
          if (this.userDatabase.isFailedSqlTransactionError(error)) {
            this.logger.error(
              `Postgres aborted the ${txn.name} @DBOS.transaction of Workflow ${workflowUUID}, but the function did not raise an exception.  Please ensure that the @DBOS.transaction method raises an exception if the database transaction is aborted.`,
            );
            throw new DBOSFailedSqlTransactionError(workflowUUID, txn.name);
          } else {
            throw error;
          }
        }

        return result;
      };

      try {
        const result = await this.userDatabase.transaction(wrappedTransaction, txnInfo.config);
        span.setStatus({ code: SpanStatusCode.OK });
        this.tracer.endSpan(span);
        return result;
      } catch (err) {
        const e: Error = err as Error;
        if (!this.debugMode && !(e instanceof DBOSUnexpectedStepError)) {
          if (this.userDatabase.isRetriableTransactionError(err)) {
            // serialization_failure in PostgreSQL
            span.addEvent('TXN SERIALIZATION FAILURE', { retryWaitMillis: retryWaitMillis }, performance.now());
            // Retry serialization failures.
            await sleepms(retryWaitMillis);
            retryWaitMillis *= backoffFactor;
            retryWaitMillis = retryWaitMillis < maxRetryWaitMs ? retryWaitMillis : maxRetryWaitMs;
            continue;
          }

          // Record and throw other errors.
          const e: Error = err as Error;
          await this.userDatabase.transaction(
            async (client: UserDatabaseClient) => {
              const func = <T>(sql: string, args: unknown[]) =>
                this.userDatabase.queryWithClient<T>(client, sql, ...args);
              await this.#recordError(
                func,
                wfCtx.workflowUUID,
                funcId,
                txn_snapshot,
                e,
                (error) => this.userDatabase.isKeyConflictError(error),
                txn.name,
              );
            },
            { isolationLevel: IsolationLevel.ReadCommitted },
          );
        }
        span.setStatus({ code: SpanStatusCode.ERROR, message: e.message });
        this.tracer.endSpan(span);
        throw err;
      }
    }
  }

  async procedure<T extends unknown[], R>(proc: StoredProcedure<T, R>, params: WorkflowParams, ...args: T): Promise<R> {
    // Create a workflow and call procedure.
    const temp_workflow = async (ctxt: WorkflowContext, ...args: T) => {
      const ctxtImpl = ctxt as WorkflowContextImpl;
      return this.callProcedureFunction(proc, ctxtImpl, ...args);
    };
    return await (
      await this.workflow(
        temp_workflow,
        {
          ...params,
          tempWfType: TempWorkflowType.procedure,
          tempWfName: getRegisteredMethodName(proc),
          tempWfClass: getRegisteredMethodClassName(proc),
        },
        ...args,
      )
    ).getResult();
  }

  async callProcedureFunction<T extends unknown[], R>(
    proc: StoredProcedure<T, R>,
    wfCtx: WorkflowContextImpl,
    ...args: T
  ): Promise<R> {
    const procInfo = this.getProcedureInfo(proc);
    if (procInfo === undefined) {
      throw new DBOSNotRegisteredError(proc.name);
    }

    await this.systemDatabase.checkIfCanceled(wfCtx.workflowUUID);

    const executeLocally = this.isDebugging || (procInfo.config.executeLocally ?? false);
    const funcId = wfCtx.functionIDGetIncrement();
    const span: Span = this.tracer.startSpan(
      proc.name,
      {
        operationUUID: wfCtx.workflowUUID,
        operationType: OperationType.PROCEDURE,
        authenticatedUser: wfCtx.authenticatedUser,
        assumedRole: wfCtx.assumedRole,
        authenticatedRoles: wfCtx.authenticatedRoles,
        isolationLevel: procInfo.config.isolationLevel,
        executeLocally,
      },
      wfCtx.span,
    );

    try {
      const result = executeLocally
        ? await this.#callProcedureFunctionLocal(proc, args, wfCtx, span, procInfo, funcId)
        : await this.#callProcedureFunctionRemote(proc, args, wfCtx, span, procInfo.config, funcId);
      span.setStatus({ code: SpanStatusCode.OK });
      return result;
    } catch (e) {
      const { message } = e as { message: string };
      span.setStatus({ code: SpanStatusCode.ERROR, message });
      throw e;
    } finally {
      this.tracer.endSpan(span);
    }
  }

  async #callProcedureFunctionLocal<T extends unknown[], R>(
    proc: StoredProcedure<T, R>,
    args: T,
    wfCtx: WorkflowContextImpl,
    span: Span,
    procInfo: ProcedureRegInfo,
    funcId: number,
  ): Promise<R> {
    let retryWaitMillis = 1;
    const backoffFactor = 1.5;
    const maxRetryWaitMs = 2000; // Maximum wait 2 seconds.

    while (true) {
      await this.systemDatabase.checkIfCanceled(wfCtx.workflowUUID);

      let txn_snapshot = 'invalid';
      const wrappedProcedure = async (client: PoolClient): Promise<R> => {
        const ctxt = new StoredProcedureContextImpl(client, wfCtx, span, this.logger, funcId, proc.name);

        let prevResult: R | Error | DBOSNull = dbosNull;
        const queryFunc = <T>(sql: string, args: unknown[]) =>
          this.procedurePool.query(sql, args).then((v) => v.rows as T[]);
        if (wfCtx.presetUUID) {
          const executionResult = await this.#checkExecution<R>(
            queryFunc,
            wfCtx.workflowUUID,
            funcId,
            wfCtx.operationName,
          );
          prevResult = executionResult.result;
          txn_snapshot = executionResult.txn_snapshot;
          if (prevResult !== dbosNull) {
            ctxt.span.setAttribute('cached', true);

            if (this.debugMode === DebugMode.TIME_TRAVEL) {
              // for time travel debugging, navigate the proxy to the time of this transaction's snapshot
              await queryFunc(`--proxy:${executionResult.txn_id ?? ''}:${txn_snapshot}`, []);
            } else {
              // otherwise, return/throw the previous result
              if (prevResult instanceof Error) {
                throw prevResult;
              } else {
                return prevResult as R;
              }
            }
          }
        } else {
          // Collect snapshot information for read-only transactions and non-preset UUID transactions, if not already collected above
          txn_snapshot = await DBOSExecutor.#retrieveSnapshot(queryFunc);
        }

        if (this.isDebugging && prevResult === dbosNull) {
          throw new DBOSDebuggerError(
            `Failed to find the recorded output for the procedure: workflow UUID ${wfCtx.workflowUUID}, step number ${funcId}`,
          );
        }

        // Execute the user's transaction.
        const result = await (async function () {
          try {
            return await runWithStoredProcContext(ctxt, async () => {
              if (procInfo.registration.passContext) {
                return await proc(ctxt, ...args);
              } else {
                const pf = proc as unknown as (...args: T) => Promise<R>;
                return await pf(...args);
              }
            });
          } catch (e) {
            return e instanceof Error ? e : new Error(`${e as any}`);
          }
        })();

        if (this.isDebugging) {
          if (prevResult instanceof Error) {
            throw prevResult;
          }
          const prevResultJson = DBOSJSON.stringify(prevResult);
          const resultJson = DBOSJSON.stringify(result);
          if (prevResultJson !== resultJson) {
            this.logger.error(
              `Detected different transaction output than the original one!\n Result: ${resultJson}\n Original: ${DBOSJSON.stringify(prevResultJson)}`,
            );
          }
          return prevResult as R;
        }

        if (result instanceof Error) {
          throw result;
        }

        // Synchronously record the output of write transactions and obtain the transaction ID.
        const func = <T>(sql: string, args: unknown[]) => client.query(sql, args).then((v) => v.rows as T[]);
        const pg_txn_id = await this.#recordOutput(
          func,
          wfCtx.workflowUUID,
          funcId,
          txn_snapshot,
          result,
          pgNodeIsKeyConflictError,
          wfCtx.operationName,
        );

        // const pg_txn_id = await wfCtx.recordOutputProc<R>(client, funcId, txn_snapshot, result);
        ctxt.span.setAttribute('pg_txn_id', pg_txn_id);

        return result;
      };

      try {
        const result = await this.invokeStoredProcFunction(wrappedProcedure, {
          isolationLevel: procInfo.config.isolationLevel,
        });
        span.setStatus({ code: SpanStatusCode.OK });
        return result;
      } catch (err) {
        if (!this.isDebugging) {
          if (this.userDatabase.isRetriableTransactionError(err)) {
            // serialization_failure in PostgreSQL
            span.addEvent('TXN SERIALIZATION FAILURE', { retryWaitMillis: retryWaitMillis }, performance.now());
            // Retry serialization failures.
            await sleepms(retryWaitMillis);
            retryWaitMillis *= backoffFactor;
            retryWaitMillis = retryWaitMillis < maxRetryWaitMs ? retryWaitMillis : maxRetryWaitMs;
            continue;
          }

          // Record and throw other errors.
          const e: Error = err as Error;
          await this.invokeStoredProcFunction(
            async (client: PoolClient) => {
              const func = <T>(sql: string, args: unknown[]) => client.query(sql, args).then((v) => v.rows as T[]);
              await this.#recordError(
                func,
                wfCtx.workflowUUID,
                funcId,
                txn_snapshot,
                e,
                pgNodeIsKeyConflictError,
                wfCtx.operationName,
              );
            },
            { isolationLevel: IsolationLevel.ReadCommitted },
          );

          await this.userDatabase.transaction(
            async (client: UserDatabaseClient) => {
              const func = <T>(sql: string, args: unknown[]) =>
                this.userDatabase.queryWithClient<T>(client, sql, ...args);
              await this.#recordError(
                func,
                wfCtx.workflowUUID,
                funcId,
                txn_snapshot,
                e,
                (error) => this.userDatabase.isKeyConflictError(error),
                wfCtx.operationName,
              );
            },
            { isolationLevel: IsolationLevel.ReadCommitted },
          );
        }
        throw err;
      }
    }
  }

  async #callProcedureFunctionRemote<T extends unknown[], R>(
    proc: StoredProcedure<T, R>,
    args: T,
    wfCtx: WorkflowContextImpl,
    span: Span,
    config: StoredProcedureConfig,
    funcId: number,
  ): Promise<R> {
    if (this.isDebugging) {
      throw new DBOSDebuggerError("Can't invoke stored procedure in debug mode.");
    }

    await this.systemDatabase.checkIfCanceled(wfCtx.workflowUUID);

    const $jsonCtx = {
      request: wfCtx.request,
      authenticatedUser: wfCtx.authenticatedUser,
      authenticatedRoles: wfCtx.authenticatedRoles,
      assumedRole: wfCtx.assumedRole,
    };

    // TODO (Qian/Harry): remove this unshift when we remove the resultBuffer argument
    // Note, node-pg converts JS arrays to postgres array literals, so must call JSON.strigify on
    // args and bufferedResults before being passed to #invokeStoredProc
    const $args = [wfCtx.workflowUUID, funcId, wfCtx.presetUUID, $jsonCtx, null, JSON.stringify(args)] as unknown[];

    const readonly = config.readOnly ?? false;
    if (!readonly) {
      $args.unshift(null);
    }

    type ReturnValue = {
      return_value: { output?: R; error?: unknown; txn_id?: string; txn_snapshot?: string; created_at?: number };
    };
    const [{ return_value }] = await this.#invokeStoredProc<ReturnValue>(
      proc as StoredProcedure<unknown[], unknown>,
      $args,
    );

    const { error, output, txn_id } = return_value;

    // if the stored proc returns an error, deserialize and throw it.
    // stored proc saves the error in tx_output before returning
    if (error) {
      throw deserializeError(error);
    }

    if (txn_id) {
      span.setAttribute('pg_txn_id', txn_id);
    }
    span.setStatus({ code: SpanStatusCode.OK });
    return output!;
  }

  async #invokeStoredProc<R extends QueryResultRow = any>(
    proc: StoredProcedure<unknown[], unknown>,
    args: unknown[],
  ): Promise<R[]> {
    const client = await this.procedurePool.connect();
    const log = (msg: NoticeMessage) => this.#logNotice(msg);

    const procClassName = this.getProcedureClassName(proc);
    const plainProcName = `${procClassName}_${proc.name}_p`;
    const procName = globalParams.wasComputed ? plainProcName : `v${globalParams.appVersion}_${plainProcName}`;

    const sql = `CALL "${procName}"(${args.map((_v, i) => `$${i + 1}`).join()});`;
    try {
      client.on('notice', log);
      return await client.query<R>(sql, args).then((value) => value.rows);
    } finally {
      client.off('notice', log);
      client.release();
    }
  }

  async invokeStoredProcFunction<R>(func: (client: PoolClient) => Promise<R>, config: TransactionConfig): Promise<R> {
    const client = await this.procedurePool.connect();
    try {
      const readOnly = config.readOnly ?? false;
      const isolationLevel = config.isolationLevel ?? IsolationLevel.Serializable;
      await client.query(`BEGIN ISOLATION LEVEL ${isolationLevel}`);
      if (readOnly) {
        await client.query(`SET TRANSACTION READ ONLY`);
      }
      const result: R = await func(client);
      await client.query(`COMMIT`);
      return result;
    } catch (err) {
      await client.query(`ROLLBACK`);
      throw err;
    } finally {
      client.release();
    }
  }

  async external<T extends unknown[], R>(stepFn: StepFunction<T, R>, params: WorkflowParams, ...args: T): Promise<R> {
    return await (await this.startStepTempWF(stepFn, params, undefined, undefined, ...args)).getResult();
  }

  async startStepTempWF<T extends unknown[], R>(
    stepFn: StepFunction<T, R>,
    params: InternalWorkflowParams,
    callerUUID?: string,
    callerFunctionID?: number,
    ...args: T
  ): Promise<WorkflowHandle<R>> {
    // Create a workflow and call external.
    const temp_workflow = async (ctxt: WorkflowContext, ...args: T) => {
      const ctxtImpl = ctxt as WorkflowContextImpl;
      return await this.callStepFunction(
        stepFn,
        undefined,
        undefined,
        params.configuredInstance ?? null,
        ctxtImpl,
        ...args,
      );
    };

    return await this.internalWorkflow(
      temp_workflow,
      {
        ...params,
        tempWfType: TempWorkflowType.step,
        tempWfName: getRegisteredMethodName(stepFn),
        tempWfClass: getRegisteredMethodClassName(stepFn),
      },
      callerUUID,
      callerFunctionID,
      ...args,
    );
  }

  /**
   * Execute a step function.
   * If it encounters any error, retry according to its configured retry policy until the maximum number of attempts is reached, then throw an DBOSError.
   * The step may execute many times, but once it is complete, it will not re-execute.
   */
  async callStepFunction<T extends unknown[], R>(
    stepFn: StepFunction<T, R>,
    stepFnName: string | undefined,
    stepConfig: StepConfig | undefined,
    clsInst: object | null,
    wfCtx: WorkflowContextImpl,
    ...args: T
  ): Promise<R> {
    stepFnName = stepFnName ?? stepFn.name ?? '<unnamed>';
    let passContext = false;
    if (!stepConfig) {
      const stepReg = this.getStepInfo(stepFn as StepFunction<unknown[], unknown>);
      stepConfig = stepReg?.config;
      passContext = stepReg?.registration.passContext ?? true;
    }
    if (stepConfig === undefined) {
      throw new DBOSNotRegisteredError(stepFnName);
    }

    await this.systemDatabase.checkIfCanceled(wfCtx.workflowUUID);

    const funcID = wfCtx.functionIDGetIncrement();
    const maxRetryIntervalSec = 3600; // Maximum retry interval: 1 hour

    const span: Span = this.tracer.startSpan(
      stepFnName,
      {
        operationUUID: wfCtx.workflowUUID,
        operationType: OperationType.COMMUNICATOR,
        authenticatedUser: wfCtx.authenticatedUser,
        assumedRole: wfCtx.assumedRole,
        authenticatedRoles: wfCtx.authenticatedRoles,
        retriesAllowed: stepConfig.retriesAllowed,
        intervalSeconds: stepConfig.intervalSeconds,
        maxAttempts: stepConfig.maxAttempts,
        backoffRate: stepConfig.backoffRate,
      },
      wfCtx.span,
    );

    const ctxt: StepContextImpl = new StepContextImpl(wfCtx, funcID, span, this.logger, stepConfig, stepFnName);

    // Check if this execution previously happened, returning its original result if it did.
    const checkr = await this.systemDatabase.getOperationResultAndThrowIfCancelled(wfCtx.workflowUUID, ctxt.functionID);
    if (checkr) {
      if (checkr.functionName !== ctxt.operationName) {
        throw new DBOSUnexpectedStepError(
          ctxt.workflowUUID,
          ctxt.functionID,
          ctxt.operationName,
          checkr.functionName ?? '?',
        );
      }
      const check = DBOSExecutor.reviveResultOrError<R>(checkr);
      ctxt.span.setAttribute('cached', true);
      ctxt.span.setStatus({ code: SpanStatusCode.OK });
      this.tracer.endSpan(ctxt.span);
      return check;
    }

    if (this.isDebugging) {
      throw new DBOSDebuggerError(
        `Failed to find the recorded output for the step: workflow UUID: ${wfCtx.workflowUUID}, step number: ${funcID}`,
      );
    }

    // Execute the step function.  If it throws an exception, retry with exponential backoff.
    // After reaching the maximum number of retries, throw an DBOSError.
    let result: R | DBOSNull = dbosNull;
    let err: Error | DBOSNull = dbosNull;
    const errors: Error[] = [];
    if (ctxt.retriesAllowed) {
      let numAttempts = 0;
      let intervalSeconds: number = ctxt.intervalSeconds;
      if (intervalSeconds > maxRetryIntervalSec) {
        this.logger.warn(
          `Step config interval exceeds maximum allowed interval, capped to ${maxRetryIntervalSec} seconds!`,
        );
      }
      while (result === dbosNull && numAttempts++ < ctxt.maxAttempts) {
        try {
          await this.systemDatabase.checkIfCanceled(wfCtx.workflowUUID);

          let cresult: R | undefined;
          if (passContext) {
            await runWithStepContext(ctxt, numAttempts, async () => {
              cresult = await stepFn.call(clsInst, ctxt, ...args);
            });
          } else {
            await runWithStepContext(ctxt, numAttempts, async () => {
              const sf = stepFn as unknown as (...args: T) => Promise<R>;
              cresult = await sf.call(clsInst, ...args);
            });
          }
          result = cresult!;
        } catch (error) {
          const e = error as Error;
          errors.push(e);
          this.logger.warn(
            `Error in step being automatically retried. Attempt ${numAttempts} of ${ctxt.maxAttempts}. ${e.stack}`,
          );
          span.addEvent(
            `Step attempt ${numAttempts + 1} failed`,
            { retryIntervalSeconds: intervalSeconds, error: (error as Error).message },
            performance.now(),
          );
          if (numAttempts < ctxt.maxAttempts) {
            // Sleep for an interval, then increase the interval by backoffRate.
            // Cap at the maximum allowed retry interval.
            await sleepms(intervalSeconds * 1000);
            intervalSeconds *= ctxt.backoffRate;
            intervalSeconds = intervalSeconds < maxRetryIntervalSec ? intervalSeconds : maxRetryIntervalSec;
          }
        }
      }
    } else {
      try {
        let cresult: R | undefined;
        if (passContext) {
          await runWithStepContext(ctxt, undefined, async () => {
            cresult = await stepFn.call(clsInst, ctxt, ...args);
          });
        } else {
          await runWithStepContext(ctxt, undefined, async () => {
            const sf = stepFn as unknown as (...args: T) => Promise<R>;
            cresult = await sf.call(clsInst, ...args);
          });
        }
        result = cresult!;
      } catch (error) {
        err = error as Error;
      }
    }

    // `result` can only be dbosNull when the step timed out
    if (result === dbosNull) {
      // Record the error, then throw it.
<<<<<<< HEAD
      err = err === dbosNull ? new DBOSMaxStepRetriesError(stepFnName, ctxt.maxAttempts, errors) : err;
      await this.systemDatabase.recordOperationResult(
        wfCtx.workflowUUID,
        ctxt.functionID,
        {
          serialError: DBOSJSON.stringify(serializeError(err)),
          functionName: ctxt.operationName,
        },
        true,
      );
=======
      err = err === dbosNull ? new DBOSMaxStepRetriesError(stepFn.name, ctxt.maxAttempts, errors) : err;
      await this.systemDatabase.recordOperationResult(wfCtx.workflowUUID, ctxt.functionID, ctxt.operationName, true, {
        error: DBOSJSON.stringify(serializeError(err)),
      });
>>>>>>> 5c8abae5
      ctxt.span.setStatus({ code: SpanStatusCode.ERROR, message: (err as Error).message });
      this.tracer.endSpan(ctxt.span);
      throw err as Error;
    } else {
      // Record the execution and return.
      await this.systemDatabase.recordOperationResult(wfCtx.workflowUUID, ctxt.functionID, ctxt.operationName, true, {
        output: DBOSJSON.stringify(result),
      });
      ctxt.span.setStatus({ code: SpanStatusCode.OK });
      this.tracer.endSpan(ctxt.span);
      return result as R;
    }
  }

  async send<T>(destinationUUID: string, message: T, topic?: string, idempotencyKey?: string): Promise<void> {
    // Create a workflow and call send.
    const temp_workflow = async (ctxt: WorkflowContext, destinationUUID: string, message: T, topic?: string) => {
      return await ctxt.send<T>(destinationUUID, message, topic);
    };
    const workflowUUID = idempotencyKey ? destinationUUID + idempotencyKey : undefined;
    return (
      await this.workflow(
        temp_workflow,
        {
          workflowUUID: workflowUUID,
          tempWfType: TempWorkflowType.send,
          configuredInstance: null,
        },
        destinationUUID,
        message,
        topic,
      )
    ).getResult();
  }

  /**
   * Wait for a workflow to emit an event, then return its value.
   */
  async getEvent<T>(
    workflowUUID: string,
    key: string,
    timeoutSeconds: number = DBOSExecutor.defaultNotificationTimeoutSec,
  ): Promise<T | null> {
    return DBOSJSON.parse(await this.systemDatabase.getEvent(workflowUUID, key, timeoutSeconds)) as T;
  }

  async getMaxFunctionID(workflowID: string): Promise<number> {
    const rows = await this.userDatabase.query<{ max_function_id: number }, [string]>(
      `SELECT max(function_id) as max_function_id FROM ${DBOSExecutor.systemDBSchemaName}.transaction_outputs WHERE workflow_uuid=$1`,
      workflowID,
    );
    if (rows.length === 0) {
      return 0;
    } else {
      return rows[0].max_function_id;
    }
  }

  async cloneWorkflowTransactions(workflowID: string, forkedWorkflowUUID: string, startStep: number): Promise<void> {
    const query = `
      INSERT INTO dbos.transaction_outputs
        (workflow_uuid,
          function_id, 
          output, 
          error, 
          txn_id, 
          txn_snapshot,  
          function_name)
      SELECT $1 AS workflow_uuid, 
          function_id, 
          output, 
          error, 
          txn_id, 
          txn_snapshot, 
          function_name
      FROM dbos.transaction_outputs WHERE workflow_uuid= $2 AND function_id < $3`;

    await this.userDatabase.query(query, forkedWorkflowUUID, workflowID, startStep);
  }

  async getMaxStepID(workflowID: string): Promise<number> {
    const maxAppFunctionID = await this.getMaxFunctionID(workflowID);
    const maxSystemFunctionID = await this.systemDatabase.getMaxFunctionID(workflowID);

    return Math.max(maxAppFunctionID, maxSystemFunctionID);
  }

  /**
   * Fork a workflow.
   * The forked workflow will be assigned a new ID.
   */

  async forkWorkflow(workflowID: string, startStep: number = 0, applicationVersion?: string): Promise<string> {
    const wfid = getNextWFID(undefined);
    const forkedWorkflowID = wfid ?? this.#generateUUID();

    await this.cloneWorkflowTransactions(workflowID, forkedWorkflowID, startStep);
    await this.systemDatabase.forkWorkflow(workflowID, forkedWorkflowID, startStep, applicationVersion);

    return forkedWorkflowID;
  }

  /**
   * Retrieve a handle for a workflow UUID.
   */
  retrieveWorkflow<R>(workflowID: string): WorkflowHandle<R> {
    return new RetrievedHandle(this.systemDatabase, workflowID);
  }

  async runAsStep<T>(
    callback: () => Promise<T>,
    functionName: string,
    workflowID?: string,
    functionID?: number,
    childWfId?: string,
  ): Promise<T> {
    if (workflowID !== undefined && functionID !== undefined) {
      const result = await this.systemDatabase.getOperationResultAndThrowIfCancelled(workflowID, functionID);
      if (result) {
        if (result.functionName !== functionName) {
          throw new DBOSUnexpectedStepError(workflowID, functionID, functionName, result.functionName!);
        }
        return DBOSExecutor.reviveResultOrError<T>(result);
      }
    }
    try {
      const output: T = await callback();
      if (workflowID !== undefined && functionID !== undefined) {
        await this.systemDatabase.recordOperationResult(workflowID, functionID, functionName, true, {
          output: DBOSJSON.stringify(output),
          childWorkflowID: childWfId,
        });
      }
      return output;
    } catch (e) {
      if (workflowID !== undefined && functionID !== undefined) {
        await this.systemDatabase.recordOperationResult(workflowID, functionID, functionName, false, {
          error: DBOSJSON.stringify(serializeError(e)),
          childWorkflowID: childWfId,
        });
      }

      throw e;
    }
  }

  async getWorkflowStatus(workflowID: string, callerID?: string, callerFN?: number): Promise<WorkflowStatus | null> {
    const status = await this.systemDatabase.getWorkflowStatus(workflowID, callerID, callerFN);
    return status ? DBOSExecutor.toWorkflowStatus(status, true) : null;
  }

  async listWorkflows(input: GetWorkflowsInput): Promise<WorkflowStatus[]> {
    const wfs = await this.systemDatabase.listWorkflows(input);
    return wfs.map((wf) => DBOSExecutor.toWorkflowStatus(wf, true));
  }

  async listQueuedWorkflows(input: GetQueuedWorkflowsInput): Promise<WorkflowStatus[]> {
    const wfs = await this.systemDatabase.listQueuedWorkflows(input);
    return wfs.map((wf) => DBOSExecutor.toWorkflowStatus(wf, true));
  }

  getWorkflowQueue(input: GetWorkflowQueueInput): Promise<GetWorkflowQueueOutput> {
    return this.systemDatabase.getWorkflowQueue(input);
  }

  async queryUserDB(sql: string, params?: unknown[]) {
    if (params !== undefined) {
      return await this.userDatabase.query(sql, ...params);
    } else {
      return await this.userDatabase.query(sql);
    }
  }

  async userDBListen(channels: string[], callback: DBNotificationCallback): Promise<DBNotificationListener> {
    const notificationsClient = await this.procedurePool.connect();
    for (const nname of channels) {
      await notificationsClient.query(`LISTEN ${nname};`);
    }

    notificationsClient.on('notification', callback);

    return {
      close: async () => {
        for (const nname of channels) {
          try {
            await notificationsClient.query(`UNLISTEN ${nname};`);
          } catch (e) {
            this.logger.warn(e);
          }
          notificationsClient.release();
        }
      },
    };
  }

  /* INTERNAL HELPERS */
  #generateUUID(): string {
    return randomUUID();
  }

  /**
   * A recovery process that by default runs during executor init time.
   * It runs to completion all pending workflows that were executing when the previous executor failed.
   */
  async recoverPendingWorkflows(executorIDs: string[] = ['local']): Promise<WorkflowHandle<unknown>[]> {
    if (this.isDebugging) {
      throw new DBOSDebuggerError('Cannot recover pending workflows in debug mode.');
    }

    const handlerArray: WorkflowHandle<unknown>[] = [];
    for (const execID of executorIDs) {
      this.logger.debug(`Recovering workflows assigned to executor: ${execID}`);
      const pendingWorkflows = await this.systemDatabase.getPendingWorkflows(execID, globalParams.appVersion);
      if (pendingWorkflows.length > 0) {
        this.logger.info(
          `Recovering ${pendingWorkflows.length} workflows from application version ${globalParams.appVersion}`,
        );
      } else {
        this.logger.info(`No workflows to recover from application version ${globalParams.appVersion}`);
      }
      for (const pendingWorkflow of pendingWorkflows) {
        this.logger.debug(
          `Recovering workflow: ${pendingWorkflow.workflowUUID}. Queue name: ${pendingWorkflow.queueName}`,
        );
        try {
          // If the workflow is member of a queue, re-enqueue it.
          if (pendingWorkflow.queueName) {
            const cleared = await this.systemDatabase.clearQueueAssignment(pendingWorkflow.workflowUUID);
            if (cleared) {
              handlerArray.push(this.retrieveWorkflow(pendingWorkflow.workflowUUID));
            } else {
              handlerArray.push(await this.executeWorkflowUUID(pendingWorkflow.workflowUUID));
            }
          } else {
            handlerArray.push(await this.executeWorkflowUUID(pendingWorkflow.workflowUUID));
          }
        } catch (e) {
          this.logger.warn(`Recovery of workflow ${pendingWorkflow.workflowUUID} failed: ${(e as Error).message}`);
        }
      }
    }
    return handlerArray;
  }

  async initEventReceivers() {
    this.scheduler = new DBOSScheduler(this);

    this.scheduler.initScheduler();

    this.wfqEnded = wfQueueRunner.dispatchLoop(this);

    for (const evtRcvr of this.eventReceivers) {
      await evtRcvr.initialize(this);
    }
  }

  async deactivateEventReceivers() {
    this.logger.debug('Deactivating event receivers');
    for (const evtRcvr of this.eventReceivers || []) {
      try {
        await evtRcvr.destroy();
      } catch (err) {
        const e = err as Error;
        this.logger.warn(`Error destroying event receiver: ${e.message}`);
      }
    }
    try {
      await this.scheduler?.destroyScheduler();
    } catch (err) {
      const e = err as Error;
      this.logger.warn(`Error destroying scheduler: ${e.message}`);
    }

    try {
      wfQueueRunner.stop();
      await this.wfqEnded;
    } catch (err) {
      const e = err as Error;
      this.logger.warn(`Error destroying wf queue runner: ${e.message}`);
    }
  }

  async executeWorkflowUUID(workflowID: string, startNewWorkflow: boolean = false): Promise<WorkflowHandle<unknown>> {
    // TODO: remove call to getWorkflowInputs after #871 is merged
    const wfStatus = await this.systemDatabase.getWorkflowStatus(workflowID);
    const sInputs = await this.systemDatabase.getWorkflowInputs(workflowID);
    if (!sInputs || !wfStatus) {
      this.logger.error(`Failed to find inputs for workflowUUID: ${workflowID}`);
      throw new DBOSError(`Failed to find inputs for workflow UUID: ${workflowID}`);
    }
    const inputs = DBOSJSON.parse(sInputs) as unknown[];
    const parentCtx = this.#getRecoveryContext(workflowID, wfStatus);

    const { wfInfo, configuredInst } = this.getWorkflowInfoByStatus(wfStatus);

    // If starting a new workflow, assign a new UUID. Otherwise, use the workflow's original UUID.
    const workflowStartID = startNewWorkflow ? undefined : workflowID;

    if (wfInfo) {
      return this.workflow(
        wfInfo.workflow,
        {
          workflowUUID: workflowStartID,
          parentCtx: parentCtx,
          configuredInstance: configuredInst,
          queueName: wfStatus.queueName,
          executeWorkflow: true,
        },
        ...inputs,
      );
    }

    // Should be temporary workflows. Parse the name of the workflow.
    const wfName = wfStatus.workflowName;
    const nameArr = wfName.split('-');
    if (!nameArr[0].startsWith(DBOSExecutor.tempWorkflowName)) {
      // CB - Doesn't this happen if the user changed the function name in their code?
      throw new DBOSError(
        `This should never happen! Cannot find workflow info for a non-temporary workflow! UUID ${workflowID}, name ${wfName}`,
      );
    }

    let temp_workflow: Workflow<unknown[], unknown>;
    if (nameArr[1] === TempWorkflowType.transaction) {
      const { txnInfo, clsInst } = this.getTransactionInfoByNames(
        wfStatus.workflowClassName,
        nameArr[2],
        wfStatus.workflowConfigName,
      );
      if (!txnInfo) {
        this.logger.error(`Cannot find transaction info for UUID ${workflowID}, name ${nameArr[2]}`);
        throw new DBOSNotRegisteredError(nameArr[2]);
      }

      return await this.startTransactionTempWF(
        txnInfo.transaction,
        {
          workflowUUID: workflowStartID,
          parentCtx: parentCtx ?? undefined,
          configuredInstance: clsInst,
          queueName: wfStatus.queueName,
          executeWorkflow: true,
        },
        undefined,
        undefined,
        ...inputs,
      );
    } else if (nameArr[1] === TempWorkflowType.step) {
      const { commInfo, clsInst } = this.getStepInfoByNames(
        wfStatus.workflowClassName,
        nameArr[2],
        wfStatus.workflowConfigName,
      );
      if (!commInfo) {
        this.logger.error(`Cannot find step info for UUID ${workflowID}, name ${nameArr[2]}`);
        throw new DBOSNotRegisteredError(nameArr[2]);
      }
      return await this.startStepTempWF(
        commInfo.step,
        {
          workflowUUID: workflowStartID,
          parentCtx: parentCtx ?? undefined,
          configuredInstance: clsInst,
          queueName: wfStatus.queueName, // Probably null
          executeWorkflow: true,
        },
        undefined,
        undefined,
        ...inputs,
      );
    } else if (nameArr[1] === TempWorkflowType.send) {
      temp_workflow = async (ctxt: WorkflowContext, ...args: unknown[]) => {
        return await ctxt.send<unknown>(args[0] as string, args[1], args[2] as string); // id, value, topic
      };
      return this.workflow(
        temp_workflow,
        {
          workflowUUID: workflowStartID,
          parentCtx: parentCtx ?? undefined,
          tempWfType: TempWorkflowType.send,
          queueName: wfStatus.queueName,
          executeWorkflow: true,
        },
        ...inputs,
      );
    } else {
      this.logger.error(`Unrecognized temporary workflow! UUID ${workflowID}, name ${wfName}`);
      throw new DBOSNotRegisteredError(wfName);
    }
  }

  async getEventDispatchState(svc: string, wfn: string, key: string): Promise<DBOSEventReceiverState | undefined> {
    return await this.systemDatabase.getEventDispatchState(svc, wfn, key);
  }
  async upsertEventDispatchState(state: DBOSEventReceiverState): Promise<DBOSEventReceiverState> {
    return await this.systemDatabase.upsertEventDispatchState(state);
  }

  #getRecoveryContext(workflowUUID: string, status: WorkflowStatusInternal): DBOSContextImpl {
    // Note: this doesn't inherit the original parent context's span.
    const oc = new DBOSContextImpl(status.workflowName, undefined as unknown as Span, this.logger);
    oc.request = status.request;
    oc.authenticatedUser = status.authenticatedUser;
    oc.authenticatedRoles = status.authenticatedRoles;
    oc.assumedRole = status.assumedRole;
    oc.workflowUUID = workflowUUID;
    return oc;
  }

  async cancelWorkflow(workflowID: string): Promise<void> {
    await this.systemDatabase.cancelWorkflow(workflowID);
    this.logger.info(`Cancelling workflow ${workflowID}`);
  }

  async getWorkflowSteps(workflowID: string): Promise<step_info[]> {
    const outputs = await this.systemDatabase.getAllOperationResults(workflowID);
    return outputs.map((row) => {
      return {
        function_id: row.function_id,
        function_name: row.function_name ?? '<unknown>',
        child_workflow_id: row.child_workflow_id,
        output: row.output !== null ? (DBOSJSON.parse(row.output) as unknown) : null,
        error: row.error !== null ? deserializeError(DBOSJSON.parse(row.error as unknown as string)) : null,
      };
    });
  }

  async listWorkflowSteps(workflowID: string): Promise<step_info[]> {
    const steps = await this.getWorkflowSteps(workflowID);
    const transactions = await this.getTransactions(workflowID);

    const merged = [...steps, ...transactions];

    merged.sort((a, b) => a.function_id - b.function_id);

    return merged;
  }

  async resumeWorkflow(workflowID: string): Promise<void> {
    await this.systemDatabase.resumeWorkflow(workflowID);
  }

  logRegisteredHTTPUrls() {
    this.logger.info('HTTP endpoints supported:');
    this.registeredOperations.forEach((registeredOperation) => {
      const ro = registeredOperation as HandlerRegistrationBase;
      if (ro.apiURL) {
        this.logger.info('    ' + ro.apiType.padEnd(6) + '  :  ' + ro.apiURL);
        const roles = ro.getRequiredRoles();
        if (roles.length > 0) {
          this.logger.info('        Required Roles: ' + DBOSJSON.stringify(roles));
        }
      }
    });
  }

  getConfig<T>(key: string, defaultValue?: T): T | undefined {
    const value = get(this.config.application, key, defaultValue);
    // If the key is found and the default value is provided, check whether the value is of the same type.
    if (value && defaultValue && typeof value !== typeof defaultValue) {
      throw new DBOSConfigKeyTypeError(key, typeof defaultValue, typeof value);
    }
    return value;
  }

  /**
    An application's version is computed from a hash of the source of its workflows.
    This is guaranteed to be stable given identical source code because it uses an MD5 hash
    and because it iterates through the workflows in sorted order.
    This way, if the app's workflows are updated (which would break recovery), its version changes.
    App version can be manually set through the DBOS__APPVERSION environment variable.
   */
  computeAppVersion(): string {
    const hasher = crypto.createHash('md5');
    const sortedWorkflowSource = Array.from(this.workflowInfoMap.values())
      .map((i) => i.workflowOrigFunction.toString())
      .sort();
    for (const sourceCode of sortedWorkflowSource) {
      hasher.update(sourceCode);
    }
    return hasher.digest('hex');
  }

  static internalQueue: WorkflowQueue | undefined = undefined;

  static createInternalQueue() {
    if (DBOSExecutor.internalQueue !== undefined) {
      return;
    }
    DBOSExecutor.internalQueue = new WorkflowQueue(INTERNAL_QUEUE_NAME);
  }

  static toWorkflowStatus(internal: WorkflowStatusInternal, getRequest: boolean = true): WorkflowStatus {
    return {
      workflowID: internal.workflowUUID,
      status: internal.status,
      workflowName: internal.workflowName,
      workflowClassName: internal.workflowClassName,
      workflowConfigName: internal.workflowConfigName,
      queueName: internal.queueName,

      authenticatedUser: internal.authenticatedUser,
      assumedRole: internal.assumedRole,
      authenticatedRoles: internal.authenticatedRoles,

      input: internal.input ? (DBOSJSON.parse(internal.input) as unknown[]) : undefined,
      output: internal.output ? DBOSJSON.parse(internal.output ?? null) : undefined,
      error: internal.error ? deserializeError(DBOSJSON.parse(internal.error)) : undefined,

      request: getRequest ? internal.request : undefined,
      executorId: internal.executorId,
      applicationVersion: internal.applicationVersion,
      applicationID: internal.applicationID,
      recoveryAttempts: internal.recoveryAttempts,
      createdAt: internal.createdAt,
      updatedAt: internal.updatedAt,
    };
  }
}<|MERGE_RESOLUTION|>--- conflicted
+++ resolved
@@ -1770,23 +1770,10 @@
     // `result` can only be dbosNull when the step timed out
     if (result === dbosNull) {
       // Record the error, then throw it.
-<<<<<<< HEAD
       err = err === dbosNull ? new DBOSMaxStepRetriesError(stepFnName, ctxt.maxAttempts, errors) : err;
-      await this.systemDatabase.recordOperationResult(
-        wfCtx.workflowUUID,
-        ctxt.functionID,
-        {
-          serialError: DBOSJSON.stringify(serializeError(err)),
-          functionName: ctxt.operationName,
-        },
-        true,
-      );
-=======
-      err = err === dbosNull ? new DBOSMaxStepRetriesError(stepFn.name, ctxt.maxAttempts, errors) : err;
       await this.systemDatabase.recordOperationResult(wfCtx.workflowUUID, ctxt.functionID, ctxt.operationName, true, {
         error: DBOSJSON.stringify(serializeError(err)),
       });
->>>>>>> 5c8abae5
       ctxt.span.setStatus({ code: SpanStatusCode.ERROR, message: (err as Error).message });
       this.tracer.endSpan(ctxt.span);
       throw err as Error;
