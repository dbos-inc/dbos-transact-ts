--- conflicted
+++ resolved
@@ -113,11 +113,8 @@
   applicationVersion?: string;
   executorID?: string;
 
-<<<<<<< HEAD
   enablePatching?: boolean;
-=======
   listenQueues?: WorkflowQueue[];
->>>>>>> 9aa462ec
 }
 
 export interface DBOSRuntimeConfig {
