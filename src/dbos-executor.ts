--- conflicted
+++ resolved
@@ -1835,19 +1835,13 @@
    * The forked workflow will be assigned a new ID.
    */
 
-<<<<<<< HEAD
-  forkWorkflow(workflowID: string, startStep: number, newWorkflowID?: string): Promise<string> {
+  forkWorkflow(
+    workflowID: string,
+    startStep: number,
+    newWorkflowID?: string,
+    applicationVersion?: string,
+  ): Promise<string> {
     return forkWorkflow(this.systemDatabase, this.userDatabase, workflowID, startStep, newWorkflowID);
-=======
-  async forkWorkflow(workflowID: string, startStep: number = 0, applicationVersion?: string): Promise<string> {
-    const wfid = getNextWFID(undefined);
-    const forkedWorkflowID = wfid ?? this.#generateUUID();
-
-    await this.cloneWorkflowTransactions(workflowID, forkedWorkflowID, startStep);
-    await this.systemDatabase.forkWorkflow(workflowID, forkedWorkflowID, startStep, applicationVersion);
-
-    return forkedWorkflowID;
->>>>>>> 9d981e9f
   }
 
   /**
