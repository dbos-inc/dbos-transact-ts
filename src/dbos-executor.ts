import {
  DBOSError,
  DBOSInitializationError,
  DBOSWorkflowConflictError,
  DBOSNotRegisteredError,
  DBOSDebuggerError,
  DBOSMaxStepRetriesError,
  DBOSWorkflowCancelledError,
  DBOSUnexpectedStepError,
  DBOSInvalidQueuePriorityError,
  DBOSAwaitedWorkflowCancelledError,
  DBOSQueueDuplicatedError,
} from './error';
import {
  InvokedHandle,
  type WorkflowHandle,
  type WorkflowParams,
  RetrievedHandle,
  StatusString,
  type WorkflowStatus,
  type StepInfo,
  WorkflowConfig,
  DEFAULT_MAX_RECOVERY_ATTEMPTS,
} from './workflow';

import { type StepConfig } from './step';
import { TelemetryCollector } from './telemetry/collector';
import { getActiveSpan, runWithTrace, SpanStatusCode, Tracer } from './telemetry/traces';
import { DBOSContextualLogger, GlobalLogger } from './telemetry/logs';
import { TelemetryExporter } from './telemetry/exporters';
import {
  type SystemDatabase,
  PostgresSystemDatabase,
  type WorkflowStatusInternal,
  type SystemDatabaseStoredResult,
} from './system_database';
import { randomUUID } from 'node:crypto';
import {
  getRegisteredFunctionClassName,
  getRegisteredFunctionName,
  getConfiguredInstance,
  getLifecycleListeners,
  UntypedAsyncFunction,
  TypedAsyncFunction,
  getFunctionRegistrationByName,
  getAllRegisteredFunctions,
  getFunctionRegistration,
  getAllRegisteredClassNames,
  getClassRegistrationByName,
  getRegisteredFunctionFullName,
} from './decorators';
import type { step_info } from '../schemas/system_db_schema';
import {
  runInStepContext,
  getNextWFID,
  functionIDGetIncrement,
  runWithParentContext,
  getCurrentContextStore,
  DBOSLocalCtx,
  runWithTopContext,
} from './context';
import { deserializeError, serializeError } from 'serialize-error';
import { globalParams, sleepms, INTERNAL_QUEUE_NAME, DEBOUNCER_WORKLOW_NAME as DEBOUNCER_WORKLOW_NAME } from './utils';
import { DBOSSerializer, serializeFunctionInputOutput } from './serialization';
import { DBOS, GetWorkflowsInput } from '.';

import { wfQueueRunner, WorkflowQueue } from './wfqueue';
import { debugTriggerPoint, DEBUG_TRIGGER_WORKFLOW_ENQUEUE } from './debugpoint';
import { ScheduledReceiver } from './scheduler/scheduler';
import * as crypto from 'crypto';
import {
  forkWorkflow,
  listQueuedWorkflows,
  listWorkflows,
  listWorkflowSteps,
  toWorkflowStatus,
} from './workflow_management';
import { maskDatabaseUrl } from './database_utils';
import { debouncerWorkflowFunction } from './debouncer';
import { Pool } from 'pg';

// eslint-disable-next-line @typescript-eslint/no-empty-object-type
interface DBOSNull {}
const dbosNull: DBOSNull = {};

export const DBOS_QUEUE_MIN_PRIORITY = 1;
export const DBOS_QUEUE_MAX_PRIORITY = 2 ** 31 - 1; // 2,147,483,647

/* Interface for DBOS configuration */
export interface DBOSConfig {
  name?: string;

  systemDatabaseUrl?: string;
  systemDatabasePoolSize?: number;
  systemDatabasePool?: Pool;
  systemDatabaseSchemaName?: string;

  enableOTLP?: boolean;
  logLevel?: string;
  addContextMetadata?: boolean;
  otlpTracesEndpoints?: string[];
  otlpLogsEndpoints?: string[];

  adminPort?: number;
  runAdminServer?: boolean;

  applicationVersion?: string;
  executorID?: string;

<<<<<<< HEAD
  serializer?: DBOSSerializer;
=======
  enablePatching?: boolean;
  listenQueues?: WorkflowQueue[];
>>>>>>> 1164f0a3
}

export interface DBOSRuntimeConfig {
  admin_port: number;
  runAdminServer: boolean;
  start: string[];
  setup: string[];
}

export interface TelemetryConfig {
  logs?: LoggerConfig;
  OTLPExporter?: OTLPExporterConfig;
}

export interface OTLPExporterConfig {
  logsEndpoint?: string[];
  tracesEndpoint?: string[];
}

export interface LoggerConfig {
  logLevel?: string;
  silent?: boolean;
  addContextMetadata?: boolean;
  forceConsole?: boolean;
}

export type DBOSConfigInternal = {
  name?: string;

  systemDatabaseUrl: string;
  sysDbPoolSize?: number;
  systemDatabasePool?: Pool;
  systemDatabaseSchemaName: string;
  serializer: DBOSSerializer;

  telemetry: TelemetryConfig;

  http?: {
    cors_middleware?: boolean;
    credentials?: boolean;
    allowed_origins?: string[];
  };
};

export interface InternalWorkflowParams extends WorkflowParams {
  readonly tempWfType?: string;
  readonly tempWfName?: string;
  readonly tempWfClass?: string;
  readonly isRecoveryDispatch?: boolean;
  readonly isQueueDispatch?: boolean;
}

export const OperationType = {
  HANDLER: 'handler',
  WORKFLOW: 'workflow',
  TRANSACTION: 'transaction',
  STEP: 'step',
} as const;

export const TempWorkflowType = {
  step: 'step',
  send: 'send',
} as const;

/**
 * State item to be kept in the DBOS system database on behalf of clients
 */
export interface DBOSExternalState {
  /** Name of event receiver service */
  service: string;
  /** Fully qualified function name for which state is kept */
  workflowFnName: string;
  /** subkey within the service+workflowFnName */
  key: string;
  /** Value kept for the service+workflowFnName+key combination */
  value?: string;
  /** Updated time (used to version the value) */
  updateTime?: number;
  /** Updated sequence number (used to version the value) */
  updateSeq?: bigint;
}

export interface DBOSExecutorOptions {
  systemDatabase?: SystemDatabase;
  debugMode?: boolean;
}

export class DBOSExecutor {
  initialized: boolean;
  // System Database
  readonly systemDatabase: SystemDatabase;

  // Temporary workflows are created by calling transaction/send/recv directly from the executor class
  static readonly #tempWorkflowName = 'temp_workflow';

  readonly telemetryCollector: TelemetryCollector;

  static readonly defaultNotificationTimeoutSec = 60;

  readonly #debugMode: boolean;

  readonly systemDBSchemaName: string;

  readonly logger: GlobalLogger;
  readonly ctxLogger: DBOSContextualLogger;
  readonly tracer: Tracer;
  readonly serializer: DBOSSerializer;

  #wfqEnded?: Promise<void> = undefined;

  readonly executorID: string = globalParams.executorID;

  static globalInstance: DBOSExecutor | undefined = undefined;

  /* WORKFLOW EXECUTOR LIFE CYCLE MANAGEMENT */
  constructor(
    readonly config: DBOSConfigInternal,
    { systemDatabase, debugMode }: DBOSExecutorOptions = {},
  ) {
    this.#debugMode = debugMode ?? false;
    this.systemDBSchemaName = config.systemDatabaseSchemaName;

    if (config.telemetry.OTLPExporter) {
      const OTLPExporter = new TelemetryExporter(config.telemetry.OTLPExporter);
      this.telemetryCollector = new TelemetryCollector(OTLPExporter);
    } else {
      // We always setup a collector to drain the signals queue, even if we don't have an exporter.
      this.telemetryCollector = new TelemetryCollector();
    }
    this.logger = new GlobalLogger(this.telemetryCollector, this.config.telemetry.logs, this.appName);
    this.ctxLogger = new DBOSContextualLogger(this.logger, () => getActiveSpan());
    this.tracer = new Tracer(this.telemetryCollector, this.appName);
    this.serializer = config.serializer;

    if (this.#debugMode) {
      this.logger.info('Running in debug mode!');
    }

    if (systemDatabase) {
      this.logger.debug('Using provided system database'); // XXX print the name or something
      this.systemDatabase = systemDatabase;
    } else {
      this.logger.debug('Using Postgres system database');
      this.systemDatabase = new PostgresSystemDatabase(
        this.config.systemDatabaseUrl,
        this.logger,
        this.serializer,
        this.config.sysDbPoolSize,
        this.config.systemDatabasePool,
        this.systemDBSchemaName,
      );
    }

    new ScheduledReceiver(); // Create the scheduler, which registers itself.

    this.initialized = false;
    DBOSExecutor.globalInstance = this;
  }

  get appName(): string | undefined {
    return this.config.name;
  }

  async init(): Promise<void> {
    if (this.initialized) {
      this.logger.error('Workflow executor already initialized!');
      return;
    }
    try {
      await this.systemDatabase.init(this.#debugMode);
    } catch (err) {
      if (err instanceof DBOSInitializationError) {
        throw err;
      }
      this.logger.error(err);
      let message = 'Failed to initialize workflow executor: ';
      if (err instanceof AggregateError) {
        for (const error of err.errors as Error[]) {
          message += `${error.message}; `;
        }
      } else if (err instanceof Error) {
        message += err.message;
      } else {
        message += String(err);
      }
      throw new DBOSInitializationError(message, err instanceof Error ? err : undefined);
    }
    this.initialized = true;

    // Only execute init code if under non-debug mode
    if (!this.#debugMode) {
      // Compute the application version if not provided
      if (globalParams.appVersion === '') {
        globalParams.appVersion = this.computeAppVersion();
        globalParams.wasComputed = true;
      }

      // Any initialization hooks
      const classnames = getAllRegisteredClassNames();
      for (const cls of classnames) {
        // Init its configurations
        const creg = getClassRegistrationByName(cls);
        for (const [_cfgname, cfg] of creg.configuredInstances) {
          await cfg.initialize();
        }
      }

      this.logger.info(`Initializing DBOS (v${globalParams.dbosVersion})`);
      this.logger.info(`System Database URL: ${maskDatabaseUrl(this.config.systemDatabaseUrl)}`);
      this.logger.info(`Executor ID: ${this.executorID}`);
      this.logger.info(`Application version: ${globalParams.appVersion}`);

      await this.recoverPendingWorkflows([this.executorID]);
    }

    this.logger.info('DBOS launched!');
  }

  async destroy() {
    try {
      await this.systemDatabase.awaitRunningWorkflows();
      await this.systemDatabase.destroy();
      await this.logger.destroy();

      if (DBOSExecutor.globalInstance === this) {
        DBOSExecutor.globalInstance = undefined;
      }
    } catch (err) {
      const e = err as Error;
      this.logger.error(e);
      throw err;
    }
  }

  // This could return WF, or the function underlying a temp wf
  #getFunctionInfoFromWFStatus(wf: WorkflowStatusInternal) {
    const methReg = getFunctionRegistrationByName(wf.workflowClassName, wf.workflowName);
    return { methReg, configuredInst: getConfiguredInstance(wf.workflowClassName, wf.workflowConfigName) };
  }

  static reviveResultOrError<R = unknown>(r: SystemDatabaseStoredResult, serializer: DBOSSerializer) {
    if (!r.error) {
      return serializer.parse(r.output ?? null) as R;
    } else {
      throw deserializeError(serializer.parse(r.error));
    }
  }

  async workflow<T extends unknown[], R>(
    wf: TypedAsyncFunction<T, R>,
    params: InternalWorkflowParams,
    ...args: T
  ): Promise<WorkflowHandle<R>> {
    return this.internalWorkflow(wf, params, undefined, undefined, ...args);
  }

  // If callerWFID and functionID are set, it means the workflow is invoked from within a workflow.
  async internalWorkflow<T extends unknown[], R>(
    wf: TypedAsyncFunction<T, R>,
    params: InternalWorkflowParams,
    callerID?: string,
    callerFunctionID?: number,
    ...args: T
  ): Promise<WorkflowHandle<R>> {
    const workflowID: string = params.workflowUUID ? params.workflowUUID : randomUUID();
    const presetID: boolean = params.workflowUUID ? true : false;
    const timeoutMS = params.timeoutMS ?? undefined;
    // If a timeout is explicitly specified, use it over any propagated deadline
    const deadlineEpochMS = params.timeoutMS
      ? // Queued workflows are assigned a deadline on dequeue. Otherwise, compute the deadline immediately
        params.queueName
        ? undefined
        : Date.now() + params.timeoutMS
      : // if no timeout is specified, use the propagated deadline (if any)
        params.deadlineEpochMS;

    const priority = params?.enqueueOptions?.priority;
    if (priority !== undefined && (priority < DBOS_QUEUE_MIN_PRIORITY || priority > DBOS_QUEUE_MAX_PRIORITY)) {
      throw new DBOSInvalidQueuePriorityError(priority, DBOS_QUEUE_MIN_PRIORITY, DBOS_QUEUE_MAX_PRIORITY);
    }

    // If the workflow is called on a queue with a priority but the queue is not configured with a priority, print a warning.
    if (params.queueName) {
      const wfqueue = this.getQueueByName(params.queueName);
      if (!wfqueue.priorityEnabled && priority !== undefined) {
        throw Error(
          `Priority is not enabled for queue ${params.queueName}. Setting priority will not have any effect.`,
        );
      }
    }

    const pctx = { ...getCurrentContextStore() }; // function ID was already incremented...

    let wConfig: WorkflowConfig = {};
    const wInfo = getFunctionRegistration(wf);
    const wfNames = getRegisteredFunctionFullName(wf);
    let wfname = wfNames.name;
    let wfclassname = wfNames.className;

    const isTempWorkflow = DBOSExecutor.#tempWorkflowName === wfname || !!params.tempWfType;

    if (!isTempWorkflow) {
      if (!wInfo || !wInfo.workflowConfig) {
        throw new DBOSNotRegisteredError(wf.name);
      }
      wConfig = wInfo.workflowConfig;
    } else if (params.tempWfName) {
      wfname = params.tempWfName;
      wfclassname = params.tempWfClass ?? '';
    }

    const maxRecoveryAttempts = wConfig.maxRecoveryAttempts
      ? wConfig.maxRecoveryAttempts
      : DEFAULT_MAX_RECOVERY_ATTEMPTS;

    const span = this.tracer.startSpan(wfname, {
      status: StatusString.PENDING,
      operationUUID: workflowID,
      operationType: OperationType.WORKFLOW,
      operationName: wInfo?.name ?? wf.name,
      authenticatedUser: pctx?.authenticatedUser ?? '',
      authenticatedRoles: pctx?.authenticatedRoles ?? [],
      assumedRole: pctx?.assumedRole ?? '',
    });

    const funcArgs = serializeFunctionInputOutput(args, [wfname, '<arguments>'], this.serializer);
    args = funcArgs.deserialized;

    const internalStatus: WorkflowStatusInternal = {
      workflowUUID: workflowID,
      status: params.queueName !== undefined ? StatusString.ENQUEUED : StatusString.PENDING,
      workflowName: wfname,
      workflowClassName: wfclassname,
      workflowConfigName: params.configuredInstance?.name || '',
      queueName: params.queueName,
      output: null,
      error: null,
      authenticatedUser: pctx?.authenticatedUser || '',
      assumedRole: pctx?.assumedRole || '',
      authenticatedRoles: pctx?.authenticatedRoles || [],
      request: pctx?.request || {},
      executorId: globalParams.executorID,
      applicationVersion: globalParams.appVersion,
      applicationID: globalParams.appID,
      createdAt: Date.now(), // Remember the start time of this workflow,
      timeoutMS: timeoutMS,
      deadlineEpochMS: deadlineEpochMS,
      input: funcArgs.stringified,
      deduplicationID: params.enqueueOptions?.deduplicationID,
      priority: priority ?? 0,
      queuePartitionKey: params.enqueueOptions?.queuePartitionKey,
    };

    if (isTempWorkflow) {
      internalStatus.workflowName = `${DBOSExecutor.#tempWorkflowName}-${params.tempWfType}-${params.tempWfName}`;
    }

    let $deadlineEpochMS: number | undefined = undefined;
    let shouldExecute: boolean | undefined = undefined;
    const serializer = this.serializer;

    // Synchronously set the workflow's status to PENDING and record workflow inputs.
    // We have to do it for all types of workflows because operation_outputs table has a foreign key constraint on workflow status table.
    if (this.#debugMode) {
      const wfStatus = await this.systemDatabase.getWorkflowStatus(workflowID);
      if (!wfStatus) {
        throw new DBOSDebuggerError(`Failed to find inputs for workflow UUID ${workflowID}`);
      }

      // Make sure we use the same input.
      if (funcArgs.stringified !== wfStatus.input) {
        throw new DBOSDebuggerError(
          `Detected different inputs for workflow UUID ${workflowID}.\n Received: ${funcArgs.stringified}\n Original: ${wfStatus.input}`,
        );
      }
    } else {
      if (callerFunctionID !== undefined && callerID !== undefined) {
        const result = await this.systemDatabase.getOperationResultAndThrowIfCancelled(callerID, callerFunctionID);
        if (result) {
          if (result.error) {
            throw deserializeError(serializer.parse(result.error));
          }
          return new RetrievedHandle(this.systemDatabase, result.childWorkflowID!);
        }
      }
      let ires;
      try {
        ires = await this.systemDatabase.initWorkflowStatus(internalStatus, randomUUID(), {
          maxRetries: maxRecoveryAttempts,
          isDequeuedRequest: params.isQueueDispatch,
          isRecoveryRequest: params.isRecoveryDispatch,
        });
      } catch (e) {
        if (e instanceof DBOSQueueDuplicatedError && callerID && callerFunctionID) {
          await this.systemDatabase.recordOperationResult(
            callerID,
            callerFunctionID,
            internalStatus.workflowName,
            true,
            Date.now(),
            { error: serializer.stringify(serializeError(e)) },
          );
        }
        throw e;
      }

      if (callerFunctionID !== undefined && callerID !== undefined) {
        await this.systemDatabase.recordOperationResult(
          callerID,
          callerFunctionID,
          internalStatus.workflowName,
          true,
          Date.now(),
          {
            childWorkflowID: workflowID,
          },
        );
      }

      $deadlineEpochMS = ires.deadlineEpochMS;
      shouldExecute = ires.shouldExecuteOnThisExecutor;
      await debugTriggerPoint(DEBUG_TRIGGER_WORKFLOW_ENQUEUE);
    }

    async function callPromiseWithTimeout(
      callPromise: Promise<R>,
      deadlineEpochMS: number,
      sysdb: SystemDatabase,
    ): Promise<R> {
      let timeoutID: ReturnType<typeof setTimeout> | undefined = undefined;
      const timeoutResult = {};
      const timeoutPromise = new Promise<R>((_, reject) => {
        timeoutID = setTimeout(reject, deadlineEpochMS - Date.now(), timeoutResult);
      });

      try {
        return await Promise.race([callPromise, timeoutPromise]);
      } catch (err) {
        if (err === timeoutResult) {
          await sysdb.cancelWorkflow(workflowID);
          await callPromise.catch(() => {});
          throw new DBOSWorkflowCancelledError(workflowID);
        }
        throw err;
      } finally {
        clearTimeout(timeoutID);
      }
    }

    async function handleWorkflowError(err: Error, exec: DBOSExecutor) {
      // Record the error.
      const e = err as Error & { dbos_already_logged?: boolean };
      exec.logger.error(e);
      e.dbos_already_logged = true;
      internalStatus.error = serializer.stringify(serializeError(e));
      internalStatus.status = StatusString.ERROR;
      if (!exec.#debugMode) {
        await exec.systemDatabase.recordWorkflowError(workflowID, internalStatus);
      }
      span.setStatus({ code: SpanStatusCode.ERROR, message: e.message });
    }

    const runWorkflow = async () => {
      let result: R;

      // Execute the workflow.
      try {
        const callResult = await runWithTrace(span, async () => {
          return await runWithParentContext(
            pctx,
            {
              presetID,
              workflowTimeoutMS: undefined, // Becomes deadline
              deadlineEpochMS,
              workflowId: workflowID,
              logger: this.ctxLogger,
              curWFFunctionId: undefined,
            },
            () => {
              const callPromise = wf.call(params.configuredInstance, ...args);

              if ($deadlineEpochMS === undefined) {
                return callPromise;
              } else {
                return callPromiseWithTimeout(callPromise, $deadlineEpochMS, this.systemDatabase);
              }
            },
          );
        });

        if (this.#debugMode) {
          function resultsMatch(recordedResult: Awaited<R>, callResult: Awaited<R>): boolean {
            if (recordedResult === null) {
              return callResult === undefined || callResult === null;
            }
            return serializer.stringify(recordedResult) === serializer.stringify(callResult);
          }

          const recordedResult = DBOSExecutor.reviveResultOrError<Awaited<R>>(
            (await this.systemDatabase.awaitWorkflowResult(workflowID))!,
            this.serializer,
          );
          if (!resultsMatch(recordedResult, callResult)) {
            this.logger.error(
              `Detect different output for the workflow UUID ${workflowID}!\n Received: ${serializer.stringify(callResult)}\n Original: ${serializer.stringify(recordedResult)}`,
            );
          }
          result = recordedResult;
        } else {
          result = callResult!;
        }

        const funcResult = serializeFunctionInputOutput(result, [wfname, '<result>'], this.serializer);
        result = funcResult.deserialized;
        internalStatus.output = funcResult.stringified;
        internalStatus.status = StatusString.SUCCESS;
        if (!this.#debugMode) {
          await this.systemDatabase.recordWorkflowOutput(workflowID, internalStatus);
        }
        span.setStatus({ code: SpanStatusCode.OK });
      } catch (err) {
        if (err instanceof DBOSWorkflowConflictError) {
          // Retrieve the handle and wait for the result.
          const retrievedHandle = this.retrieveWorkflow<R>(workflowID);
          result = await retrievedHandle.getResult();
          span.setAttribute('cached', true);
          span.setStatus({ code: SpanStatusCode.OK });
        } else if (err instanceof DBOSWorkflowCancelledError) {
          span.setStatus({ code: SpanStatusCode.ERROR, message: err.message });
          internalStatus.error = err.message;
          if (err.workflowID === workflowID) {
            internalStatus.status = StatusString.CANCELLED;
            throw err;
          } else {
            const e = new DBOSAwaitedWorkflowCancelledError(err.workflowID);
            await handleWorkflowError(e as Error, this);
            throw e;
          }
        } else {
          await handleWorkflowError(err as Error, this);
          throw err;
        }
      } finally {
        this.tracer.endSpan(span);
      }
      return result;
    };

    if (
      this.#debugMode ||
      (shouldExecute &&
        (params.queueName === undefined || params.executeWorkflow) &&
        !this.systemDatabase.checkForRunningWorkflow(workflowID))
    ) {
      const workflowPromise: Promise<R> = runWorkflow();

      this.systemDatabase.registerRunningWorkflow(workflowID, workflowPromise);

      // Return the normal handle that doesn't capture errors.
      return new InvokedHandle(this.systemDatabase, workflowPromise, workflowID, wf.name);
    } else {
      return new RetrievedHandle(this.systemDatabase, workflowID);
    }
  }

  getQueueByName(name: string): WorkflowQueue {
    const q = wfQueueRunner.wfQueuesByName.get(name);
    if (!q) throw new DBOSNotRegisteredError(name, `Workflow queue '${name}' is not defined.`);
    return q;
  }

  async runStepTempWF<T extends unknown[], R>(
    stepFn: TypedAsyncFunction<T, R>,
    params: WorkflowParams,
    ...args: T
  ): Promise<R> {
    return await (await this.startStepTempWF(stepFn, params, undefined, undefined, ...args)).getResult();
  }

  async startStepTempWF<T extends unknown[], R>(
    stepFn: TypedAsyncFunction<T, R>,
    params: InternalWorkflowParams,
    callerWFID?: string,
    callerFunctionID?: number,
    ...args: T
  ): Promise<WorkflowHandle<R>> {
    // Create a workflow and call external.
    const temp_workflow = async (...args: T) => {
      return await this.callStepFunction(stepFn, undefined, undefined, params.configuredInstance ?? null, ...args);
    };

    return await this.internalWorkflow(
      temp_workflow,
      {
        ...params,
        tempWfType: TempWorkflowType.step,
        tempWfName: getRegisteredFunctionName(stepFn),
        tempWfClass: getRegisteredFunctionClassName(stepFn),
      },
      callerWFID,
      callerFunctionID,
      ...args,
    );
  }

  /**
   * Execute a step function.
   * If it encounters any error, retry according to its configured retry policy until the maximum number of attempts is reached, then throw an DBOSError.
   * The step may execute many times, but once it is complete, it will not re-execute.
   */
  async callStepFunction<T extends unknown[], R>(
    stepFn: TypedAsyncFunction<T, R>,
    stepFnName: string | undefined,
    stepConfig: StepConfig | undefined,
    clsInst: object | null,
    ...args: T
  ): Promise<R> {
    stepFnName = stepFnName ?? stepFn.name ?? '<unnamed>';
    const startTime = Date.now();
    if (!stepConfig) {
      const stepReg = getFunctionRegistration(stepFn);
      stepConfig = stepReg?.stepConfig;
    }
    if (stepConfig === undefined) {
      throw new DBOSNotRegisteredError(stepFnName);
    }

    // Intentionally advance the function ID before any awaits, then work with a copy of the context.
    const funcID = functionIDGetIncrement();
    const lctx = { ...getCurrentContextStore()! };
    const wfid = lctx.workflowId!;

    await this.systemDatabase.checkIfCanceled(wfid);

    const maxRetryIntervalSec = 3600; // Maximum retry interval: 1 hour

    const span = this.tracer.startSpan(stepFnName, {
      operationUUID: wfid,
      operationType: OperationType.STEP,
      operationName: stepFnName,
      authenticatedUser: lctx.authenticatedUser ?? '',
      assumedRole: lctx.assumedRole ?? '',
      authenticatedRoles: lctx.authenticatedRoles ?? [],
      retriesAllowed: stepConfig.retriesAllowed,
      intervalSeconds: stepConfig.intervalSeconds,
      maxAttempts: stepConfig.maxAttempts,
      backoffRate: stepConfig.backoffRate,
    });

    // Check if this execution previously happened, returning its original result if it did.
    const checkr = await this.systemDatabase.getOperationResultAndThrowIfCancelled(wfid, funcID);
    if (checkr) {
      if (checkr.functionName !== stepFnName) {
        throw new DBOSUnexpectedStepError(wfid, funcID, stepFnName, checkr.functionName ?? '?');
      }
      const check = DBOSExecutor.reviveResultOrError<R>(checkr, this.serializer);
      span.setAttribute('cached', true);
      span.setStatus({ code: SpanStatusCode.OK });
      this.tracer.endSpan(span);
      return check;
    }

    if (this.#debugMode) {
      throw new DBOSDebuggerError(
        `Failed to find the recorded output for the step: workflow UUID: ${wfid}, step number: ${funcID}`,
      );
    }

    const maxAttempts = stepConfig.maxAttempts ?? 3;

    // Execute the step function.  If it throws an exception, retry with exponential backoff.
    // After reaching the maximum number of retries, throw an DBOSError.
    let result: R | DBOSNull = dbosNull;
    let err: Error | DBOSNull = dbosNull;
    const errors: Error[] = [];
    if (stepConfig.retriesAllowed) {
      let attemptNum = 0;
      let intervalSeconds: number = stepConfig.intervalSeconds ?? 1;
      if (intervalSeconds > maxRetryIntervalSec) {
        this.logger.warn(
          `Step config interval exceeds maximum allowed interval, capped to ${maxRetryIntervalSec} seconds!`,
        );
      }
      while (result === dbosNull && attemptNum++ < (maxAttempts ?? 3)) {
        try {
          await this.systemDatabase.checkIfCanceled(wfid);

          let cresult: R | undefined;
          await runWithTrace(span, async () => {
            await runInStepContext(lctx, funcID, maxAttempts, attemptNum, async () => {
              const sf = stepFn as unknown as (...args: T) => Promise<R>;
              cresult = await sf.call(clsInst, ...args);
            });
          });
          result = cresult!;
        } catch (error) {
          const e = error as Error;
          errors.push(e);
          this.logger.warn(
            `Error in step being automatically retried. Attempt ${attemptNum} of ${maxAttempts}. ${e.stack}`,
          );
          span.addEvent(
            `Step attempt ${attemptNum + 1} failed`,
            { retryIntervalSeconds: intervalSeconds, error: (error as Error).message },
            performance.now(),
          );
          if (attemptNum < maxAttempts) {
            // Sleep for an interval, then increase the interval by backoffRate.
            // Cap at the maximum allowed retry interval.
            await sleepms(intervalSeconds * 1000);
            intervalSeconds *= stepConfig.backoffRate ?? 2;
            intervalSeconds = intervalSeconds < maxRetryIntervalSec ? intervalSeconds : maxRetryIntervalSec;
          }
        }
      }
    } else {
      try {
        let cresult: R | undefined;
        await runWithTrace(span, async () => {
          await runInStepContext(lctx, funcID, maxAttempts, undefined, async () => {
            const sf = stepFn as unknown as (...args: T) => Promise<R>;
            cresult = await sf.call(clsInst, ...args);
          });
        });
        result = cresult!;
      } catch (error) {
        err = error as Error;
      }
    }

    // `result` can only be dbosNull when the step timed out
    if (result === dbosNull) {
      // Record the error, then throw it.
      err = err === dbosNull ? new DBOSMaxStepRetriesError(stepFnName, maxAttempts, errors) : err;
      await this.systemDatabase.recordOperationResult(wfid, funcID, stepFnName, true, startTime, {
        error: this.serializer.stringify(serializeError(err)),
      });
      span.setStatus({ code: SpanStatusCode.ERROR, message: (err as Error).message });
      this.tracer.endSpan(span);
      throw err as Error;
    } else {
      // Record the execution and return.
      const funcResult = serializeFunctionInputOutput(result, [stepFnName, '<result>'], this.serializer);
      await this.systemDatabase.recordOperationResult(wfid, funcID, stepFnName, true, startTime, {
        output: funcResult.stringified,
      });
      span.setStatus({ code: SpanStatusCode.OK });
      this.tracer.endSpan(span);
      return funcResult.deserialized as R;
    }
  }

  async runSendTempWF<T>(destinationId: string, message: T, topic?: string, idempotencyKey?: string): Promise<void> {
    // Create a workflow and call send.
    const temp_workflow = async (destinationId: string, message: T, topic?: string) => {
      const ctx = getCurrentContextStore();
      const functionID: number = functionIDGetIncrement();
      await this.systemDatabase.send(
        ctx!.workflowId!,
        functionID,
        destinationId,
        this.serializer.stringify(message),
        topic,
      );
    };
    const workflowUUID = idempotencyKey ? destinationId + idempotencyKey : undefined;
    return (
      await this.workflow(
        temp_workflow,
        {
          workflowUUID: workflowUUID,
          tempWfType: TempWorkflowType.send,
          configuredInstance: null,
        },
        destinationId,
        message,
        topic,
      )
    ).getResult();
  }

  /**
   * Wait for a workflow to emit an event, then return its value.
   */
  async getEvent<T>(
    workflowUUID: string,
    key: string,
    timeoutSeconds: number = DBOSExecutor.defaultNotificationTimeoutSec,
  ): Promise<T | null> {
    return this.serializer.parse(await this.systemDatabase.getEvent(workflowUUID, key, timeoutSeconds)) as T;
  }

  /**
   * Fork a workflow.
   * The forked workflow will be assigned a new ID.
   */
  forkWorkflow(
    workflowID: string,
    startStep: number,
    options: { newWorkflowID?: string; applicationVersion?: string; timeoutMS?: number } = {},
  ): Promise<string> {
    const newWorkflowID = options.newWorkflowID ?? getNextWFID(undefined);
    return forkWorkflow(this.systemDatabase, workflowID, startStep, { ...options, newWorkflowID });
  }

  /**
   * Retrieve a handle for a workflow UUID.
   */
  retrieveWorkflow<R>(workflowID: string): WorkflowHandle<R> {
    return new RetrievedHandle(this.systemDatabase, workflowID);
  }

  async runInternalStep<T>(
    callback: () => Promise<T>,
    functionName: string,
    workflowID: string,
    functionID: number,
    childWfId?: string,
  ): Promise<T> {
    const startTime = Date.now();
    const result = await this.systemDatabase.getOperationResultAndThrowIfCancelled(workflowID, functionID);
    if (result) {
      if (result.functionName !== functionName) {
        throw new DBOSUnexpectedStepError(workflowID, functionID, functionName, result.functionName!);
      }
      return DBOSExecutor.reviveResultOrError<T>(result, this.serializer);
    }
    try {
      const output: T = await callback();
      const funcOutput = serializeFunctionInputOutput(output, [functionName, '<result>'], this.serializer);
      await this.systemDatabase.recordOperationResult(workflowID, functionID, functionName, true, startTime, {
        output: funcOutput.stringified,
        childWorkflowID: childWfId,
      });
      return funcOutput.deserialized;
    } catch (e) {
      await this.systemDatabase.recordOperationResult(workflowID, functionID, functionName, false, startTime, {
        error: this.serializer.stringify(serializeError(e)),
        childWorkflowID: childWfId,
      });

      throw e;
    }
  }

  async getWorkflowStatus(workflowID: string, callerID?: string, callerFN?: number): Promise<WorkflowStatus | null> {
    // use sysdb getWorkflowStatus directly in order to support caller ID/FN params
    const status = await this.systemDatabase.getWorkflowStatus(workflowID, callerID, callerFN);
    return status ? toWorkflowStatus(status, this.serializer) : null;
  }

  async listWorkflows(input: GetWorkflowsInput): Promise<WorkflowStatus[]> {
    return listWorkflows(this.systemDatabase, input);
  }

  async listQueuedWorkflows(input: GetWorkflowsInput): Promise<WorkflowStatus[]> {
    return listQueuedWorkflows(this.systemDatabase, input);
  }

  async listWorkflowSteps(workflowID: string): Promise<StepInfo[] | undefined> {
    return listWorkflowSteps(this.systemDatabase, workflowID);
  }

  /* INTERNAL HELPERS */
  /**
   * A recovery process that by default runs during executor init time.
   * It runs to completion all pending workflows that were executing when the previous executor failed.
   */
  async recoverPendingWorkflows(executorIDs: string[] = ['local']): Promise<WorkflowHandle<unknown>[]> {
    if (this.#debugMode) {
      throw new DBOSDebuggerError('Cannot recover pending workflows in debug mode.');
    }

    const handlerArray: WorkflowHandle<unknown>[] = [];
    for (const execID of executorIDs) {
      this.logger.debug(`Recovering workflows assigned to executor: ${execID}`);
      const pendingWorkflows = await this.systemDatabase.getPendingWorkflows(execID, globalParams.appVersion);
      if (pendingWorkflows.length > 0) {
        this.logger.info(
          `Recovering ${pendingWorkflows.length} workflows from application version ${globalParams.appVersion}`,
        );
      } else {
        this.logger.info(`No workflows to recover from application version ${globalParams.appVersion}`);
      }
      for (const pendingWorkflow of pendingWorkflows) {
        this.logger.debug(
          `Recovering workflow: ${pendingWorkflow.workflowUUID}. Queue name: ${pendingWorkflow.queueName}`,
        );
        try {
          // If the workflow is member of a queue, re-enqueue it.
          if (pendingWorkflow.queueName) {
            const cleared = await this.systemDatabase.clearQueueAssignment(pendingWorkflow.workflowUUID);
            if (cleared) {
              handlerArray.push(this.retrieveWorkflow(pendingWorkflow.workflowUUID));
            } else {
              handlerArray.push(
                await this.executeWorkflowId(pendingWorkflow.workflowUUID, { isRecoveryDispatch: true }),
              );
            }
          } else {
            handlerArray.push(await this.executeWorkflowId(pendingWorkflow.workflowUUID, { isRecoveryDispatch: true }));
          }
        } catch (e) {
          this.logger.warn(`Recovery of workflow ${pendingWorkflow.workflowUUID} failed: ${(e as Error).message}`);
        }
      }
    }
    return handlerArray;
  }

  async initEventReceivers(listenQueues: WorkflowQueue[] | null) {
    this.#wfqEnded = wfQueueRunner.dispatchLoop(this, listenQueues);

    for (const lcl of getLifecycleListeners()) {
      await lcl.initialize?.();
    }
  }

  async deactivateEventReceivers(stopQueueThread: boolean = true) {
    this.logger.debug('Deactivating lifecycle listeners');
    for (const lcl of getLifecycleListeners()) {
      try {
        await lcl.destroy?.();
      } catch (err) {
        const e = err as Error;
        this.logger.warn(`Error destroying lifecycle listener: ${e.message}`);
      }
    }

    this.logger.debug('Deactivating queue runner');
    if (stopQueueThread) {
      try {
        wfQueueRunner.stop();
        await this.#wfqEnded;
      } catch (err) {
        const e = err as Error;
        this.logger.warn(`Error destroying wf queue runner: ${e.message}`);
      }
    }
  }

  async executeWorkflowId(
    workflowID: string,
    options?: {
      startNewWorkflow?: boolean;
      isRecoveryDispatch?: boolean;
      isQueueDispatch?: boolean;
    },
  ): Promise<WorkflowHandle<unknown>> {
    const wfStatus = await this.systemDatabase.getWorkflowStatus(workflowID);
    if (!wfStatus) {
      this.logger.error(`Failed to find workflow status for workflowUUID: ${workflowID}`);
      throw new DBOSError(`Failed to find workflow status for workflow UUID: ${workflowID}`);
    }

    if (!wfStatus?.input) {
      this.logger.error(`Failed to find inputs for workflowUUID: ${workflowID}`);
      throw new DBOSError(`Failed to find inputs for workflow UUID: ${workflowID}`);
    }
    const inputs = this.serializer.parse(wfStatus.input) as unknown[];
    const recoverCtx = this.#getRecoveryContext(workflowID, wfStatus);

    const { methReg, configuredInst } = this.#getFunctionInfoFromWFStatus(wfStatus);

    // If starting a new workflow, assign a new UUID. Otherwise, use the workflow's original UUID.
    const workflowStartID = !!options?.startNewWorkflow ? undefined : workflowID;

    if (methReg?.workflowConfig) {
      return await runWithTopContext(recoverCtx, async () => {
        return await this.workflow(
          methReg.registeredFunction as UntypedAsyncFunction,
          {
            workflowUUID: workflowStartID,
            configuredInstance: configuredInst,
            queueName: wfStatus.queueName,
            executeWorkflow: true,
            deadlineEpochMS: wfStatus.deadlineEpochMS,
            isRecoveryDispatch: !!options?.isRecoveryDispatch,
            isQueueDispatch: !!options?.isQueueDispatch,
          },
          ...inputs,
        );
      });
    }

    // Should be temporary workflows. Parse the name of the workflow.
    const wfName = wfStatus.workflowName;
    const nameArr = wfName.split('-');
    if (!nameArr[0].startsWith(DBOSExecutor.#tempWorkflowName)) {
      throw new DBOSError(
        `Cannot find workflow function for a non-temporary workflow, ID ${workflowID}, class '${wfStatus.workflowClassName}', function '${wfName}'; did you change your code?`,
      );
    }

    if (nameArr[1] === TempWorkflowType.step) {
      const stepReg = getFunctionRegistrationByName(wfStatus.workflowClassName, nameArr[2]);
      if (!stepReg?.stepConfig) {
        this.logger.error(`Cannot find step info for ID ${workflowID}, name ${nameArr[2]}`);
        throw new DBOSNotRegisteredError(nameArr[2]);
      }
      return await runWithTopContext(recoverCtx, async () => {
        return await this.startStepTempWF(
          stepReg.registeredFunction as UntypedAsyncFunction,
          {
            workflowUUID: workflowStartID,
            configuredInstance: configuredInst,
            queueName: wfStatus.queueName, // Probably null
            executeWorkflow: true,
            isRecoveryDispatch: !!options?.isRecoveryDispatch,
            isQueueDispatch: !!options?.isQueueDispatch,
          },
          undefined,
          undefined,
          ...inputs,
        );
      });
    } else if (nameArr[1] === TempWorkflowType.send) {
      const swf = async (destinationID: string, message: unknown, topic?: string) => {
        const ctx = getCurrentContextStore();
        const functionID: number = functionIDGetIncrement();
        await this.systemDatabase.send(
          ctx!.workflowId!,
          functionID,
          destinationID,
          this.serializer.stringify(message),
          topic,
        );
      };
      const temp_workflow = swf as UntypedAsyncFunction;
      return await runWithTopContext(recoverCtx, async () => {
        return this.workflow(
          temp_workflow,
          {
            tempWfName: nameArr[2],
            tempWfType: TempWorkflowType.send,
            workflowUUID: workflowStartID,
            queueName: wfStatus.queueName,
            executeWorkflow: true,
            isRecoveryDispatch: !!options?.isRecoveryDispatch,
            isQueueDispatch: !!options?.isQueueDispatch,
          },
          ...inputs,
        );
      });
    } else {
      this.logger.error(`Unrecognized temporary workflow! UUID ${workflowID}, name ${wfName}`);
      throw new DBOSNotRegisteredError(wfName);
    }
  }

  async getEventDispatchState(svc: string, wfn: string, key: string): Promise<DBOSExternalState | undefined> {
    return await this.systemDatabase.getEventDispatchState(svc, wfn, key);
  }
  async upsertEventDispatchState(state: DBOSExternalState): Promise<DBOSExternalState> {
    return await this.systemDatabase.upsertEventDispatchState(state);
  }

  #getRecoveryContext(_workflowID: string, status: WorkflowStatusInternal): DBOSLocalCtx {
    // Note: this doesn't inherit the original parent context's span.
    const oc: DBOSLocalCtx = {};
    oc.request = status.request;
    oc.authenticatedUser = status.authenticatedUser;
    oc.authenticatedRoles = status.authenticatedRoles;
    oc.assumedRole = status.assumedRole;
    return oc;
  }

  async cancelWorkflow(workflowID: string): Promise<void> {
    await this.systemDatabase.cancelWorkflow(workflowID);
    this.logger.info(`Cancelling workflow ${workflowID}`);
  }

  async getWorkflowSteps(workflowID: string): Promise<step_info[]> {
    const outputs = await this.systemDatabase.getAllOperationResults(workflowID);
    return outputs.map((row) => {
      return {
        function_id: row.function_id,
        function_name: row.function_name ?? '<unknown>',
        child_workflow_id: row.child_workflow_id,
        output: row.output !== null ? this.serializer.parse(row.output) : null,
        error: row.error !== null ? deserializeError(this.serializer.parse(row.error as unknown as string)) : null,
      };
    });
  }

  async resumeWorkflow(workflowID: string): Promise<void> {
    await this.systemDatabase.resumeWorkflow(workflowID);
  }

  /**
    An application's version is computed from a hash of the source of its workflows.
    This is guaranteed to be stable given identical source code because it uses an MD5 hash
    and because it iterates through the workflows in sorted order.
    This way, if the app's workflows are updated (which would break recovery), its version changes.
    App version can be manually set through the DBOS__APPVERSION environment variable.
   */
  computeAppVersion(): string {
    const hasher = crypto.createHash('md5');
    const sortedWorkflowSource = Array.from(getAllRegisteredFunctions())
      .filter((e) => e.workflowConfig)
      .map((i) => i.origFunction.toString())
      .sort();
    // Different DBOS versions should produce different hashes.
    sortedWorkflowSource.push(globalParams.dbosVersion);
    for (const sourceCode of sortedWorkflowSource) {
      hasher.update(sourceCode);
    }
    return hasher.digest('hex');
  }

  static internalQueue: WorkflowQueue | undefined = undefined;

  static createInternalQueue() {
    if (DBOSExecutor.internalQueue !== undefined) {
      return;
    }
    DBOSExecutor.internalQueue = new WorkflowQueue(INTERNAL_QUEUE_NAME, {});
  }

  static debouncerWorkflow: UntypedAsyncFunction | undefined = undefined;

  static createDebouncerWorkflow() {
    if (DBOSExecutor.debouncerWorkflow !== undefined) {
      return;
    }
    DBOSExecutor.debouncerWorkflow = DBOS.registerWorkflow(debouncerWorkflowFunction, {
      name: DEBOUNCER_WORKLOW_NAME,
    }) as UntypedAsyncFunction;
  }
}<|MERGE_RESOLUTION|>--- conflicted
+++ resolved
@@ -107,12 +107,9 @@
   applicationVersion?: string;
   executorID?: string;
 
-<<<<<<< HEAD
   serializer?: DBOSSerializer;
-=======
   enablePatching?: boolean;
   listenQueues?: WorkflowQueue[];
->>>>>>> 1164f0a3
 }
 
 export interface DBOSRuntimeConfig {
