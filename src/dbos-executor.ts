--- conflicted
+++ resolved
@@ -96,12 +96,7 @@
 import { get } from 'lodash';
 import { wfQueueRunner, WorkflowQueue } from './wfqueue';
 import { debugTriggerPoint, DEBUG_TRIGGER_WORKFLOW_ENQUEUE } from './debugpoint';
-<<<<<<< HEAD
 import { ScheduledReceiver } from './scheduler/scheduler';
-import { DBOSEventReceiverState, DBNotificationCallback, DBNotificationListener } from './eventreceiver';
-=======
-import { DBOSScheduler } from './scheduler/scheduler';
->>>>>>> d11afe27
 import { transaction_outputs } from '../schemas/user_db_schema';
 import * as crypto from 'crypto';
 import {
@@ -236,13 +231,7 @@
   typeormEntities: Function[] = [];
   drizzleEntities: { [key: string]: object } = {};
 
-<<<<<<< HEAD
-  eventReceivers: DBOSEventReceiver[] = [];
-
   scheduler = new ScheduledReceiver();
-=======
-  scheduler?: DBOSScheduler = undefined;
->>>>>>> d11afe27
   wfqEnded?: Promise<void> = undefined;
 
   readonly executorID: string = globalParams.executorID;
@@ -1832,26 +1821,8 @@
         this.logger.warn(`Error destroying lifecycle listener: ${e.message}`);
       }
     }
-<<<<<<< HEAD
-    this.logger.debug('Deactivating event receivers');
-    for (const evtRcvr of this.eventReceivers || []) {
-      try {
-        await evtRcvr.destroy();
-      } catch (err) {
-        const e = err as Error;
-        this.logger.warn(`Error destroying event receiver: ${e.message}`);
-      }
-    }
-=======
-    this.logger.debug('Deactivating scheduler');
-    try {
-      await this.scheduler?.destroyScheduler();
-    } catch (err) {
-      const e = err as Error;
-      this.logger.warn(`Error destroying scheduler: ${e.message}`);
-    }
+
     this.logger.debug('Deactivating queue runner');
->>>>>>> d11afe27
     if (stopQueueThread) {
       try {
         wfQueueRunner.stop();
