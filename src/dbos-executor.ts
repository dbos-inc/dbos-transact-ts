--- conflicted
+++ resolved
@@ -558,8 +558,9 @@
     const pctx = getCurrentContextStore();
 
     let wConfig: WorkflowConfig = {};
+    const wInfo = getFunctionRegistration(wf);
+
     if (wf.name !== DBOSExecutor.tempWorkflowName) {
-      const wInfo = getFunctionRegistration(wf);
       if (!wInfo || !wInfo.workflowConfig) {
         throw new DBOSNotRegisteredError(wf.name);
       }
@@ -576,7 +577,7 @@
         status: StatusString.PENDING,
         operationUUID: workflowID,
         operationType: OperationType.WORKFLOW,
-        operationName: wInfo.registration?.name ?? wf.name,
+        operationName: wInfo?.name ?? wf.name,
         authenticatedUser: pctx?.authenticatedUser ?? '',
         authenticatedRoles: pctx?.authenticatedRoles ?? [],
         assumedRole: pctx?.assumedRole ?? '',
@@ -986,18 +987,11 @@
       {
         operationUUID: wfid,
         operationType: OperationType.TRANSACTION,
-<<<<<<< HEAD
-        authenticatedUser: pctx.authenticatedUser,
-        assumedRole: pctx.assumedRole,
-        authenticatedRoles: pctx.authenticatedRoles,
-        isolationLevel: txnReg.txnConfig.isolationLevel,
-=======
         operationName: txn.name,
         authenticatedUser: pctx.authenticatedUser ?? '',
         assumedRole: pctx.assumedRole ?? '',
         authenticatedRoles: pctx.authenticatedRoles ?? [],
-        isolationLevel: txnInfo.config.isolationLevel,
->>>>>>> 5d99a2ea
+        isolationLevel: txnReg.txnConfig.isolationLevel,
       },
       pctx.span,
     );
@@ -1198,18 +1192,11 @@
       {
         operationUUID: wfid,
         operationType: OperationType.PROCEDURE,
-<<<<<<< HEAD
-        authenticatedUser: pctx.authenticatedUser,
-        assumedRole: pctx.assumedRole,
-        authenticatedRoles: pctx.authenticatedRoles,
-        isolationLevel: procConfig.isolationLevel,
-=======
         operationName: proc.name,
         authenticatedUser: pctx.authenticatedUser ?? '',
         assumedRole: pctx.assumedRole ?? '',
         authenticatedRoles: pctx.authenticatedRoles ?? [],
-        isolationLevel: procInfo.config.isolationLevel,
->>>>>>> 5d99a2ea
+        isolationLevel: procInfo.procConfig.isolationLevel,
         executeLocally,
       },
       pctx.span,
