/* eslint-disable @typescript-eslint/no-explicit-any */
import { UserDatabaseName, UserDatabaseClient } from './user_database';
import { WorkflowContextImpl } from './workflow';
import { Span } from '@opentelemetry/sdk-trace-base';
import { DBOSContext, DBOSContextImpl } from './context';
import { ValuesOf } from './utils';
import { GlobalLogger as Logger } from './telemetry/logs';

/** @deprecated */
export type Transaction<T extends unknown[], R> = (ctxt: TransactionContext<any>, ...args: T) => Promise<R>;
/** @deprecated */
export type TransactionFunction<T extends unknown[], R> = Transaction<T, R>;

/**
 * Configuration for `@DBOS.transaction` functions
 */
export interface TransactionConfig {
  /** Isolation level to request from underlying app database */
  isolationLevel?: IsolationLevel;
<<<<<<< HEAD
  /** If set, request read-only transaction from underlying app database */
  readOnly?: boolean;
=======
  readOnly?: boolean; // Deprecated
>>>>>>> 6a9878b4
}

/** Isolation typically supported by application databases */
export const IsolationLevel = {
  ReadUncommitted: 'READ UNCOMMITTED',
  ReadCommitted: 'READ COMMITTED',
  RepeatableRead: 'REPEATABLE READ',
  Serializable: 'SERIALIZABLE',
} as const;
export type IsolationLevel = ValuesOf<typeof IsolationLevel>;

/**
 * @deprecated This class is no longer necessary
 * To update to Transact 2.0+
 *   Remove `TransactionContext` from function parameter lists
 *   Use `DBOS.` to access DBOS context within affected functions
 *   Adjust callers to call the function directly
 */
export interface TransactionContext<T extends UserDatabaseClient> extends DBOSContext {
  readonly client: T;
}

export class TransactionContextImpl<T extends UserDatabaseClient>
  extends DBOSContextImpl
  implements TransactionContext<T>
{
  constructor(
    readonly clientKind: UserDatabaseName,
    readonly client: T,
    workflowContext: WorkflowContextImpl,
    span: Span,
    logger: Logger,
    readonly functionID: number,
    operationName: string,
  ) {
    super(operationName, span, logger, workflowContext);
    this.applicationConfig = workflowContext.applicationConfig;
  }
}<|MERGE_RESOLUTION|>--- conflicted
+++ resolved
@@ -17,12 +17,8 @@
 export interface TransactionConfig {
   /** Isolation level to request from underlying app database */
   isolationLevel?: IsolationLevel;
-<<<<<<< HEAD
   /** If set, request read-only transaction from underlying app database */
-  readOnly?: boolean;
-=======
   readOnly?: boolean; // Deprecated
->>>>>>> 6a9878b4
 }
 
 /** Isolation typically supported by application databases */
