--- conflicted
+++ resolved
@@ -127,11 +127,7 @@
   /** @deprecated Use functions on `DBOS` */
   resumeWorkflow(workflowID: string): Promise<void>;
   /** @deprecated Use functions on `DBOS` */
-<<<<<<< HEAD
-  forkWorkflow(workflowID: string, startStep: number, newWorkflowID?: string): Promise<string>;
-=======
-  forkWorkflow(workflowID: string, startStep?: number, applicationVersion?: string): Promise<string>;
->>>>>>> 9d981e9f
+  forkWorkflow(workflowID: string, startStep: number, applicationVersion?: string): Promise<string>;
   getMaxStepID(workflowID: string): Promise<number>;
 
   // Event receiver state queries / updates
