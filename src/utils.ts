--- conflicted
+++ resolved
@@ -1,10 +1,6 @@
 import fs from 'fs';
 import path from 'path';
-<<<<<<< HEAD
-import { ClientConfig } from 'pg';
 import { DBOSExecutor } from './dbos-executor';
-=======
->>>>>>> 9f6b34c8
 
 /*
  * A wrapper of readFileSync used for mocking in tests
