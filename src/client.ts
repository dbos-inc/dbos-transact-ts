--- conflicted
+++ resolved
@@ -50,21 +50,17 @@
    * If not provided, the version of the DBOS app that first dequeues the workflow will be used.
    */
   appVersion?: string;
-<<<<<<< HEAD
   /**
    * Timeout for the workflow execution in milliseconds.
    * Note, timeout starts when the workflow is dequeued.
    * If not provided, the workflow timeout will not be set and the workflow will run to completion.
    */
   workflowTimeoutMS?: number;
-=======
-
   /**
    * An ID used to identify enqueues workflows that will be used for de-duplication.
    * If not provided, no de-duplication will be performed.
    */
   deduplicationID?: string;
->>>>>>> 14ad2e91
 }
 
 /**
