--- conflicted
+++ resolved
@@ -299,13 +299,9 @@
       const workflowId = (koaCtxt.params as { workflow_id: string }).workflow_id;
       dbosExec.logger.info(`Restarting workflow: ${workflowId} with a new id`);
       const handle = await DBOS.forkWorkflow(workflowId);
-<<<<<<< HEAD
-      koaCtxt.body = handle.workflowID;
-=======
       koaCtxt.body = {
         workflow_id: handle.workflowID,
       };
->>>>>>> b72b03ae
       koaCtxt.status = 200;
     };
     router.post(workflowResumeUrl, workflowRestartHandler);
@@ -328,15 +324,9 @@
       dbosExec.logger.info(`Forking workflow: ${workflowId} from step ${startStep} with a new id`);
       try {
         const handle = await DBOS.forkWorkflow(workflowId, startStep);
-<<<<<<< HEAD
-        koaCtxt.body = handle.workflowID;
-        koaCtxt.status = 200;
-        dbosExec.logger.info(`Forked workflow: ${workflowId} with a new id ${handle.workflowID}`);
-=======
         koaCtxt.body = {
           workflow_id: handle.workflowID,
         };
->>>>>>> b72b03ae
       } catch (e) {
         let errorMessage = '';
         if (e instanceof DBOSError) {
@@ -351,11 +341,8 @@
         };
         return;
       }
-<<<<<<< HEAD
-=======
       dbosExec.logger.info(`Forked workflow: ${workflowId} with a new id`);
       koaCtxt.status = 200;
->>>>>>> b72b03ae
     };
     router.post(workflowResumeUrl, workflowForkHandler);
     dbosExec.logger.debug(`DBOS Server Registered Cancel Workflow POST ${workflowResumeUrl}`);
