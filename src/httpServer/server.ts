import Koa, { Context } from 'koa';
import Router from '@koa/router';
import { bodyParser } from '@koa/bodyparser';
import cors from '@koa/cors';
import { HandlerRegistrationBase } from './handler';
import { ArgSources, APITypes } from './handlerTypes';
import { GetWorkflowsInput, GetQueuedWorkflowsInput, StatusString } from '../workflow';
import { DBOSDataValidationError, DBOSError, DBOSResponseError, isDataValidationError } from '../error';
import { DBOSExecutor, OperationType } from '../dbos-executor';
import { GlobalLogger } from '../telemetry/logs';
import { getOrGenerateRequestID, MiddlewareDefaults, RequestIDHeader } from './middleware';
import { SpanStatusCode, trace, ROOT_CONTEXT, defaultTextMapGetter, context } from '@opentelemetry/api';
import * as net from 'net';
import { performance } from 'perf_hooks';
import { DBOSJSON, exhaustiveCheckGuard, globalParams } from '../utils';
import { DBOSLocalCtx, HTTPRequest, runWithTopContext } from '../context';
import { QueueParameters, wfQueueRunner } from '../wfqueue';
import { serializeError } from 'serialize-error';
import { globalTimeout } from '../dbos-runtime/workflow_management';
import { W3CTraceContextPropagator } from '@opentelemetry/core';
import { Span } from '@opentelemetry/sdk-trace-base';
import { DBOS } from '../dbos';
import * as protocol from '../conductor/protocol';
import { getAllRegisteredFunctions, UntypedAsyncFunction } from '../decorators';

export type QueueMetadataResponse = QueueParameters & { name: string };

export const WorkflowUUIDHeader = 'dbos-idempotency-key';
export const WorkflowRecoveryUrl = '/dbos-workflow-recovery';
export const HealthUrl = '/dbos-healthz';
export const PerfUrl = '/dbos-perf';
// FIXME this should be /dbos-deactivate to be consistent with other endpoints.
export const DeactivateUrl = '/deactivate';
export const WorkflowQueuesMetadataUrl = '/dbos-workflow-queues-metadata';

export class DBOSHttpServer {
  readonly app: Koa;
  readonly adminApp: Koa;
  readonly applicationRouter: Router;
  readonly logger: GlobalLogger;
  static nRegisteredEndpoints: number = 0;
  static instance?: DBOSHttpServer = undefined;

  /**
   * Create a Koa app.
   * @param dbosExec User pass in an DBOS workflow executor instance.
   * TODO: maybe call dbosExec.init() somewhere in this class?
   */
  constructor(readonly dbosExec: DBOSExecutor) {
    this.applicationRouter = new Router();
    this.logger = dbosExec.logger;
    this.app = new Koa();
    this.adminApp = DBOSHttpServer.setupAdminApp(this.dbosExec);

    DBOSHttpServer.registerDecoratedEndpoints(this.dbosExec, this.applicationRouter, this.app);
    this.app.use(this.applicationRouter.routes()).use(this.applicationRouter.allowedMethods());

    DBOSHttpServer.instance = this;
  }

  static setupAdminApp(dbosExec: DBOSExecutor): Koa {
    const adminRouter = new Router();
    const adminApp = new Koa();
    adminApp.use(bodyParser());
    adminApp.use(cors());

    // Register HTTP endpoints.
    DBOSHttpServer.registerHealthEndpoint(dbosExec, adminRouter);
    DBOSHttpServer.registerRecoveryEndpoint(dbosExec, adminRouter);
    DBOSHttpServer.registerPerfEndpoint(dbosExec, adminRouter);
    DBOSHttpServer.registerDeactivateEndpoint(dbosExec, adminRouter);
    DBOSHttpServer.registerCancelWorkflowEndpoint(dbosExec, adminRouter);
    DBOSHttpServer.registerResumeWorkflowEndpoint(dbosExec, adminRouter);
    DBOSHttpServer.registerRestartWorkflowEndpoint(dbosExec, adminRouter);
    DBOSHttpServer.registerQueueMetadataEndpoint(dbosExec, adminRouter);
    DBOSHttpServer.registerListWorkflowStepsEndpoint(dbosExec, adminRouter);
    DBOSHttpServer.registerListWorkflowsEndpoint(dbosExec, adminRouter);
    DBOSHttpServer.registerListQueuedWorkflowsEndpoint(dbosExec, adminRouter);
    DBOSHttpServer.registerGetWorkflowEndpoint(dbosExec, adminRouter);
    DBOSHttpServer.registerForkWorkflowEndpoint(dbosExec, adminRouter);
    DBOSHttpServer.registerGarbageCollectEndpoint(dbosExec, adminRouter);
    DBOSHttpServer.registerGlobalTimeoutEndpoint(dbosExec, adminRouter);
    adminApp.use(adminRouter.routes()).use(adminRouter.allowedMethods());
    return adminApp;
  }

  /**
   * Register HTTP endpoints and attach to the app. Then start the server at the given port.
   * @param port
   */
  async listen(port: number, adminPort: number) {
    const appServer = await this.appListen(port);

    const adminServer = this.adminApp.listen(adminPort, () => {
      this.logger.info(`DBOS Admin Server is running at http://localhost:${adminPort}`);
    });
    return { appServer: appServer, adminServer: adminServer };
  }

  async appListen(port: number) {
    await DBOSHttpServer.checkPortAvailabilityIPv4Ipv6(port, this.logger);

    const appServer =
      DBOSHttpServer.nRegisteredEndpoints === 0
        ? undefined
        : this.app.listen(port, () => {
            this.logger.info(`DBOS Server is running at http://localhost:${port}`);
          });

    return appServer;
  }

  static async checkPortAvailabilityIPv4Ipv6(port: number, logger: GlobalLogger) {
    try {
      await this.checkPortAvailability(port, '127.0.0.1');
    } catch (error) {
      const err = error as NodeJS.ErrnoException;
      if (err.code === 'EADDRINUSE') {
        logger.warn(
          `Port ${port} is already used for IPv4 address "127.0.0.1". Please use the -p option to choose another port.\n${err.message}`,
        );
        throw error;
      } else {
        logger.warn(
          `Error occurred while checking port availability for IPv4 address "127.0.0.1" : ${err.code}\n${err.message}`,
        );
      }
    }

    try {
      await this.checkPortAvailability(port, '::1');
    } catch (error) {
      const err = error as NodeJS.ErrnoException;
      if (err.code === 'EADDRINUSE') {
        logger.warn(
          `Port ${port} is already used for IPv6 address "::1". Please use the -p option to choose another port.\n${err.message}`,
        );
        throw error;
      } else {
        logger.warn(
          `Error occurred while checking port availability for IPv6 address "::1" : ${err.code}\n${err.message}`,
        );
      }
    }
  }

  static async checkPortAvailability(port: number, host: string): Promise<void> {
    return new Promise<void>((resolve, reject) => {
      const server = new net.Server();
      server.on('error', (error: NodeJS.ErrnoException) => {
        reject(error);
      });

      server.on('listening', () => {
        server.close();
        resolve();
      });

      server.listen({ port: port, host: host }, () => {
        resolve();
      });
    });
  }

  /**
   * Health check endpoint.
   */
  static registerHealthEndpoint(dbosExec: DBOSExecutor, router: Router) {
    // Handler function that parses request for recovery.
    const healthHandler = async (koaCtxt: Koa.Context, koaNext: Koa.Next) => {
      koaCtxt.body = 'healthy';
      await koaNext();
    };
    router.get(HealthUrl, healthHandler);
    dbosExec.logger.debug(`DBOS Server Registered Healthz GET ${HealthUrl}`);
  }

  /**
   * Register workflow queue metadata endpoint.
   */
  static registerQueueMetadataEndpoint(dbosExec: DBOSExecutor, router: Router) {
    const queueMetadataHandler = async (koaCtxt: Koa.Context, koaNext: Koa.Next) => {
      const queueDetailsArray: QueueMetadataResponse[] = [];
      wfQueueRunner.wfQueuesByName.forEach((q, qn) => {
        queueDetailsArray.push({
          name: qn,
          concurrency: q.concurrency,
          workerConcurrency: q.workerConcurrency,
          rateLimit: q.rateLimit,
        });
      });
      koaCtxt.body = queueDetailsArray;

      await koaNext();
    };

    router.get(WorkflowQueuesMetadataUrl, queueMetadataHandler);
    dbosExec.logger.debug(`DBOS Server Registered Queue Metadata GET ${WorkflowQueuesMetadataUrl}`);
  }

  /**
   * Register workflow recovery endpoint.
   * Receives a list of executor IDs and returns a list of workflowUUIDs.
   */
  static registerRecoveryEndpoint(dbosExec: DBOSExecutor, router: Router) {
    // Handler function that parses request for recovery.
    const recoveryHandler = async (koaCtxt: Koa.Context, koaNext: Koa.Next) => {
      const executorIDs = koaCtxt.request.body as string[];
      dbosExec.logger.info('Recovering workflows for executors: ' + executorIDs.toString());
      const recoverHandles = await dbosExec.recoverPendingWorkflows(executorIDs);

      // Return a list of workflowUUIDs being recovered.
      koaCtxt.body = await Promise.allSettled(recoverHandles.map((i) => i.workflowID)).then((results) =>
        results.filter((i) => i.status === 'fulfilled').map((i) => (i as PromiseFulfilledResult<unknown>).value),
      );
      await koaNext();
    };

    router.post(WorkflowRecoveryUrl, recoveryHandler);
    dbosExec.logger.debug(`DBOS Server Registered Recovery POST ${WorkflowRecoveryUrl}`);
  }

  /**
   * Register performance endpoint.
   * Returns information on VM performance since last call.
   */
  static registerPerfEndpoint(dbosExec: DBOSExecutor, router: Router) {
    let lastELU = performance.eventLoopUtilization();
    const perfHandler = async (koaCtxt: Koa.Context, koaNext: Koa.Next) => {
      const currELU = performance.eventLoopUtilization();
      const elu = performance.eventLoopUtilization(currELU, lastELU);
      koaCtxt.body = elu;
      lastELU = currELU;
      await koaNext();
    };
    router.get(PerfUrl, perfHandler);
    dbosExec.logger.debug(`DBOS Server Registered Perf GET ${PerfUrl}`);
  }

  /**
   * Register Deactivate endpoint.
   * Deactivate consumers so that they don't start new workflows.
   *
   */
  static isDeactivated = false;
  static registerDeactivateEndpoint(dbosExec: DBOSExecutor, router: Router) {
    const deactivateHandler = async (koaCtxt: Koa.Context, koaNext: Koa.Next) => {
      if (!DBOSHttpServer.isDeactivated) {
        dbosExec.logger.info(
          `Deactivating DBOS executor ${globalParams.executorID} with version ${globalParams.appVersion}. This executor will complete existing workflows but will not create new workflows.`,
        );
        DBOSHttpServer.isDeactivated = true;
      }
      await dbosExec.deactivateEventReceivers(false);
      koaCtxt.body = 'Deactivated';
      await koaNext();
    };
    router.get(DeactivateUrl, deactivateHandler);
    dbosExec.logger.debug(`DBOS Server Registered Deactivate GET ${DeactivateUrl}`);
  }

  static registerGarbageCollectEndpoint(dbosExec: DBOSExecutor, router: Router) {
    const url = '/dbos-garbage-collect';
    const handler = async (koaCtxt: Koa.Context) => {
      const body = koaCtxt.request.body as {
        cutoff_epoch_timestamp_ms?: number;
        rows_threshold?: number;
      };
      await dbosExec.systemDatabase.garbageCollect(body.cutoff_epoch_timestamp_ms, body.rows_threshold);
      koaCtxt.status = 204;
    };
    router.post(url, handler);
  }

  static registerGlobalTimeoutEndpoint(dbosExec: DBOSExecutor, router: Router) {
    const url = '/dbos-global-timeout';
    const handler = async (koaCtxt: Koa.Context) => {
      const body = koaCtxt.request.body as {
        cutoff_epoch_timestamp_ms: number;
      };
      await globalTimeout(dbosExec.systemDatabase, body.cutoff_epoch_timestamp_ms);
      koaCtxt.status = 204;
    };
    router.post(url, handler);
  }

  /**
   *
   * Register Cancel Workflow endpoint.
   * Cancels a workflow by setting its status to CANCELLED.
   */

  static registerCancelWorkflowEndpoint(dbosExec: DBOSExecutor, router: Router) {
    const workflowCancelUrl = '/workflows/:workflow_id/cancel';
    const workflowCancelHandler = async (koaCtxt: Koa.Context) => {
      const workflowId = (koaCtxt.params as { workflow_id: string }).workflow_id;
      await dbosExec.cancelWorkflow(workflowId);
      koaCtxt.status = 204;
    };
    router.post(workflowCancelUrl, workflowCancelHandler);
    dbosExec.logger.debug(`DBOS Server Registered Cancel Workflow POST ${workflowCancelUrl}`);
  }

  /**
   *
   * Register Resume Workflow endpoint.
   * Resume a workflow.
   */

  static registerResumeWorkflowEndpoint(dbosExec: DBOSExecutor, router: Router) {
    const workflowResumeUrl = '/workflows/:workflow_id/resume';
    const workflowResumeHandler = async (koaCtxt: Koa.Context) => {
      const workflowId = (koaCtxt.params as { workflow_id: string }).workflow_id;
      dbosExec.logger.info(`Resuming workflow with ID: ${workflowId}`);
      try {
        await dbosExec.resumeWorkflow(workflowId);
      } catch (e) {
        let errorMessage = '';
        if (e instanceof DBOSError) {
          errorMessage = e.message;
        } else {
          errorMessage = `Unknown error`;
        }
        dbosExec.logger.error(`Error resuming workflow ${workflowId}: ${errorMessage}`);
        koaCtxt.status = 500;
        koaCtxt.body = {
          error: `Error resuming workflow ${workflowId}: ${errorMessage}`,
        };
        return;
      }
      koaCtxt.status = 204;
    };
    router.post(workflowResumeUrl, workflowResumeHandler);
    dbosExec.logger.debug(`DBOS Server Registered Cancel Workflow POST ${workflowResumeUrl}`);
  }

  /**
   *
   * Register Restart Workflow endpoint.
   * Restart a workflow.
   */

  static registerRestartWorkflowEndpoint(dbosExec: DBOSExecutor, router: Router) {
    const workflowResumeUrl = '/workflows/:workflow_id/restart';
    const workflowRestartHandler = async (koaCtxt: Koa.Context) => {
      const workflowId = (koaCtxt.params as { workflow_id: string }).workflow_id;
      dbosExec.logger.info(`Restarting workflow: ${workflowId} with a new id`);
      const workflowID = await dbosExec.forkWorkflow(workflowId, 0);
      koaCtxt.body = {
        workflow_id: workflowID,
      };
      koaCtxt.status = 200;
    };
    router.post(workflowResumeUrl, workflowRestartHandler);
    dbosExec.logger.debug(`DBOS Server Registered Cancel Workflow POST ${workflowResumeUrl}`);
  }

  /**
   *
   * Register Fork Workflow endpoint.
   *
   */

  static registerForkWorkflowEndpoint(dbosExec: DBOSExecutor, router: Router) {
    const workflowResumeUrl = '/workflows/:workflow_id/fork';
    const workflowForkHandler = async (koaCtxt: Koa.Context) => {
      const workflowId = (koaCtxt.params as { workflow_id: string }).workflow_id;
      const body = koaCtxt.request.body as {
        start_step?: number;
        new_workflow_id?: string;
        application_version?: string;
        timeout_ms?: number;
      };
      if (body.start_step === undefined) {
        throw new DBOSDataValidationError('Missing start_step in request body');
      }

      dbosExec.logger.info(`Forking workflow: ${workflowId} from step ${body.start_step} with a new id`);
      try {
        const workflowID = await dbosExec.forkWorkflow(workflowId, body.start_step, {
          newWorkflowID: body.new_workflow_id,
          applicationVersion: body.application_version,
          timeoutMS: body.timeout_ms,
        });
        koaCtxt.body = {
          workflow_id: workflowID,
        };
      } catch (e) {
        let errorMessage = '';
        if (e instanceof DBOSError) {
          errorMessage = e.message;
        } else {
          errorMessage = `Unknown error`;
        }
        dbosExec.logger.error(`Error forking workflow ${workflowId}: ${errorMessage}`);
        koaCtxt.status = 500;
        koaCtxt.body = {
          error: `Error forking workflow ${workflowId}: ${errorMessage}`,
        };
        return;
      }
      dbosExec.logger.info(`Forked workflow: ${workflowId} with a new id`);
      koaCtxt.status = 200;
    };
    router.post(workflowResumeUrl, workflowForkHandler);
    dbosExec.logger.debug(`DBOS Server Registered Cancel Workflow POST ${workflowResumeUrl}`);
  }

  /**
   *
   * Register List Workflow Steps endpoint.
   * List steps for a given workflow.
   */

  static registerListWorkflowStepsEndpoint(dbosExec: DBOSExecutor, router: Router) {
    const workflowStepsUrl = '/workflows/:workflow_id/steps';
    const workflowStepsHandler = async (koaCtxt: Koa.Context) => {
      const workflowId = (koaCtxt.params as { workflow_id: string }).workflow_id;
      const steps = await dbosExec.listWorkflowSteps(workflowId);
      koaCtxt.body = steps?.map((step) => ({
        function_name: step.name,
        function_id: step.functionID,
        output: step.output ? DBOSJSON.stringify(step.output) : undefined,
        error: step.error ? DBOSJSON.stringify(serializeError(step.error)) : undefined,
        child_workflow_id: step.childWorkflowID,
      }));
      koaCtxt.status = 200;
    };
    router.get(workflowStepsUrl, workflowStepsHandler);
    dbosExec.logger.debug(`DBOS Server Registered List Workflow steps Get ${workflowStepsUrl}`);
  }

  /**
   *
   * Register List Workflows endpoint.
   * List workflows with optional filtering via request body.
   */
  static registerListWorkflowsEndpoint(dbosExec: DBOSExecutor, router: Router) {
    const listWorkflowsUrl = '/workflows';
    const listWorkflowsHandler = async (koaCtxt: Koa.Context) => {
      const body = koaCtxt.request.body as {
        workflow_uuids?: string[];
        workflow_name?: string;
        authenticated_user?: string;
        start_time?: string;
        end_time?: string;
        status?: (typeof StatusString)[keyof typeof StatusString]; // TODO: this should be a list of statuses.
        application_version?: string;
        limit?: number;
        offset?: number;
        sort_desc?: boolean;
        workflow_id_prefix?: string;
        load_input?: boolean; // Load the input of the workflow (default false)
        load_output?: boolean; // Load the output of the workflow (default false)
      };

      // Map request body keys to GetWorkflowsInput properties
      const input: GetWorkflowsInput = {
        workflowIDs: body.workflow_uuids,
        workflowName: body.workflow_name,
        authenticatedUser: body.authenticated_user,
        startTime: body.start_time,
        endTime: body.end_time,
        status: body.status,
        applicationVersion: body.application_version,
        limit: body.limit,
        offset: body.offset,
        sortDesc: body.sort_desc,
        workflow_id_prefix: body.workflow_id_prefix,
        loadInput: body.load_input ?? false, // Default to false
        loadOutput: body.load_output ?? false, // Default to false
      };

      const workflows = await dbosExec.listWorkflows(input);

      // Map result to the underscore format.
      koaCtxt.body = workflows.map((wf) => new protocol.WorkflowsOutput(wf));
      koaCtxt.status = 200;
    };
    router.post(listWorkflowsUrl, listWorkflowsHandler);
    dbosExec.logger.debug(`DBOS Server Registered List Workflows POST ${listWorkflowsUrl}`);
  }

  /**
   *
   * Register List Queued Workflows endpoint.
   * List queued workflows with optional filtering via request body.
   */
  static registerListQueuedWorkflowsEndpoint(dbosExec: DBOSExecutor, router: Router) {
    const listQueuedWorkflowsUrl = '/queues';
    const listQueuedWorkflowsHandler = async (koaCtxt: Koa.Context) => {
      const body = koaCtxt.request.body as {
        workflow_name?: string;
        start_time?: string;
        end_time?: string;
        status?: (typeof StatusString)[keyof typeof StatusString]; // TODO: this should be a list of statuses.
        queue_name?: string;
        limit?: number;
        offset?: number;
        sort_desc?: boolean;
        load_input?: boolean; // Load the input of the workflow (default false)
      };

      // Map request body keys to GetQueuedWorkflowsInput properties
      const input: GetQueuedWorkflowsInput = {
        workflowName: body.workflow_name,
        startTime: body.start_time,
        endTime: body.end_time,
        status: body.status,
        queueName: body.queue_name,
        limit: body.limit,
        offset: body.offset,
        sortDesc: body.sort_desc,
        loadInput: body.load_input ?? false, // Default to false
      };

      const workflows = await dbosExec.listQueuedWorkflows(input);

      // Map result to the underscore format.
      koaCtxt.body = workflows.map((wf) => new protocol.WorkflowsOutput(wf));
      koaCtxt.status = 200;
    };
    router.post(listQueuedWorkflowsUrl, listQueuedWorkflowsHandler);
    dbosExec.logger.debug(`DBOS Server Registered List Queued Workflows POST ${listQueuedWorkflowsUrl}`);
  }

  /**
   *
   * Register Get Workflow endpoint.
   * Get detailed information about a specific workflow by ID.
   */
  static registerGetWorkflowEndpoint(dbosExec: DBOSExecutor, router: Router) {
    const getWorkflowUrl = '/workflows/:workflow_id';
    const getWorkflowHandler = async (koaCtxt: Koa.Context) => {
      const workflowId = (koaCtxt.params as { workflow_id: string }).workflow_id;
      const workflow = await dbosExec.getWorkflowStatus(workflowId);
      if (workflow) {
        koaCtxt.body = new protocol.WorkflowsOutput(workflow);
        koaCtxt.status = 200;
      } else {
        koaCtxt.status = 404;
        koaCtxt.body = { error: `Workflow ${workflowId} not found` };
      }
    };
    router.get(getWorkflowUrl, getWorkflowHandler);
    dbosExec.logger.debug(`DBOS Server Registered Get Workflow GET ${getWorkflowUrl}`);
  }

  /**
   * Register decorated functions as HTTP endpoints.
   */
  static registerDecoratedEndpoints(dbosExec: DBOSExecutor, router: Router, app: Koa) {
    const globalMiddlewares: Set<Koa.Middleware> = new Set();
    // Register user declared endpoints, wrap around the endpoint with request parsing and response.
    DBOSHttpServer.nRegisteredEndpoints = 0;
    getAllRegisteredFunctions().forEach((registeredOperation) => {
      const ro = registeredOperation as HandlerRegistrationBase;
      if (!ro.apiURL) return;

      if (ro.isInstance) {
        dbosExec.logger.warn(
          `Operation ${ro.className}/${ro.name} is registered with an endpoint (${ro.apiURL}) but cannot be invoked.`,
        );
        return;
      }
      ++DBOSHttpServer.nRegisteredEndpoints;
      const defaults = ro.defaults as MiddlewareDefaults;
      // Check if we need to apply a custom CORS
      if (defaults.koaCors) {
        router.all(ro.apiURL, defaults.koaCors); // Use router.all to register with all methods including preflight requests
      } else {
        if (dbosExec.config.http?.cors_middleware ?? true) {
          router.all(
            ro.apiURL,
            cors({
              credentials: dbosExec.config.http?.credentials ?? true,
              origin: (o: Context) => {
                const whitelist = dbosExec.config.http?.allowed_origins;
                const origin = o.request.header.origin ?? '*';
                if (whitelist && whitelist.length > 0) {
                  return whitelist.includes(origin) ? origin : '';
                }
                return o.request.header.origin || '*';
              },
              allowMethods: 'GET,HEAD,PUT,POST,DELETE,PATCH,OPTIONS',
              allowHeaders: ['Origin', 'X-Requested-With', 'Content-Type', 'Accept', 'Authorization'],
            }),
          );
        }
      }
      // Check if we need to apply any Koa global middleware.
      if (defaults?.koaGlobalMiddlewares) {
        defaults.koaGlobalMiddlewares.forEach((koaMiddleware) => {
          if (globalMiddlewares.has(koaMiddleware)) {
            return;
          }
          dbosExec.logger.debug(`DBOS Server applying middleware ${koaMiddleware.name} globally`);
          globalMiddlewares.add(koaMiddleware);
          app.use(koaMiddleware);
        });
      }

      // Wrapper function that parses request and send response.
      const wrappedHandler = async (koaCtxt: Koa.Context, koaNext: Koa.Next) => {
        const requestID = getOrGenerateRequestID(koaCtxt.request.headers);
        koaCtxt.set(RequestIDHeader, requestID);

        const httpTracer = new W3CTraceContextPropagator();
        const extractedSpanContext = trace.getSpanContext(
          httpTracer.extract(ROOT_CONTEXT, koaCtxt.request.headers, defaultTextMapGetter),
        );
        let span: Span;
        const spanAttributes = {
          operationType: OperationType.HANDLER,
          requestID: requestID,
          requestIP: koaCtxt.request.ip,
          requestURL: koaCtxt.request.url,
          requestMethod: koaCtxt.request.method,
        };
        if (extractedSpanContext === undefined) {
          span = dbosExec.tracer.startSpan(koaCtxt.url, spanAttributes);
        } else {
          extractedSpanContext.isRemote = true;
          span = dbosExec.tracer.startSpanWithContext(extractedSpanContext, koaCtxt.url, spanAttributes);
        }

        const dctx: DBOSLocalCtx = {
          request: {
            headers: koaCtxt.request.headers,
            rawHeaders: koaCtxt.req.rawHeaders,
            params: koaCtxt.params,
            body: koaCtxt.request.body,
            rawBody: koaCtxt.request.rawBody,
            query: koaCtxt.request.query,
            querystring: koaCtxt.request.querystring,
            url: koaCtxt.request.url,
            ip: koaCtxt.request.ip,
            requestID: requestID,
          } satisfies HTTPRequest,
          koaContext: koaCtxt,
          operationType: OperationType.HANDLER,
        };

        try {
          // Check for auth first
          if (defaults?.authMiddleware) {
<<<<<<< HEAD
            await runWithTopContext(dctx, async () => {
              const res = await defaults.authMiddleware!({
                name: ro.name,
                requiredRole: ro.getRequiredRoles(),
                koaContext: koaCtxt,
                logger: dbosExec.ctxLogger,
                span,
                query: (query, ...args) => {
                  return dbosExec.queryUserDbFunction(query, ...args);
                },
=======
            await context.with(trace.setSpan(context.active(), span), async () => {
              await runWithTopContext(dctx, async () => {
                const res = await defaults.authMiddleware!({
                  name: ro.name,
                  requiredRole: ro.getRequiredRoles(),
                  koaContext: koaCtxt,
                  logger: dbosExec.ctxLogger,
                  span,
                  query: (query, ...args) => {
                    return dbosExec.userDatabase.queryFunction(query, ...args);
                  },
                });
                if (res) {
                  dctx.authenticatedUser = res.authenticatedUser;
                  dctx.authenticatedRoles = res.authenticatedRoles;
                }
>>>>>>> 803b7e01
              });
            });
          }

          // Parse the arguments.
          const args: unknown[] = [];
          ro.args.forEach((marg) => {
            marg.argSource = marg.argSource ?? ArgSources.DEFAULT; // Assign a default value.

            let foundArg = undefined;
            const isQueryMethod = ro.apiType === APITypes.GET || ro.apiType === APITypes.DELETE;
            const isBodyMethod =
              ro.apiType === APITypes.POST || ro.apiType === APITypes.PUT || ro.apiType === APITypes.PATCH;

            if ((isQueryMethod && marg.argSource === ArgSources.DEFAULT) || marg.argSource === ArgSources.QUERY) {
              foundArg = koaCtxt.request.query[marg.name];
              if (foundArg !== undefined) {
                args.push(foundArg);
              } else {
                if (marg.argSource === ArgSources.DEFAULT && koaCtxt.request.body) {
                  // eslint-disable-next-line @typescript-eslint/no-unsafe-member-access, @typescript-eslint/no-unsafe-assignment
                  foundArg = koaCtxt.request.body[marg.name];
                  if (foundArg !== undefined) {
                    args.push(foundArg);
                  }
                }
              }
            } else if ((isBodyMethod && marg.argSource === ArgSources.DEFAULT) || marg.argSource === ArgSources.BODY) {
              if (koaCtxt.request.body) {
                // eslint-disable-next-line @typescript-eslint/no-unsafe-member-access, @typescript-eslint/no-unsafe-assignment
                foundArg = koaCtxt.request.body[marg.name];
                if (foundArg !== undefined) {
                  args.push(foundArg);
                }
              }
              if (!foundArg && marg.argSource === ArgSources.DEFAULT) {
                foundArg = koaCtxt.request.query[marg.name];
                if (foundArg !== undefined) {
                  args.push(foundArg);
                }
              }
            }

            // Try to parse the argument from the URL if nothing found.
            if (foundArg === undefined) {
              // eslint-disable-next-line @typescript-eslint/no-unsafe-member-access
              args.push(koaCtxt.params[marg.name]);
            }

            //console.log(`found arg ${marg.name} ${idx} ${args[idx-1]}`);
          });

          // Extract workflow ID from headers (if any).
          // We pass in the specified workflow ID to workflows and transactions, but doesn't restrict how handlers use it.
          dctx.idAssignedForNextWorkflow = koaCtxt.get(WorkflowUUIDHeader);

          // Finally, invoke the transaction/workflow/plain function and properly set HTTP response.
          // If functions return successfully and hasn't set the body, we set the body to the function return value. The status code will be automatically set to 200 or 204 (if the body is null/undefined).
          // In case of an exception:
          // - If a client-side error is thrown, we return 400.
          // - If an error contains a `status` field, we return the specified status code.
          // - Otherwise, we return 500.
          // configuredInstance is currently null; we don't allow configured handlers now.
          const wfParams = {
            workflowUUID: dctx.idAssignedForNextWorkflow,
            configuredInstance: null,
          };
          await context.with(trace.setSpan(context.active(), span), async () => {
            await runWithTopContext(dctx, async () => {
              if (ro.txnConfig) {
                koaCtxt.body = await dbosExec.runTransactionTempWF(
                  ro.registeredFunction as UntypedAsyncFunction,
                  wfParams,
                  ...args,
                );
              } else if (ro.workflowConfig) {
                koaCtxt.body = await (
                  await dbosExec.workflow(ro.registeredFunction as UntypedAsyncFunction, wfParams, ...args)
                ).getResult();
              } else if (ro.stepConfig) {
                koaCtxt.body = await dbosExec.runStepTempWF(
                  ro.registeredFunction as UntypedAsyncFunction,
                  wfParams,
                  ...args,
                );
              } else {
                // Directly invoke the handler code.
                const cresult = await ro.invoke(undefined, [...args]);
                const retValue = cresult!;

                // Set the body to the return value unless the body is already set by the handler.
                if (koaCtxt.body === undefined) {
                  koaCtxt.body = retValue;
                }
              }
            });
          });
          span?.setStatus({ code: SpanStatusCode.OK });
        } catch (e) {
          if (e instanceof Error) {
            const annotated_e = e as Error & { dbos_already_logged?: boolean };
            if (annotated_e.dbos_already_logged !== true) {
              DBOS.logger.error(e);
            }
            span?.setStatus({ code: SpanStatusCode.ERROR, message: e.message });
            let st = (e as DBOSResponseError)?.status || 500;
            if (isDataValidationError(e)) {
              st = 400; // Set to 400: client-side error.
            }
            koaCtxt.status = st;
            koaCtxt.message = e.message;
            koaCtxt.body = {
              status: st,
              message: e.message,
              details: e,
            };
          } else {
            // FIXME we should have a standard, user friendly message for errors that are not instances of Error.
            // using stringify() will not produce a pretty output, because our format function uses stringify() too.
            DBOS.logger.error(DBOSJSON.stringify(e));
            span?.setStatus({ code: SpanStatusCode.ERROR, message: DBOSJSON.stringify(e) });
            koaCtxt.body = e;
            koaCtxt.status = 500;
          }
        } finally {
          // Inject trace context into response headers.
          // We cannot use the defaultTextMapSetter to set headers through Koa
          // So we provide a custom setter that sets headers through Koa's context.
          // See https://github.com/open-telemetry/opentelemetry-js/blob/868f75e448c7c3a0efd75d72c448269f1375a996/packages/opentelemetry-core/src/trace/W3CTraceContextPropagator.ts#L74
          interface Carrier {
            context: Koa.Context;
          }
          httpTracer.inject(
            trace.setSpanContext(ROOT_CONTEXT, span!.spanContext()),
            {
              context: koaCtxt,
            },
            {
              set: (carrier: Carrier, key: string, value: string) => {
                carrier.context.set(key, value);
              },
            },
          );
          dbosExec.tracer.endSpan(span!);
          await koaNext();
        }
      };
      // Actually register the endpoint.
      // Middleware functions are applied directly to router verb methods to prevent duplicate calls.
      const routeMiddlewares = [defaults.koaBodyParser ?? bodyParser()].concat(defaults.koaMiddlewares ?? []);
      switch (ro.apiType) {
        case APITypes.GET:
          router.get(ro.apiURL, ...routeMiddlewares, wrappedHandler);
          dbosExec.logger.debug(`DBOS Server Registered GET ${ro.apiURL}`);
          break;
        case APITypes.POST:
          router.post(ro.apiURL, ...routeMiddlewares, wrappedHandler);
          dbosExec.logger.debug(`DBOS Server Registered POST ${ro.apiURL}`);
          break;
        case APITypes.PUT:
          router.put(ro.apiURL, ...routeMiddlewares, wrappedHandler);
          dbosExec.logger.debug(`DBOS Server Registered PUT ${ro.apiURL}`);
          break;
        case APITypes.PATCH:
          router.patch(ro.apiURL, ...routeMiddlewares, wrappedHandler);
          dbosExec.logger.debug(`DBOS Server Registered PATCH ${ro.apiURL}`);
          break;
        case APITypes.DELETE:
          router.delete(ro.apiURL, ...routeMiddlewares, wrappedHandler);
          dbosExec.logger.debug(`DBOS Server Registered DELETE ${ro.apiURL}`);
          break;
        default:
          exhaustiveCheckGuard(ro.apiType);
      }
    });
  }
}<|MERGE_RESOLUTION|>--- conflicted
+++ resolved
@@ -644,18 +644,6 @@
         try {
           // Check for auth first
           if (defaults?.authMiddleware) {
-<<<<<<< HEAD
-            await runWithTopContext(dctx, async () => {
-              const res = await defaults.authMiddleware!({
-                name: ro.name,
-                requiredRole: ro.getRequiredRoles(),
-                koaContext: koaCtxt,
-                logger: dbosExec.ctxLogger,
-                span,
-                query: (query, ...args) => {
-                  return dbosExec.queryUserDbFunction(query, ...args);
-                },
-=======
             await context.with(trace.setSpan(context.active(), span), async () => {
               await runWithTopContext(dctx, async () => {
                 const res = await defaults.authMiddleware!({
@@ -665,14 +653,13 @@
                   logger: dbosExec.ctxLogger,
                   span,
                   query: (query, ...args) => {
-                    return dbosExec.userDatabase.queryFunction(query, ...args);
+                    return dbosExec.queryUserDbFunction(query, ...args);
                   },
                 });
                 if (res) {
                   dctx.authenticatedUser = res.authenticatedUser;
                   dctx.authenticatedRoles = res.authenticatedRoles;
                 }
->>>>>>> 803b7e01
               });
             });
           }
