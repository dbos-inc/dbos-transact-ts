import Koa, { Context } from 'koa';
import Router from '@koa/router';
import { bodyParser } from '@koa/bodyparser';
import cors from '@koa/cors';
import { HandlerRegistrationBase } from './handler';
import { ArgSources, APITypes } from './handlerTypes';
<<<<<<< HEAD
import { Workflow, GetWorkflowsInput, GetQueuedWorkflowsInput } from '../workflow';
=======
import { Transaction } from '../transaction';
import { Workflow, GetWorkflowsInput, GetQueuedWorkflowsInput, StatusString } from '../workflow';
>>>>>>> 6313592c
import { DBOSDataValidationError, DBOSError, DBOSResponseError, isDataValidationError } from '../error';
import { DBOSExecutor, OperationType } from '../dbos-executor';
import { Logger as DBOSLogger, GlobalLogger as Logger } from '../telemetry/logs';
import { getOrGenerateRequestID, MiddlewareDefaults, RequestIDHeader } from './middleware';
import { SpanStatusCode, trace, ROOT_CONTEXT, defaultTextMapGetter } from '@opentelemetry/api';
import { StepFunction } from '../step';
import * as net from 'net';
import { performance } from 'perf_hooks';
import { DBOSJSON, exhaustiveCheckGuard, globalParams } from '../utils';
import { DBOSLocalCtx, HTTPRequest, runWithTopContext } from '../context';
import { QueueParameters, wfQueueRunner } from '../wfqueue';
import { serializeError } from 'serialize-error';
import { globalTimeout } from '../dbos-runtime/workflow_management';
import { WorkflowStatus } from '../workflow';
import { W3CTraceContextPropagator } from '@opentelemetry/core';
import { Span } from '@opentelemetry/sdk-trace-base';
import { DBOS } from '../dbos';
import * as protocol from '../conductor/protocol';

/**
 * Utility function to convert WorkflowStatus object to underscore format
 * for HTTP API responses.
 */
function workflowStatusToUnderscoreFormat(wf: WorkflowStatus) {
  return {
    workflow_id: wf.workflowID,
    status: wf.status,
    workflow_name: wf.workflowName,
    workflow_class_name: wf.workflowClassName,
    workflow_config_name: wf.workflowConfigName,
    queue_name: wf.queueName,
    authenticated_user: wf.authenticatedUser,
    assumed_role: wf.assumedRole,
    authenticated_roles: wf.authenticatedRoles,
    output: wf.output,
    error: wf.error,
    input: wf.input,
    executor_id: wf.executorId,
    app_version: wf.applicationVersion,
    application_id: wf.applicationID,
    recovery_attempts: wf.recoveryAttempts,
    created_at: wf.createdAt,
    updated_at: wf.updatedAt,
    timeout_ms: wf.timeoutMS,
    deadline_epoch_ms: wf.deadlineEpochMS,
  };
}

export type QueueMetadataResponse = QueueParameters & { name: string };

export const WorkflowUUIDHeader = 'dbos-idempotency-key';
export const WorkflowRecoveryUrl = '/dbos-workflow-recovery';
export const HealthUrl = '/dbos-healthz';
export const PerfUrl = '/dbos-perf';
// FIXME this should be /dbos-deactivate to be consistent with other endpoints.
export const DeactivateUrl = '/deactivate';
export const WorkflowQueuesMetadataUrl = '/dbos-workflow-queues-metadata';

export class DBOSHttpServer {
  readonly app: Koa;
  readonly adminApp: Koa;
  readonly applicationRouter: Router;
  readonly logger: Logger;
  static nRegisteredEndpoints: number = 0;
  static instance?: DBOSHttpServer = undefined;

  /**
   * Create a Koa app.
   * @param dbosExec User pass in an DBOS workflow executor instance.
   * TODO: maybe call dbosExec.init() somewhere in this class?
   */
  constructor(readonly dbosExec: DBOSExecutor) {
    this.applicationRouter = new Router();
    this.logger = dbosExec.logger;
    this.app = new Koa();
    this.adminApp = DBOSHttpServer.setupAdminApp(this.dbosExec);

    DBOSHttpServer.registerDecoratedEndpoints(this.dbosExec, this.applicationRouter, this.app);
    this.app.use(this.applicationRouter.routes()).use(this.applicationRouter.allowedMethods());

    DBOSHttpServer.instance = this;
  }

  static setupAdminApp(dbosExec: DBOSExecutor): Koa {
    const adminRouter = new Router();
    const adminApp = new Koa();
    adminApp.use(bodyParser());
    adminApp.use(cors());

    // Register HTTP endpoints.
    DBOSHttpServer.registerHealthEndpoint(dbosExec, adminRouter);
    DBOSHttpServer.registerRecoveryEndpoint(dbosExec, adminRouter);
    DBOSHttpServer.registerPerfEndpoint(dbosExec, adminRouter);
    DBOSHttpServer.registerDeactivateEndpoint(dbosExec, adminRouter);
    DBOSHttpServer.registerCancelWorkflowEndpoint(dbosExec, adminRouter);
    DBOSHttpServer.registerResumeWorkflowEndpoint(dbosExec, adminRouter);
    DBOSHttpServer.registerRestartWorkflowEndpoint(dbosExec, adminRouter);
    DBOSHttpServer.registerQueueMetadataEndpoint(dbosExec, adminRouter);
    DBOSHttpServer.registerListWorkflowStepsEndpoint(dbosExec, adminRouter);
    DBOSHttpServer.registerListWorkflowsEndpoint(dbosExec, adminRouter);
    DBOSHttpServer.registerListQueuedWorkflowsEndpoint(dbosExec, adminRouter);
    DBOSHttpServer.registerGetWorkflowEndpoint(dbosExec, adminRouter);
    DBOSHttpServer.registerForkWorkflowEndpoint(dbosExec, adminRouter);
    DBOSHttpServer.registerGarbageCollectEndpoint(dbosExec, adminRouter);
    DBOSHttpServer.registerGlobalTimeoutEndpoint(dbosExec, adminRouter);
    adminApp.use(adminRouter.routes()).use(adminRouter.allowedMethods());
    return adminApp;
  }

  /**
   * Register HTTP endpoints and attach to the app. Then start the server at the given port.
   * @param port
   */
  async listen(port: number, adminPort: number) {
    const appServer = await this.appListen(port);

    const adminServer = this.adminApp.listen(adminPort, () => {
      this.logger.info(`DBOS Admin Server is running at http://localhost:${adminPort}`);
    });
    return { appServer: appServer, adminServer: adminServer };
  }

  async appListen(port: number) {
    await DBOSHttpServer.checkPortAvailabilityIPv4Ipv6(port, this.logger);

    const appServer =
      DBOSHttpServer.nRegisteredEndpoints === 0
        ? undefined
        : this.app.listen(port, () => {
            this.logger.info(`DBOS Server is running at http://localhost:${port}`);
          });

    return appServer;
  }

  static async checkPortAvailabilityIPv4Ipv6(port: number, logger: Logger) {
    try {
      await this.checkPortAvailability(port, '127.0.0.1');
    } catch (error) {
      const err = error as NodeJS.ErrnoException;
      if (err.code === 'EADDRINUSE') {
        logger.warn(
          `Port ${port} is already used for IPv4 address "127.0.0.1". Please use the -p option to choose another port.\n${err.message}`,
        );
        throw error;
      } else {
        logger.warn(
          `Error occurred while checking port availability for IPv4 address "127.0.0.1" : ${err.code}\n${err.message}`,
        );
      }
    }

    try {
      await this.checkPortAvailability(port, '::1');
    } catch (error) {
      const err = error as NodeJS.ErrnoException;
      if (err.code === 'EADDRINUSE') {
        logger.warn(
          `Port ${port} is already used for IPv6 address "::1". Please use the -p option to choose another port.\n${err.message}`,
        );
        throw error;
      } else {
        logger.warn(
          `Error occurred while checking port availability for IPv6 address "::1" : ${err.code}\n${err.message}`,
        );
      }
    }
  }

  static async checkPortAvailability(port: number, host: string): Promise<void> {
    return new Promise<void>((resolve, reject) => {
      const server = new net.Server();
      server.on('error', (error: NodeJS.ErrnoException) => {
        reject(error);
      });

      server.on('listening', () => {
        server.close();
        resolve();
      });

      server.listen({ port: port, host: host }, () => {
        resolve();
      });
    });
  }

  /**
   * Health check endpoint.
   */
  static registerHealthEndpoint(dbosExec: DBOSExecutor, router: Router) {
    // Handler function that parses request for recovery.
    const healthHandler = async (koaCtxt: Koa.Context, koaNext: Koa.Next) => {
      koaCtxt.body = 'healthy';
      await koaNext();
    };
    router.get(HealthUrl, healthHandler);
    dbosExec.logger.debug(`DBOS Server Registered Healthz GET ${HealthUrl}`);
  }

  /**
   * Register workflow queue metadata endpoint.
   */
  static registerQueueMetadataEndpoint(dbosExec: DBOSExecutor, router: Router) {
    const queueMetadataHandler = async (koaCtxt: Koa.Context, koaNext: Koa.Next) => {
      const queueDetailsArray: QueueMetadataResponse[] = [];
      wfQueueRunner.wfQueuesByName.forEach((q, qn) => {
        queueDetailsArray.push({
          name: qn,
          concurrency: q.concurrency,
          workerConcurrency: q.workerConcurrency,
          rateLimit: q.rateLimit,
        });
      });
      koaCtxt.body = queueDetailsArray;

      await koaNext();
    };

    router.get(WorkflowQueuesMetadataUrl, queueMetadataHandler);
    dbosExec.logger.debug(`DBOS Server Registered Queue Metadata GET ${WorkflowQueuesMetadataUrl}`);
  }

  /**
   * Register workflow recovery endpoint.
   * Receives a list of executor IDs and returns a list of workflowUUIDs.
   */
  static registerRecoveryEndpoint(dbosExec: DBOSExecutor, router: Router) {
    // Handler function that parses request for recovery.
    const recoveryHandler = async (koaCtxt: Koa.Context, koaNext: Koa.Next) => {
      const executorIDs = koaCtxt.request.body as string[];
      dbosExec.logger.info('Recovering workflows for executors: ' + executorIDs.toString());
      const recoverHandles = await dbosExec.recoverPendingWorkflows(executorIDs);

      // Return a list of workflowUUIDs being recovered.
      koaCtxt.body = await Promise.allSettled(recoverHandles.map((i) => i.workflowID)).then((results) =>
        results.filter((i) => i.status === 'fulfilled').map((i) => (i as PromiseFulfilledResult<unknown>).value),
      );
      await koaNext();
    };

    router.post(WorkflowRecoveryUrl, recoveryHandler);
    dbosExec.logger.debug(`DBOS Server Registered Recovery POST ${WorkflowRecoveryUrl}`);
  }

  /**
   * Register performance endpoint.
   * Returns information on VM performance since last call.
   */
  static registerPerfEndpoint(dbosExec: DBOSExecutor, router: Router) {
    let lastELU = performance.eventLoopUtilization();
    const perfHandler = async (koaCtxt: Koa.Context, koaNext: Koa.Next) => {
      const currELU = performance.eventLoopUtilization();
      const elu = performance.eventLoopUtilization(currELU, lastELU);
      koaCtxt.body = elu;
      lastELU = currELU;
      await koaNext();
    };
    router.get(PerfUrl, perfHandler);
    dbosExec.logger.debug(`DBOS Server Registered Perf GET ${PerfUrl}`);
  }

  /**
   * Register Deactivate endpoint.
   * Deactivate consumers so that they don't start new workflows.
   *
   */
  static isDeactivated = false;
  static registerDeactivateEndpoint(dbosExec: DBOSExecutor, router: Router) {
    const deactivateHandler = async (koaCtxt: Koa.Context, koaNext: Koa.Next) => {
      if (!DBOSHttpServer.isDeactivated) {
        dbosExec.logger.info(
          `Deactivating DBOS executor ${globalParams.executorID} with version ${globalParams.appVersion}. This executor will complete existing workflows but will not create new workflows.`,
        );
        DBOSHttpServer.isDeactivated = true;
      }
      await dbosExec.deactivateEventReceivers(false);
      koaCtxt.body = 'Deactivated';
      await koaNext();
    };
    router.get(DeactivateUrl, deactivateHandler);
    dbosExec.logger.debug(`DBOS Server Registered Deactivate GET ${DeactivateUrl}`);
  }

  static registerGarbageCollectEndpoint(dbosExec: DBOSExecutor, router: Router) {
    const url = '/dbos-garbage-collect';
    const handler = async (koaCtxt: Koa.Context) => {
      const body = koaCtxt.request.body as {
        cutoff_epoch_timestamp_ms?: number;
        rows_threshold?: number;
      };
      await dbosExec.systemDatabase.garbageCollect(body.cutoff_epoch_timestamp_ms, body.rows_threshold);
      koaCtxt.status = 204;
    };
    router.post(url, handler);
  }

  static registerGlobalTimeoutEndpoint(dbosExec: DBOSExecutor, router: Router) {
    const url = '/dbos-global-timeout';
    const handler = async (koaCtxt: Koa.Context) => {
      const body = koaCtxt.request.body as {
        cutoff_epoch_timestamp_ms: number;
      };
      await globalTimeout(dbosExec.systemDatabase, body.cutoff_epoch_timestamp_ms);
      koaCtxt.status = 204;
    };
    router.post(url, handler);
  }

  /**
   *
   * Register Cancel Workflow endpoint.
   * Cancels a workflow by setting its status to CANCELLED.
   */

  static registerCancelWorkflowEndpoint(dbosExec: DBOSExecutor, router: Router) {
    const workflowCancelUrl = '/workflows/:workflow_id/cancel';
    const workflowCancelHandler = async (koaCtxt: Koa.Context) => {
      const workflowId = (koaCtxt.params as { workflow_id: string }).workflow_id;
      await dbosExec.cancelWorkflow(workflowId);
      koaCtxt.status = 204;
    };
    router.post(workflowCancelUrl, workflowCancelHandler);
    dbosExec.logger.debug(`DBOS Server Registered Cancel Workflow POST ${workflowCancelUrl}`);
  }

  /**
   *
   * Register Resume Workflow endpoint.
   * Resume a workflow.
   */

  static registerResumeWorkflowEndpoint(dbosExec: DBOSExecutor, router: Router) {
    const workflowResumeUrl = '/workflows/:workflow_id/resume';
    const workflowResumeHandler = async (koaCtxt: Koa.Context) => {
      const workflowId = (koaCtxt.params as { workflow_id: string }).workflow_id;
      dbosExec.logger.info(`Resuming workflow with ID: ${workflowId}`);
      try {
        await dbosExec.resumeWorkflow(workflowId);
      } catch (e) {
        let errorMessage = '';
        if (e instanceof DBOSError) {
          errorMessage = e.message;
        } else {
          errorMessage = `Unknown error`;
        }
        dbosExec.logger.error(`Error resuming workflow ${workflowId}: ${errorMessage}`);
        koaCtxt.status = 500;
        koaCtxt.body = {
          error: `Error resuming workflow ${workflowId}: ${errorMessage}`,
        };
        return;
      }
      koaCtxt.status = 204;
    };
    router.post(workflowResumeUrl, workflowResumeHandler);
    dbosExec.logger.debug(`DBOS Server Registered Cancel Workflow POST ${workflowResumeUrl}`);
  }

  /**
   *
   * Register Restart Workflow endpoint.
   * Restart a workflow.
   */

  static registerRestartWorkflowEndpoint(dbosExec: DBOSExecutor, router: Router) {
    const workflowResumeUrl = '/workflows/:workflow_id/restart';
    const workflowRestartHandler = async (koaCtxt: Koa.Context) => {
      const workflowId = (koaCtxt.params as { workflow_id: string }).workflow_id;
      dbosExec.logger.info(`Restarting workflow: ${workflowId} with a new id`);
      const workflowID = await dbosExec.forkWorkflow(workflowId, 0);
      koaCtxt.body = {
        workflow_id: workflowID,
      };
      koaCtxt.status = 200;
    };
    router.post(workflowResumeUrl, workflowRestartHandler);
    dbosExec.logger.debug(`DBOS Server Registered Cancel Workflow POST ${workflowResumeUrl}`);
  }

  /**
   *
   * Register Fork Workflow endpoint.
   *
   */

  static registerForkWorkflowEndpoint(dbosExec: DBOSExecutor, router: Router) {
    const workflowResumeUrl = '/workflows/:workflow_id/fork';
    const workflowForkHandler = async (koaCtxt: Koa.Context) => {
      const workflowId = (koaCtxt.params as { workflow_id: string }).workflow_id;
      const body = koaCtxt.request.body as {
        start_step?: number;
        new_workflow_id?: string;
        application_version?: string;
        timeout_ms?: number;
      };
      if (body.start_step === undefined) {
        throw new DBOSDataValidationError('Missing start_step in request body');
      }

      dbosExec.logger.info(`Forking workflow: ${workflowId} from step ${body.start_step} with a new id`);
      try {
        const workflowID = await dbosExec.forkWorkflow(workflowId, body.start_step, {
          newWorkflowID: body.new_workflow_id,
          applicationVersion: body.application_version,
          timeoutMS: body.timeout_ms,
        });
        koaCtxt.body = {
          workflow_id: workflowID,
        };
      } catch (e) {
        let errorMessage = '';
        if (e instanceof DBOSError) {
          errorMessage = e.message;
        } else {
          errorMessage = `Unknown error`;
        }
        dbosExec.logger.error(`Error forking workflow ${workflowId}: ${errorMessage}`);
        koaCtxt.status = 500;
        koaCtxt.body = {
          error: `Error forking workflow ${workflowId}: ${errorMessage}`,
        };
        return;
      }
      dbosExec.logger.info(`Forked workflow: ${workflowId} with a new id`);
      koaCtxt.status = 200;
    };
    router.post(workflowResumeUrl, workflowForkHandler);
    dbosExec.logger.debug(`DBOS Server Registered Cancel Workflow POST ${workflowResumeUrl}`);
  }

  /**
   *
   * Register List Workflow Steps endpoint.
   * List steps for a given workflow.
   */

  static registerListWorkflowStepsEndpoint(dbosExec: DBOSExecutor, router: Router) {
    const workflowStepsUrl = '/workflows/:workflow_id/steps';
    const workflowStepsHandler = async (koaCtxt: Koa.Context) => {
      const workflowId = (koaCtxt.params as { workflow_id: string }).workflow_id;
      const steps = await dbosExec.listWorkflowSteps(workflowId);
      koaCtxt.body = steps?.map((step) => ({
        function_name: step.name,
        function_id: step.functionID,
        output: step.output ? DBOSJSON.stringify(step.output) : undefined,
        error: step.error ? DBOSJSON.stringify(serializeError(step.error)) : undefined,
        child_workflow_id: step.childWorkflowID,
      }));
      koaCtxt.status = 200;
    };
    router.get(workflowStepsUrl, workflowStepsHandler);
    dbosExec.logger.debug(`DBOS Server Registered List Workflow steps Get ${workflowStepsUrl}`);
  }

  /**
   *
   * Register List Workflows endpoint.
   * List workflows with optional filtering via request body.
   */
  static registerListWorkflowsEndpoint(dbosExec: DBOSExecutor, router: Router) {
    const listWorkflowsUrl = '/workflows';
    const listWorkflowsHandler = async (koaCtxt: Koa.Context) => {
      const body = koaCtxt.request.body as {
        workflow_uuids?: string[];
        workflow_name?: string;
        authenticated_user?: string;
        start_time?: string;
        end_time?: string;
        status?: (typeof StatusString)[keyof typeof StatusString]; // TODO: this should be a list of statuses.
        application_version?: string;
        limit?: number;
        offset?: number;
        sort_desc?: boolean;
        workflow_id_prefix?: string;
      };

      // Map request body keys to GetWorkflowsInput properties
      const input: GetWorkflowsInput = {
        workflowIDs: body.workflow_uuids,
        workflowName: body.workflow_name,
        authenticatedUser: body.authenticated_user,
        startTime: body.start_time,
        endTime: body.end_time,
        status: body.status,
        applicationVersion: body.application_version,
        limit: body.limit,
        offset: body.offset,
        sortDesc: body.sort_desc,
        workflow_id_prefix: body.workflow_id_prefix,
      };

      const workflows = await dbosExec.listWorkflows(input);

      // Map result to the underscore format.
      koaCtxt.body = workflows.map((wf) => new protocol.WorkflowsOutput(wf));
      koaCtxt.status = 200;
    };
    router.post(listWorkflowsUrl, listWorkflowsHandler);
    dbosExec.logger.debug(`DBOS Server Registered List Workflows POST ${listWorkflowsUrl}`);
  }

  /**
   *
   * Register List Queued Workflows endpoint.
   * List queued workflows with optional filtering via request body.
   */
  static registerListQueuedWorkflowsEndpoint(dbosExec: DBOSExecutor, router: Router) {
    const listQueuedWorkflowsUrl = '/queues';
    const listQueuedWorkflowsHandler = async (koaCtxt: Koa.Context) => {
      const body = koaCtxt.request.body as {
        workflow_name?: string;
        start_time?: string;
        end_time?: string;
        status?: (typeof StatusString)[keyof typeof StatusString]; // TODO: this should be a list of statuses.
        queue_name?: string;
        limit?: number;
        offset?: number;
        sort_desc?: boolean;
      };

      // Map request body keys to GetQueuedWorkflowsInput properties
      const input: GetQueuedWorkflowsInput = {
        workflowName: body.workflow_name,
        startTime: body.start_time,
        endTime: body.end_time,
        status: body.status,
        queueName: body.queue_name,
        limit: body.limit,
        offset: body.offset,
        sortDesc: body.sort_desc,
      };

      const workflows = await dbosExec.listQueuedWorkflows(input);

      // Map result to the underscore format.
      koaCtxt.body = workflows.map((wf) => new protocol.WorkflowsOutput(wf));
      koaCtxt.status = 200;
    };
    router.post(listQueuedWorkflowsUrl, listQueuedWorkflowsHandler);
    dbosExec.logger.debug(`DBOS Server Registered List Queued Workflows POST ${listQueuedWorkflowsUrl}`);
  }

  /**
   *
   * Register Get Workflow endpoint.
   * Get detailed information about a specific workflow by ID.
   */
  static registerGetWorkflowEndpoint(dbosExec: DBOSExecutor, router: Router) {
    const getWorkflowUrl = '/workflows/:workflow_id';
    const getWorkflowHandler = async (koaCtxt: Koa.Context) => {
      const workflowId = (koaCtxt.params as { workflow_id: string }).workflow_id;
      const workflow = await dbosExec.getWorkflowStatus(workflowId);
      if (workflow) {
        koaCtxt.body = workflowStatusToUnderscoreFormat(workflow);
        koaCtxt.status = 200;
      } else {
        koaCtxt.status = 404;
        koaCtxt.body = { error: `Workflow ${workflowId} not found` };
      }
    };
    router.get(getWorkflowUrl, getWorkflowHandler);
    dbosExec.logger.debug(`DBOS Server Registered Get Workflow GET ${getWorkflowUrl}`);
  }

  /**
   * Register decorated functions as HTTP endpoints.
   */
  static registerDecoratedEndpoints(dbosExec: DBOSExecutor, router: Router, app: Koa) {
    const globalMiddlewares: Set<Koa.Middleware> = new Set();
    // Register user declared endpoints, wrap around the endpoint with request parsing and response.
    DBOSHttpServer.nRegisteredEndpoints = 0;
    dbosExec.registeredOperations.forEach((registeredOperation) => {
      const ro = registeredOperation as HandlerRegistrationBase;
      if (!ro.apiURL) return;

      if (ro.isInstance) {
        dbosExec.logger.warn(
          `Operation ${ro.className}/${ro.name} is registered with an endpoint (${ro.apiURL}) but cannot be invoked.`,
        );
        return;
      }
      ++DBOSHttpServer.nRegisteredEndpoints;
      const defaults = ro.defaults as MiddlewareDefaults;
      // Check if we need to apply a custom CORS
      if (defaults.koaCors) {
        router.all(ro.apiURL, defaults.koaCors); // Use router.all to register with all methods including preflight requests
      } else {
        if (dbosExec.config.http?.cors_middleware ?? true) {
          router.all(
            ro.apiURL,
            cors({
              credentials: dbosExec.config.http?.credentials ?? true,
              origin: (o: Context) => {
                const whitelist = dbosExec.config.http?.allowed_origins;
                const origin = o.request.header.origin ?? '*';
                if (whitelist && whitelist.length > 0) {
                  return whitelist.includes(origin) ? origin : '';
                }
                return o.request.header.origin || '*';
              },
              allowMethods: 'GET,HEAD,PUT,POST,DELETE,PATCH,OPTIONS',
              allowHeaders: ['Origin', 'X-Requested-With', 'Content-Type', 'Accept', 'Authorization'],
            }),
          );
        }
      }
      // Check if we need to apply any Koa global middleware.
      if (defaults?.koaGlobalMiddlewares) {
        defaults.koaGlobalMiddlewares.forEach((koaMiddleware) => {
          if (globalMiddlewares.has(koaMiddleware)) {
            return;
          }
          dbosExec.logger.debug(`DBOS Server applying middleware ${koaMiddleware.name} globally`);
          globalMiddlewares.add(koaMiddleware);
          app.use(koaMiddleware);
        });
      }

      // Wrapper function that parses request and send response.
      const wrappedHandler = async (koaCtxt: Koa.Context, koaNext: Koa.Next) => {
        const requestID = getOrGenerateRequestID(koaCtxt.request.headers);
        koaCtxt.set(RequestIDHeader, requestID);

        const httpTracer = new W3CTraceContextPropagator();
        const extractedSpanContext = trace.getSpanContext(
          httpTracer.extract(ROOT_CONTEXT, koaCtxt.request.headers, defaultTextMapGetter),
        );
        let span: Span;
        const spanAttributes = {
          operationType: OperationType.HANDLER,
          requestID: requestID,
          requestIP: koaCtxt.request.ip,
          requestURL: koaCtxt.request.url,
          requestMethod: koaCtxt.request.method,
        };
        if (extractedSpanContext === undefined) {
          span = dbosExec.tracer.startSpan(koaCtxt.url, spanAttributes);
        } else {
          extractedSpanContext.isRemote = true;
          span = dbosExec.tracer.startSpanWithContext(extractedSpanContext, koaCtxt.url, spanAttributes);
        }

        const dctx: DBOSLocalCtx = {
          span,
          request: {
            headers: koaCtxt.request.headers,
            rawHeaders: koaCtxt.req.rawHeaders,
            params: koaCtxt.params,
            body: koaCtxt.request.body,
            rawBody: koaCtxt.request.rawBody,
            query: koaCtxt.request.query,
            querystring: koaCtxt.request.querystring,
            url: koaCtxt.request.url,
            ip: koaCtxt.request.ip,
            requestID: requestID,
          } satisfies HTTPRequest,
          koaContext: koaCtxt,
          operationType: OperationType.HANDLER,
        };

        try {
          // Check for auth first
          if (defaults?.authMiddleware) {
            const res = await defaults.authMiddleware({
              name: ro.name,
              requiredRole: ro.getRequiredRoles(),
              koaContext: koaCtxt,
              logger: new DBOSLogger(dbosExec.logger, { span }),
              span,
              getConfig: (key: string, def) => {
                return DBOS.getConfig(key, def);
              },
              query: (query, ...args) => {
                return dbosExec.userDatabase.queryFunction(query, ...args);
              },
            });
            if (res) {
              dctx.authenticatedUser = res.authenticatedUser;
              dctx.authenticatedRoles = res.authenticatedRoles;
            }
          }

          // Parse the arguments.
          const args: unknown[] = [];
          ro.args.forEach((marg, idx) => {
            marg.argSource = marg.argSource ?? ArgSources.DEFAULT; // Assign a default value.
            if (idx === 0 && ro.passContext) {
              return; // Do not parse the context.
            }

            let foundArg = undefined;
            const isQueryMethod = ro.apiType === APITypes.GET || ro.apiType === APITypes.DELETE;
            const isBodyMethod =
              ro.apiType === APITypes.POST || ro.apiType === APITypes.PUT || ro.apiType === APITypes.PATCH;

            if ((isQueryMethod && marg.argSource === ArgSources.DEFAULT) || marg.argSource === ArgSources.QUERY) {
              foundArg = koaCtxt.request.query[marg.name];
              if (foundArg !== undefined) {
                args.push(foundArg);
              } else {
                if (marg.argSource === ArgSources.DEFAULT && koaCtxt.request.body) {
                  // eslint-disable-next-line @typescript-eslint/no-unsafe-member-access, @typescript-eslint/no-unsafe-assignment
                  foundArg = koaCtxt.request.body[marg.name];
                  if (foundArg !== undefined) {
                    args.push(foundArg);
                  }
                }
              }
            } else if ((isBodyMethod && marg.argSource === ArgSources.DEFAULT) || marg.argSource === ArgSources.BODY) {
              if (koaCtxt.request.body) {
                // eslint-disable-next-line @typescript-eslint/no-unsafe-member-access, @typescript-eslint/no-unsafe-assignment
                foundArg = koaCtxt.request.body[marg.name];
                if (foundArg !== undefined) {
                  args.push(foundArg);
                }
              }
              if (!foundArg && marg.argSource === ArgSources.DEFAULT) {
                foundArg = koaCtxt.request.query[marg.name];
                if (foundArg !== undefined) {
                  args.push(foundArg);
                }
              }
            }

            // Try to parse the argument from the URL if nothing found.
            if (foundArg === undefined) {
              // eslint-disable-next-line @typescript-eslint/no-unsafe-member-access
              args.push(koaCtxt.params[marg.name]);
            }

            //console.log(`found arg ${marg.name} ${idx} ${args[idx-1]}`);
          });

          // Extract workflow ID from headers (if any).
          // We pass in the specified workflow ID to workflows and transactions, but doesn't restrict how handlers use it.
          dctx.idAssignedForNextWorkflow = koaCtxt.get(WorkflowUUIDHeader);

          // Finally, invoke the transaction/workflow/plain function and properly set HTTP response.
          // If functions return successfully and hasn't set the body, we set the body to the function return value. The status code will be automatically set to 200 or 204 (if the body is null/undefined).
          // In case of an exception:
          // - If a client-side error is thrown, we return 400.
          // - If an error contains a `status` field, we return the specified status code.
          // - Otherwise, we return 500.
          // configuredInstance is currently null; we don't allow configured handlers now.
          const wfParams = {
            workflowUUID: dctx.idAssignedForNextWorkflow,
            configuredInstance: null,
          };
          await runWithTopContext(dctx, async () => {
            if (ro.txnConfig) {
              koaCtxt.body = await dbosExec.transaction(
                ro.registeredFunction as (...args: unknown[]) => Promise<unknown>,
                wfParams,
                ...args,
              );
            } else if (ro.workflowConfig) {
              koaCtxt.body = await (
                await dbosExec.workflow(ro.registeredFunction as Workflow<unknown[], unknown>, wfParams, ...args)
              ).getResult();
            } else if (ro.stepConfig) {
              koaCtxt.body = await dbosExec.external(
                ro.registeredFunction as StepFunction<unknown[], unknown>,
                wfParams,
                ...args,
              );
            } else {
              // Directly invoke the handler code.
              const cresult = await ro.invoke(undefined, [...args]);
              const retValue = cresult!;

              // Set the body to the return value unless the body is already set by the handler.
              if (koaCtxt.body === undefined) {
                koaCtxt.body = retValue;
              }
            }
          });
          dctx.span?.setStatus({ code: SpanStatusCode.OK });
        } catch (e) {
          if (e instanceof Error) {
            const annotated_e = e as Error & { dbos_already_logged?: boolean };
            if (annotated_e.dbos_already_logged !== true) {
              DBOS.logger.error(e);
            }
            dctx.span?.setStatus({ code: SpanStatusCode.ERROR, message: e.message });
            let st = (e as DBOSResponseError)?.status || 500;
            if (isDataValidationError(e)) {
              st = 400; // Set to 400: client-side error.
            }
            koaCtxt.status = st;
            koaCtxt.message = e.message;
            koaCtxt.body = {
              status: st,
              message: e.message,
              details: e,
            };
          } else {
            // FIXME we should have a standard, user friendly message for errors that are not instances of Error.
            // using stringify() will not produce a pretty output, because our format function uses stringify() too.
            DBOS.logger.error(DBOSJSON.stringify(e));
            dctx.span?.setStatus({ code: SpanStatusCode.ERROR, message: DBOSJSON.stringify(e) });
            koaCtxt.body = e;
            koaCtxt.status = 500;
          }
        } finally {
          // Inject trace context into response headers.
          // We cannot use the defaultTextMapSetter to set headers through Koa
          // So we provide a custom setter that sets headers through Koa's context.
          // See https://github.com/open-telemetry/opentelemetry-js/blob/868f75e448c7c3a0efd75d72c448269f1375a996/packages/opentelemetry-core/src/trace/W3CTraceContextPropagator.ts#L74
          interface Carrier {
            context: Koa.Context;
          }
          httpTracer.inject(
            trace.setSpanContext(ROOT_CONTEXT, dctx.span!.spanContext()),
            {
              context: koaCtxt,
            },
            {
              set: (carrier: Carrier, key: string, value: string) => {
                carrier.context.set(key, value);
              },
            },
          );
          dbosExec.tracer.endSpan(dctx.span!);
          await koaNext();
        }
      };
      // Actually register the endpoint.
      // Middleware functions are applied directly to router verb methods to prevent duplicate calls.
      const routeMiddlewares = [defaults.koaBodyParser ?? bodyParser()].concat(defaults.koaMiddlewares ?? []);
      switch (ro.apiType) {
        case APITypes.GET:
          router.get(ro.apiURL, ...routeMiddlewares, wrappedHandler);
          dbosExec.logger.debug(`DBOS Server Registered GET ${ro.apiURL}`);
          break;
        case APITypes.POST:
          router.post(ro.apiURL, ...routeMiddlewares, wrappedHandler);
          dbosExec.logger.debug(`DBOS Server Registered POST ${ro.apiURL}`);
          break;
        case APITypes.PUT:
          router.put(ro.apiURL, ...routeMiddlewares, wrappedHandler);
          dbosExec.logger.debug(`DBOS Server Registered PUT ${ro.apiURL}`);
          break;
        case APITypes.PATCH:
          router.patch(ro.apiURL, ...routeMiddlewares, wrappedHandler);
          dbosExec.logger.debug(`DBOS Server Registered PATCH ${ro.apiURL}`);
          break;
        case APITypes.DELETE:
          router.delete(ro.apiURL, ...routeMiddlewares, wrappedHandler);
          dbosExec.logger.debug(`DBOS Server Registered DELETE ${ro.apiURL}`);
          break;
        default:
          exhaustiveCheckGuard(ro.apiType);
      }
    });
  }
}<|MERGE_RESOLUTION|>--- conflicted
+++ resolved
@@ -4,12 +4,7 @@
 import cors from '@koa/cors';
 import { HandlerRegistrationBase } from './handler';
 import { ArgSources, APITypes } from './handlerTypes';
-<<<<<<< HEAD
-import { Workflow, GetWorkflowsInput, GetQueuedWorkflowsInput } from '../workflow';
-=======
-import { Transaction } from '../transaction';
 import { Workflow, GetWorkflowsInput, GetQueuedWorkflowsInput, StatusString } from '../workflow';
->>>>>>> 6313592c
 import { DBOSDataValidationError, DBOSError, DBOSResponseError, isDataValidationError } from '../error';
 import { DBOSExecutor, OperationType } from '../dbos-executor';
 import { Logger as DBOSLogger, GlobalLogger as Logger } from '../telemetry/logs';
