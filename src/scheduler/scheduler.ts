--- conflicted
+++ resolved
@@ -1,11 +1,5 @@
-<<<<<<< HEAD
-import { DBOS, DBOSEventReceiverState } from '..';
+import { DBOS, DBOSExternalState } from '..';
 import { DBOSLifecycleCallback, MethodRegistrationBase } from '../decorators';
-=======
-import { DBOS, DBOSExternalState } from '..';
-import { DBOSExecutor } from '../dbos-executor';
-import { getAllRegisteredFunctions, MethodRegistrationBase, TypedAsyncFunction } from '../decorators';
->>>>>>> d11afe27
 import { TimeMatcher } from './crontab';
 
 ////
@@ -66,28 +60,12 @@
     DBOS.registerLifecycleCallback(this);
   }
 
-<<<<<<< HEAD
   // eslint-disable-next-line @typescript-eslint/require-await
   async initialize(): Promise<void> {
     for (const regOp of DBOS.getAssociatedInfo(SCHEDULER_EVENT_SERVICE_NAME)) {
       if (regOp.methodReg.registeredFunction === undefined) {
         DBOS.logger.warn(
           `Scheduled workflow ${regOp.methodReg.className}.${regOp.methodReg.name} is missing registered function; skipping`,
-=======
-  schedLoops: DetachableLoop[] = [];
-  schedTasks: Promise<void>[] = [];
-
-  initScheduler() {
-    for (const registeredOperation of getAllRegisteredFunctions()) {
-      const ro = registeredOperation as SchedulerRegistrationBase;
-      if (ro.schedulerConfig) {
-        const loop = new DetachableLoop(
-          this.dbosExec,
-          ro.schedulerConfig.crontab ?? '* * * * *',
-          ro.schedulerConfig.mode ?? SchedulerMode.ExactlyOncePerInterval,
-          ro,
-          ro.schedulerConfig?.queueName,
->>>>>>> d11afe27
         );
         continue;
       }
@@ -120,7 +98,6 @@
 
   logRegisteredEndpoints(): void {
     DBOS.logger.info('Scheduled endpoints:');
-<<<<<<< HEAD
     for (const regOp of DBOS.getAssociatedInfo(SCHEDULER_EVENT_SERVICE_NAME)) {
       const name = `${regOp.methodReg.className}.${regOp.methodReg.name}`;
       const { crontab, mode } = regOp.methodConfig as Partial<SchedulerConfig>;
@@ -128,14 +105,6 @@
         DBOS.logger.info(`    ${name} @ ${crontab}; ${mode ?? SchedulerMode.ExactlyOncePerIntervalWhenActive}`);
       } else {
         DBOS.logger.info(`    ${name} is missing crontab; skipping`);
-=======
-    getAllRegisteredFunctions().forEach((registeredOperation) => {
-      const ro = registeredOperation as SchedulerRegistrationBase;
-      if (ro.schedulerConfig) {
-        DBOS.logger.info(
-          `    ${ro.name} @ ${ro.schedulerConfig.crontab}; ${ro.schedulerConfig.mode ?? SchedulerMode.ExactlyOncePerInterval}`,
-        );
->>>>>>> d11afe27
       }
     }
   }
@@ -204,28 +173,13 @@
         DBOS.logger.error(`${name} is @scheduled but not a workflow`);
       }
 
-<<<<<<< HEAD
       lastExec = await ScheduledReceiver.#setLastExecTime(name, nextExec);
-=======
-      // Record the time of the wf kicked off
-      const ers: DBOSExternalState = {
-        service: SCHEDULER_EVENT_SERVICE_NAME,
-        workflowFnName: this.scheduledMethodName,
-        key: 'lastState',
-        value: `${nextExecTime.getTime()}`,
-        updateTime: nextExecTime.getTime(),
-      };
-      const updRec = await DBOS.upsertEventDispatchState(ers);
-      const dbTime = parseFloat(updRec.value!);
-      if (dbTime && dbTime > nextExecTime.getTime()) nextExecTime.setTime(dbTime);
-      this.lastExec = nextExecTime;
->>>>>>> d11afe27
     }
   }
 
   static async #setLastExecTime(name: string, time: number) {
     // Record the time of the wf kicked off
-    const state: DBOSEventReceiverState = {
+    const state: DBOSExternalState = {
       service: SCHEDULER_EVENT_SERVICE_NAME,
       workflowFnName: name,
       key: 'lastState',
