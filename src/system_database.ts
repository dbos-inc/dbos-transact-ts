/* eslint-disable @typescript-eslint/no-explicit-any */

import { deserializeError, serializeError } from 'serialize-error';
import { DBOSExecutor, dbosNull, DBOSNull } from './dbos-executor';
import { DatabaseError, Pool, PoolClient, Notification, PoolConfig, Client } from 'pg';
import {
  DBOSWorkflowConflictUUIDError,
  DBOSNonExistentWorkflowError,
  DBOSDeadLetterQueueError,
  DBOSConflictingWorkflowError,
} from './error';
import {
<<<<<<< HEAD
  GetPendingWorkflowsOutput,
=======
  GetQueuedWorkflowsInput,
>>>>>>> a8ae8d49
  GetWorkflowQueueInput,
  GetWorkflowQueueOutput,
  GetWorkflowsInput,
  GetWorkflowsOutput,
  StatusString,
  WorkflowStatus,
} from './workflow';
import {
  notifications,
  operation_outputs,
  workflow_status,
  workflow_events,
  workflow_inputs,
  workflow_queue,
  event_dispatch_kv,
} from '../schemas/system_db_schema';
import { sleepms, findPackageRoot, DBOSJSON } from './utils';
import { HTTPRequest } from './context';
import { GlobalLogger as Logger } from './telemetry/logs';
import knex, { Knex } from 'knex';
import path from 'path';
import { WorkflowQueue } from './wfqueue';
import { DBOSEventReceiverQuery, DBOSEventReceiverState } from './eventreceiver';

export interface SystemDatabase {
  init(): Promise<void>;
  destroy(): Promise<void>;

  checkWorkflowOutput<R>(workflowUUID: string): Promise<DBOSNull | R>;
  initWorkflowStatus<T extends any[]>(
    bufferedStatus: WorkflowStatusInternal,
    args: T,
  ): Promise<{ args: T; status: string }>;
  bufferWorkflowOutput(workflowUUID: string, status: WorkflowStatusInternal): void;
  flushWorkflowSystemBuffers(): Promise<void>;
  recordWorkflowError(workflowUUID: string, status: WorkflowStatusInternal): Promise<void>;

  getPendingWorkflows(executorID: string): Promise<Array<GetPendingWorkflowsOutput>>;
  bufferWorkflowInputs<T extends any[]>(workflowUUID: string, args: T): void;
  getWorkflowInputs<T extends any[]>(workflowUUID: string): Promise<T | null>;

  checkOperationOutput<R>(workflowUUID: string, functionID: number): Promise<DBOSNull | R>;
  recordOperationOutput<R>(workflowUUID: string, functionID: number, output: R): Promise<void>;
  recordOperationError(workflowUUID: string, functionID: number, error: Error): Promise<void>;

  getWorkflowStatus(workflowUUID: string, callerUUID?: string, functionID?: number): Promise<WorkflowStatus | null>;
  getWorkflowResult<R>(workflowUUID: string): Promise<R>;
  setWorkflowStatus(
    workflowUUID: string,
    status: (typeof StatusString)[keyof typeof StatusString],
    resetRecoveryAttempts: boolean,
  ): Promise<void>;
  cancelWorkflow(workflowID: string): Promise<void>;
  resumeWorkflow(workflowID: string): Promise<void>;

  enqueueWorkflow(workflowId: string, queue: WorkflowQueue): Promise<void>;
  clearQueueAssignment(workflowId: string): Promise<void>;
  dequeueWorkflow(workflowId: string, queue: WorkflowQueue): Promise<void>;
  findAndMarkStartableWorkflows(queue: WorkflowQueue, executorID: string): Promise<string[]>;

  sleepms(workflowUUID: string, functionID: number, duration: number): Promise<void>;

  send<T>(workflowUUID: string, functionID: number, destinationUUID: string, message: T, topic?: string): Promise<void>;
  recv<T>(
    workflowUUID: string,
    functionID: number,
    timeoutFunctionID: number,
    topic?: string,
    timeoutSeconds?: number,
  ): Promise<T | null>;

  setEvent<T>(workflowUUID: string, functionID: number, key: string, value: T): Promise<void>;
  getEvent<T>(
    workflowUUID: string,
    key: string,
    timeoutSeconds: number,
    callerWorkflow?: {
      workflowUUID: string;
      functionID: number;
      timeoutFunctionID: number;
    },
  ): Promise<T | null>;

  // Event receiver state queries / updates
  // An event dispatcher may keep state in the system database
  //   The 'service' should be unique to the event receiver keeping state, to separate from others
  //   The 'workflowFnName' workflow function name should be the fully qualified / unique function name dispatched
  //   The 'key' field allows multiple records per service / workflow function
  //   The service+workflowFnName+key uniquely identifies the record, which is associated with:
  //     'value' - a value set by the event receiver service; this string may be a JSON to keep complex details
  //     A version, either as a sequence number (long integer), or as a time (high precision floating point).
  //       If versions are in use, any upsert is discarded if the version field is less than what is already stored.
  //       The upsert returns the current record, which is useful if it is more recent.
  getEventDispatchState(
    service: string,
    workflowFnName: string,
    key: string,
  ): Promise<DBOSEventReceiverState | undefined>;
  queryEventDispatchState(query: DBOSEventReceiverQuery): Promise<DBOSEventReceiverState[]>;
  upsertEventDispatchState(state: DBOSEventReceiverState): Promise<DBOSEventReceiverState>;

  // Workflow management
  getWorkflows(input: GetWorkflowsInput): Promise<GetWorkflowsOutput>;
  getQueuedWorkflows(input: GetQueuedWorkflowsInput): Promise<GetWorkflowsOutput>;
  getWorkflowQueue(input: GetWorkflowQueueInput): Promise<GetWorkflowQueueOutput>;
}

// For internal use, not serialized status.
export interface WorkflowStatusInternal {
  workflowUUID: string;
  status: string;
  name: string;
  className: string;
  configName: string;
  queueName?: string;
  authenticatedUser: string;
  output: unknown;
  error: string; // Serialized error
  assumedRole: string;
  authenticatedRoles: string[];
  request: HTTPRequest;
  executorID: string;
  applicationVersion: string;
  applicationID: string;
  createdAt: number;
  maxRetries: number;
}

export interface ExistenceCheck {
  exists: boolean;
}

export async function migrateSystemDatabase(systemPoolConfig: PoolConfig) {
  const migrationsDirectory = path.join(findPackageRoot(__dirname), 'migrations');
  const knexConfig = {
    client: 'pg',
    connection: systemPoolConfig,
    migrations: {
      directory: migrationsDirectory,
      tableName: 'knex_migrations',
    },
  };
  const knexDB = knex(knexConfig);
  try {
    await knexDB.migrate.latest();
  } finally {
    await knexDB.destroy();
  }
}

export class PostgresSystemDatabase implements SystemDatabase {
  readonly pool: Pool;
  readonly systemPoolConfig: PoolConfig;
  readonly knexDB: Knex;

  notificationsClient: PoolClient | null = null;
  readonly notificationsMap: Record<string, () => void> = {};
  readonly workflowEventsMap: Record<string, () => void> = {};

  readonly workflowStatusBuffer: Map<string, WorkflowStatusInternal> = new Map();
  readonly workflowInputsBuffer: Map<string, any[]> = new Map();
  readonly flushBatchSize = 100;
  static readonly connectionTimeoutMillis = 10000; // 10 second timeout

  constructor(
    readonly pgPoolConfig: PoolConfig,
    readonly systemDatabaseName: string,
    readonly logger: Logger,
  ) {
    this.systemPoolConfig = { ...pgPoolConfig };
    this.systemPoolConfig.database = systemDatabaseName;
    this.systemPoolConfig.connectionTimeoutMillis = PostgresSystemDatabase.connectionTimeoutMillis;
    this.pool = new Pool(this.systemPoolConfig);
    const knexConfig = {
      client: 'pg',
      connection: this.systemPoolConfig,
      pool: {
        max: 2,
      },
    };
    this.knexDB = knex(knexConfig);
  }

  async init() {
    const pgSystemClient = new Client(this.pgPoolConfig);
    await pgSystemClient.connect();
    // Create the system database and load tables.
    const dbExists = await pgSystemClient.query<ExistenceCheck>(
      `SELECT EXISTS (SELECT FROM pg_database WHERE datname = '${this.systemDatabaseName}')`,
    );
    if (!dbExists.rows[0].exists) {
      // Create the DBOS system database.
      await pgSystemClient.query(`CREATE DATABASE "${this.systemDatabaseName}"`);
    }

    try {
      await migrateSystemDatabase(this.systemPoolConfig);
    } catch (e) {
      const tableExists = await this.pool.query<ExistenceCheck>(
        `SELECT EXISTS (SELECT FROM information_schema.tables WHERE table_schema = 'dbos' AND table_name = 'operation_outputs')`,
      );
      if (tableExists.rows[0].exists) {
        this.logger.warn(
          `System database migration failed, you may be running an old version of DBOS Transact: ${(e as Error).message}`,
        );
      } else {
        throw e;
      }
    } finally {
      await pgSystemClient.end();
    }
    await this.listenForNotifications();
  }

  async destroy() {
    await this.knexDB.destroy();
    if (this.notificationsClient) {
      this.notificationsClient.removeAllListeners();
      this.notificationsClient.release();
    }
    await this.pool.end();
  }

  async checkWorkflowOutput<R>(workflowUUID: string): Promise<DBOSNull | R> {
    const { rows } = await this.pool.query<workflow_status>(
      `SELECT status, output, error FROM ${DBOSExecutor.systemDBSchemaName}.workflow_status WHERE workflow_uuid=$1`,
      [workflowUUID],
    );
    if (rows.length === 0 || rows[0].status === StatusString.PENDING) {
      return dbosNull;
    } else if (rows[0].status === StatusString.ERROR) {
      throw deserializeError(DBOSJSON.parse(rows[0].error));
    } else {
      return DBOSJSON.parse(rows[0].output) as R;
    }
  }

  async initWorkflowStatus<T extends any[]>(
    initStatus: WorkflowStatusInternal,
    args: T,
  ): Promise<{ args: T; status: string }> {
    const result = await this.pool.query<{
      recovery_attempts: number;
      status: string;
      name: string;
      class_name: string;
      config_name: string;
      queue_name?: string;
    }>(
      `INSERT INTO ${DBOSExecutor.systemDBSchemaName}.workflow_status (
        workflow_uuid,
        status,
        name,
        class_name,
        config_name,
        queue_name,
        authenticated_user,
        assumed_role,
        authenticated_roles,
        request,
        output,
        executor_id,
        application_version,
        application_id,
        created_at,
        recovery_attempts
      ) VALUES($1, $2, $3, $4, $5, $6, $7, $8, $9, $10, $11, $12, $13, $14, $15, $16)
       ON CONFLICT (workflow_uuid)
        DO UPDATE SET
          recovery_attempts = workflow_status.recovery_attempts + 1
        RETURNING recovery_attempts, status, name, class_name, config_name, queue_name`,
      [
        initStatus.workflowUUID,
        initStatus.status,
        initStatus.name,
        initStatus.className,
        initStatus.configName,
        initStatus.queueName,
        initStatus.authenticatedUser,
        initStatus.assumedRole,
        DBOSJSON.stringify(initStatus.authenticatedRoles),
        DBOSJSON.stringify(initStatus.request),
        null,
        initStatus.executorID,
        initStatus.applicationVersion,
        initStatus.applicationID,
        initStatus.createdAt,
        initStatus.status === StatusString.ENQUEUED ? 0 : 1,
      ],
    );
    // Check the started workflow matches the expected name, class_name, config_name, and queue_name
    // A mismatch indicates a workflow starting with the same UUID but different functions, which should not be allowed.
    const resRow = result.rows[0];
    initStatus.configName = initStatus.configName || '';
    resRow.config_name = resRow.config_name || '';
    resRow.queue_name = resRow.queue_name === null ? undefined : resRow.queue_name; // Convert null in SQL to undefined
    let msg = '';
    if (resRow.name !== initStatus.name) {
      msg = `Workflow already exists with a different function name: ${resRow.name}, but the provided function name is: ${initStatus.name}`;
    } else if (resRow.class_name !== initStatus.className) {
      msg = `Workflow already exists with a different class name: ${resRow.class_name}, but the provided class name is: ${initStatus.className}`;
    } else if (resRow.config_name !== initStatus.configName) {
      msg = `Workflow already exists with a different class configuration: ${resRow.config_name}, but the provided class configuration is: ${initStatus.configName}`;
    } else if (resRow.queue_name !== initStatus.queueName) {
      // This is a warning because a different queue name is not necessarily an error.
      this.logger.warn(
        `Workflow (${initStatus.workflowUUID}) already exists in queue: ${resRow.queue_name}, but the provided queue name is: ${initStatus.queueName}. The queue is not updated.`,
      );
    }
    if (msg !== '') {
      throw new DBOSConflictingWorkflowError(initStatus.workflowUUID, msg);
    }

    // recovery_attempt means "attempts" (we kept the name for backward compatibility). It's default value is 1.
    // Every time we init the status, we increment `recovery_attempts` by 1.
    // Thus, when this number becomes equal to `maxRetries + 1`, we should mark the workflow as `RETRIES_EXCEEDED`.
    const attempts = resRow.recovery_attempts;
    if (attempts > initStatus.maxRetries + 1) {
      await this.pool.query(
        `UPDATE ${DBOSExecutor.systemDBSchemaName}.workflow_status SET status=$1 WHERE workflow_uuid=$2 AND status=$3`,
        [StatusString.RETRIES_EXCEEDED, initStatus.workflowUUID, StatusString.PENDING],
      );
      throw new DBOSDeadLetterQueueError(initStatus.workflowUUID, initStatus.maxRetries);
    }
    this.logger.debug(`Workflow ${initStatus.workflowUUID} attempt number: ${attempts}.`);
    const status = resRow.status;

    const serializedInputs = DBOSJSON.stringify(args);
    const { rows } = await this.pool.query<workflow_inputs>(
      `INSERT INTO ${DBOSExecutor.systemDBSchemaName}.workflow_inputs (workflow_uuid, inputs) VALUES($1, $2) ON CONFLICT (workflow_uuid) DO UPDATE SET workflow_uuid = excluded.workflow_uuid  RETURNING inputs`,
      [initStatus.workflowUUID, serializedInputs],
    );
    if (serializedInputs !== rows[0].inputs) {
      this.logger.warn(
        `Workflow inputs for ${initStatus.workflowUUID} changed since the first call! Use the original inputs.`,
      );
    }
    return { args: DBOSJSON.parse(rows[0].inputs) as T, status };
  }

  bufferWorkflowOutput(workflowUUID: string, status: WorkflowStatusInternal) {
    this.workflowStatusBuffer.set(workflowUUID, status);
  }

  /**
   * Flush the workflow output buffer and the input buffer to the database.
   */
  async flushWorkflowSystemBuffers(): Promise<void> {
    // Always flush the status buffer first because of foreign key constraints
    await this.flushWorkflowStatusBuffer();
    await this.flushWorkflowInputsBuffer();
  }

  async flushWorkflowStatusBuffer(): Promise<void> {
    const localBuffer = new Map(this.workflowStatusBuffer);
    this.workflowStatusBuffer.clear();
    const totalSize = localBuffer.size;
    try {
      let finishedCnt = 0;
      while (finishedCnt < totalSize) {
        let sqlStmt = `INSERT INTO ${DBOSExecutor.systemDBSchemaName}.workflow_status (workflow_uuid, status, name, authenticated_user, assumed_role, authenticated_roles, request, output, executor_id, application_version, application_id, created_at, updated_at, class_name, config_name, queue_name) VALUES `;
        let paramCnt = 1;
        const values: any[] = [];
        const batchUUIDs: string[] = [];
        for (const [workflowUUID, status] of localBuffer) {
          if (paramCnt > 1) {
            sqlStmt += ', ';
          }
          sqlStmt += `($${paramCnt++}, $${paramCnt++}, $${paramCnt++}, $${paramCnt++}, $${paramCnt++}, $${paramCnt++}, $${paramCnt++}, $${paramCnt++}, $${paramCnt++}, $${paramCnt++}, $${paramCnt++}, $${paramCnt++}, $${paramCnt++}, $${paramCnt++}, $${paramCnt++}, $${paramCnt++})`;
          values.push(
            workflowUUID,
            status.status,
            status.name,
            status.authenticatedUser,
            status.assumedRole,
            DBOSJSON.stringify(status.authenticatedRoles),
            DBOSJSON.stringify(status.request),
            DBOSJSON.stringify(status.output),
            status.executorID,
            status.applicationVersion,
            status.applicationID,
            status.createdAt,
            Date.now(),
            status.className,
            status.configName,
            status.queueName,
          );
          batchUUIDs.push(workflowUUID);
          finishedCnt++;

          if (batchUUIDs.length >= this.flushBatchSize) {
            // Cap at the batch size.
            break;
          }
        }
        sqlStmt +=
          ' ON CONFLICT (workflow_uuid) DO UPDATE SET status=EXCLUDED.status, output=EXCLUDED.output, updated_at=EXCLUDED.updated_at;';

        await this.pool.query(sqlStmt, values);

        // Clean up after each batch succeeds
        batchUUIDs.forEach((value) => {
          localBuffer.delete(value);
        });
      }
    } catch (error) {
      (error as Error).message = `Error flushing workflow status buffer: ${(error as Error).message}`;
      this.logger.error(error);
    } finally {
      // If there are still items in flushing the buffer, return items to the global buffer for retrying later.
      for (const [workflowUUID, output] of localBuffer) {
        if (!this.workflowStatusBuffer.has(workflowUUID)) {
          this.workflowStatusBuffer.set(workflowUUID, output);
        }
      }
    }
    return;
  }

  async recordWorkflowError(workflowUUID: string, status: WorkflowStatusInternal): Promise<void> {
    await this.pool.query<workflow_status>(
      `INSERT INTO ${DBOSExecutor.systemDBSchemaName}.workflow_status (
        workflow_uuid,
        status,
        name,
        class_name,
        config_name,
        queue_name,
        authenticated_user,
        assumed_role,
        authenticated_roles,
        request,
        error,
        executor_id,
        application_id,
        application_version,
        created_at,
        updated_at
    ) VALUES($1, $2, $3, $4, $5, $6, $7, $8, $9, $10, $11, $12, $13, $14, $15, $16)
    ON CONFLICT (workflow_uuid)
    DO UPDATE SET status=EXCLUDED.status, error=EXCLUDED.error, updated_at=EXCLUDED.updated_at;`,
      [
        workflowUUID,
        StatusString.ERROR,
        status.name,
        status.className,
        status.configName,
        status.queueName,
        status.authenticatedUser,
        status.assumedRole,
        DBOSJSON.stringify(status.authenticatedRoles),
        DBOSJSON.stringify(status.request),
        status.error,
        status.executorID,
        status.applicationID,
        status.applicationVersion,
        status.createdAt,
        Date.now(),
      ],
    );
  }

  async getPendingWorkflows(executorID: string): Promise<Array<GetPendingWorkflowsOutput>> {
    const { rows } = await this.pool.query<workflow_status>(
      `SELECT workflow_uuid, queue_name FROM ${DBOSExecutor.systemDBSchemaName}.workflow_status WHERE status=$1 AND executor_id=$2`,
      [StatusString.PENDING, executorID],
    );
    return rows.map(
      (i) =>
        <GetPendingWorkflowsOutput>{
          workflowUUID: i.workflow_uuid,
          queueName: i.queue_name,
        },
    );
  }

  bufferWorkflowInputs<T extends any[]>(workflowUUID: string, args: T): void {
    this.workflowInputsBuffer.set(workflowUUID, args);
  }

  async flushWorkflowInputsBuffer(): Promise<void> {
    const localBuffer = new Map(this.workflowInputsBuffer);
    this.workflowInputsBuffer.clear();
    const totalSize = localBuffer.size;
    try {
      let finishedCnt = 0;
      while (finishedCnt < totalSize) {
        let sqlStmt = `INSERT INTO ${DBOSExecutor.systemDBSchemaName}.workflow_inputs (workflow_uuid, inputs) VALUES `;
        let paramCnt = 1;
        const values: any[] = [];
        const batchUUIDs: string[] = [];
        for (const [workflowUUID, args] of localBuffer) {
          finishedCnt++;
          if (this.workflowStatusBuffer.has(workflowUUID)) {
            // Need the workflow status buffer to be flushed first. Continue and retry later.
            continue;
          }

          if (paramCnt > 1) {
            sqlStmt += ', ';
          }
          sqlStmt += `($${paramCnt++}, $${paramCnt++})`;
          values.push(workflowUUID, DBOSJSON.stringify(args));
          batchUUIDs.push(workflowUUID);

          if (batchUUIDs.length >= this.flushBatchSize) {
            // Cap at the batch size.
            break;
          }
        }

        if (batchUUIDs.length > 0) {
          sqlStmt += ' ON CONFLICT (workflow_uuid) DO NOTHING;';
          await this.pool.query(sqlStmt, values);
          // Clean up after each batch succeeds
          batchUUIDs.forEach((value) => {
            localBuffer.delete(value);
          });
        }
      }
    } catch (error) {
      (error as Error).message = `Error flushing workflow inputs buffer: ${(error as Error).message}`;
      this.logger.error(error);
    } finally {
      // If there are still items in flushing the buffer, return items to the global buffer for retrying later.
      for (const [workflowUUID, args] of localBuffer) {
        if (!this.workflowInputsBuffer.has(workflowUUID)) {
          this.workflowInputsBuffer.set(workflowUUID, args);
        }
      }
    }
    return;
  }

  async getWorkflowInputs<T extends any[]>(workflowUUID: string): Promise<T | null> {
    const { rows } = await this.pool.query<workflow_inputs>(
      `SELECT inputs FROM ${DBOSExecutor.systemDBSchemaName}.workflow_inputs WHERE workflow_uuid=$1`,
      [workflowUUID],
    );
    if (rows.length === 0) {
      return null;
    }
    return DBOSJSON.parse(rows[0].inputs) as T;
  }

  async checkOperationOutput<R>(workflowUUID: string, functionID: number): Promise<DBOSNull | R> {
    const { rows } = await this.pool.query<operation_outputs>(
      `SELECT output, error FROM ${DBOSExecutor.systemDBSchemaName}.operation_outputs WHERE workflow_uuid=$1 AND function_id=$2`,
      [workflowUUID, functionID],
    );
    if (rows.length === 0) {
      return dbosNull;
    } else if (DBOSJSON.parse(rows[0].error) !== null) {
      throw deserializeError(DBOSJSON.parse(rows[0].error));
    } else {
      return DBOSJSON.parse(rows[0].output) as R;
    }
  }

  async recordOperationOutput<R>(workflowUUID: string, functionID: number, output: R): Promise<void> {
    const serialOutput = DBOSJSON.stringify(output);
    try {
      await this.pool.query<operation_outputs>(
        `INSERT INTO ${DBOSExecutor.systemDBSchemaName}.operation_outputs (workflow_uuid, function_id, output) VALUES ($1, $2, $3);`,
        [workflowUUID, functionID, serialOutput],
      );
    } catch (error) {
      const err: DatabaseError = error as DatabaseError;
      if (err.code === '40001' || err.code === '23505') {
        // Serialization and primary key conflict (Postgres).
        throw new DBOSWorkflowConflictUUIDError(workflowUUID);
      } else {
        throw err;
      }
    }
  }

  async recordOperationError(workflowUUID: string, functionID: number, error: Error): Promise<void> {
    const serialErr = DBOSJSON.stringify(serializeError(error));
    try {
      await this.pool.query<operation_outputs>(
        `INSERT INTO ${DBOSExecutor.systemDBSchemaName}.operation_outputs (workflow_uuid, function_id, error) VALUES ($1, $2, $3);`,
        [workflowUUID, functionID, serialErr],
      );
    } catch (error) {
      const err: DatabaseError = error as DatabaseError;
      if (err.code === '40001' || err.code === '23505') {
        // Serialization and primary key conflict (Postgres).
        throw new DBOSWorkflowConflictUUIDError(workflowUUID);
      } else {
        throw err;
      }
    }
  }

  /**
   *  Guard the operation, throwing an error if a conflicting execution is detected.
   */
  async recordNotificationOutput<R>(client: PoolClient, workflowUUID: string, functionID: number, output: R) {
    try {
      await client.query<operation_outputs>(
        `INSERT INTO ${DBOSExecutor.systemDBSchemaName}.operation_outputs (workflow_uuid, function_id, output) VALUES ($1, $2, $3);`,
        [workflowUUID, functionID, DBOSJSON.stringify(output)],
      );
    } catch (error) {
      const err: DatabaseError = error as DatabaseError;
      if (err.code === '40001' || err.code === '23505') {
        // Serialization and primary key conflict (Postgres).
        throw new DBOSWorkflowConflictUUIDError(workflowUUID);
      } else {
        throw err;
      }
    }
  }

  async sleepms(workflowUUID: string, functionID: number, durationMS: number): Promise<void> {
    const { rows } = await this.pool.query<operation_outputs>(
      `SELECT output FROM ${DBOSExecutor.systemDBSchemaName}.operation_outputs WHERE workflow_uuid=$1 AND function_id=$2`,
      [workflowUUID, functionID],
    );
    if (rows.length > 0) {
      const endTimeMs = DBOSJSON.parse(rows[0].output) as number;
      await sleepms(Math.max(endTimeMs - Date.now(), 0));
      return;
    } else {
      const endTimeMs = Date.now() + durationMS;
      await this.pool.query<operation_outputs>(
        `INSERT INTO ${DBOSExecutor.systemDBSchemaName}.operation_outputs (workflow_uuid, function_id, output) VALUES ($1, $2, $3) ON CONFLICT DO NOTHING;`,
        [workflowUUID, functionID, DBOSJSON.stringify(endTimeMs)],
      );
      await sleepms(Math.max(endTimeMs - Date.now(), 0));
      return;
    }
  }

  readonly nullTopic = '__null__topic__';

  async send<T>(
    workflowUUID: string,
    functionID: number,
    destinationUUID: string,
    message: T,
    topic?: string,
  ): Promise<void> {
    topic = topic ?? this.nullTopic;
    const client: PoolClient = await this.pool.connect();

    await client.query('BEGIN ISOLATION LEVEL READ COMMITTED');
    try {
      const { rows } = await client.query<operation_outputs>(
        `SELECT output FROM ${DBOSExecutor.systemDBSchemaName}.operation_outputs WHERE workflow_uuid=$1 AND function_id=$2`,
        [workflowUUID, functionID],
      );
      if (rows.length > 0) {
        await client.query('ROLLBACK');
        return;
      }
      await client.query(
        `INSERT INTO ${DBOSExecutor.systemDBSchemaName}.notifications (destination_uuid, topic, message) VALUES ($1, $2, $3);`,
        [destinationUUID, topic, DBOSJSON.stringify(message)],
      );
      await this.recordNotificationOutput(client, workflowUUID, functionID, undefined);
      await client.query('COMMIT');
    } catch (error) {
      await client.query('ROLLBACK');
      const err: DatabaseError = error as DatabaseError;
      if (err.code === '23503') {
        // Foreign key constraint violation (only expected for the INSERT query)
        throw new DBOSNonExistentWorkflowError(`Sent to non-existent destination workflow UUID: ${destinationUUID}`);
      } else {
        throw err;
      }
    } finally {
      client.release();
    }
  }

  async recv<T>(
    workflowUUID: string,
    functionID: number,
    timeoutFunctionID: number,
    topic?: string,
    timeoutSeconds: number = DBOSExecutor.defaultNotificationTimeoutSec,
  ): Promise<T | null> {
    topic = topic ?? this.nullTopic;
    // First, check for previous executions.
    const checkRows = (
      await this.pool.query<operation_outputs>(
        `SELECT output FROM ${DBOSExecutor.systemDBSchemaName}.operation_outputs WHERE workflow_uuid=$1 AND function_id=$2`,
        [workflowUUID, functionID],
      )
    ).rows;
    if (checkRows.length > 0) {
      return DBOSJSON.parse(checkRows[0].output) as T;
    }

    // Check if the key is already in the DB, then wait for the notification if it isn't.
    const initRecvRows = (
      await this.pool.query<notifications>(
        `SELECT topic FROM ${DBOSExecutor.systemDBSchemaName}.notifications WHERE destination_uuid=$1 AND topic=$2;`,
        [workflowUUID, topic],
      )
    ).rows;
    if (initRecvRows.length === 0) {
      // Then, register the key with the global notifications listener.
      let resolveNotification: () => void;
      const messagePromise = new Promise<void>((resolve) => {
        resolveNotification = resolve;
      });
      const payload = `${workflowUUID}::${topic}`;
      this.notificationsMap[payload] = resolveNotification!; // The resolver assignment in the Promise definition runs synchronously.
      let timer: NodeJS.Timeout;
      const timeoutPromise = new Promise<void>(async (resolve, reject) => {
        try {
          await this.sleepms(workflowUUID, timeoutFunctionID, timeoutSeconds * 1000);
          resolve();
        } catch (e) {
          this.logger.error(e);
          reject(new Error('sleepms failed'));
        }
      });
      try {
        await Promise.race([messagePromise, timeoutPromise]);
      } finally {
        clearTimeout(timer!);
        delete this.notificationsMap[payload];
      }
    }

    // Transactionally consume and return the message if it's in the DB, otherwise return null.
    let message: T | null = null;
    const client = await this.pool.connect();
    try {
      await client.query(`BEGIN ISOLATION LEVEL READ COMMITTED`);
      const finalRecvRows = (
        await client.query<notifications>(
          `WITH oldest_entry AS (
        SELECT destination_uuid, topic, message, created_at_epoch_ms
        FROM ${DBOSExecutor.systemDBSchemaName}.notifications
        WHERE destination_uuid = $1
          AND topic = $2
        ORDER BY created_at_epoch_ms ASC
        LIMIT 1
       )

        DELETE FROM ${DBOSExecutor.systemDBSchemaName}.notifications
        USING oldest_entry
        WHERE notifications.destination_uuid = oldest_entry.destination_uuid
          AND notifications.topic = oldest_entry.topic
          AND notifications.created_at_epoch_ms = oldest_entry.created_at_epoch_ms
        RETURNING notifications.*;`,
          [workflowUUID, topic],
        )
      ).rows;
      if (finalRecvRows.length > 0) {
        message = DBOSJSON.parse(finalRecvRows[0].message) as T;
      }
      await this.recordNotificationOutput(client, workflowUUID, functionID, message);
      await client.query(`COMMIT`);
    } catch (e) {
      this.logger.error(e);
      await client.query(`ROLLBACK`);
      throw e;
    } finally {
      client.release();
    }

    return message;
  }

  async setEvent<T>(workflowUUID: string, functionID: number, key: string, message: T): Promise<void> {
    const client: PoolClient = await this.pool.connect();

    try {
      await client.query('BEGIN ISOLATION LEVEL READ COMMITTED');
      let { rows } = await client.query<operation_outputs>(
        `SELECT output FROM ${DBOSExecutor.systemDBSchemaName}.operation_outputs WHERE workflow_uuid=$1 AND function_id=$2`,
        [workflowUUID, functionID],
      );
      if (rows.length > 0) {
        await client.query('ROLLBACK');
        return;
      }
      ({ rows } = await client.query(
        `INSERT INTO ${DBOSExecutor.systemDBSchemaName}.workflow_events (workflow_uuid, key, value)
         VALUES ($1, $2, $3)
         ON CONFLICT (workflow_uuid, key)
         DO UPDATE SET value = $3
         RETURNING workflow_uuid;`,
        [workflowUUID, key, DBOSJSON.stringify(message)],
      ));
      await this.recordNotificationOutput(client, workflowUUID, functionID, undefined);
      await client.query('COMMIT');
    } catch (e) {
      this.logger.error(e);
      await client.query(`ROLLBACK`);
      throw e;
    } finally {
      client.release();
    }
  }

  async getEvent<T>(
    workflowUUID: string,
    key: string,
    timeoutSeconds: number,
    callerWorkflow?: {
      workflowUUID: string;
      functionID: number;
      timeoutFunctionID: number;
    },
  ): Promise<T | null> {
    // Check if the operation has been done before for OAOO (only do this inside a workflow).
    if (callerWorkflow) {
      const { rows } = await this.pool.query<operation_outputs>(
        `
        SELECT output
        FROM ${DBOSExecutor.systemDBSchemaName}.operation_outputs
        WHERE workflow_uuid=$1 AND function_id=$2`,
        [callerWorkflow.workflowUUID, callerWorkflow.functionID],
      );
      if (rows.length > 0) {
        return DBOSJSON.parse(rows[0].output) as T;
      }
    }

    // Check if the key is already in the DB, then wait for the notification if it isn't.
    const initRecvRows = (
      await this.pool.query<workflow_events>(
        `
      SELECT key, value
      FROM ${DBOSExecutor.systemDBSchemaName}.workflow_events
      WHERE workflow_uuid=$1 AND key=$2;`,
        [workflowUUID, key],
      )
    ).rows;

    // Return the value if it's in the DB, otherwise return null.
    let value: T | null = null;
    if (initRecvRows.length > 0) {
      value = DBOSJSON.parse(initRecvRows[0].value) as T;
    } else {
      // Register the key with the global notifications listener.
      let resolveNotification: () => void;
      const valuePromise = new Promise<void>((resolve) => {
        resolveNotification = resolve;
      });
      const payload = `${workflowUUID}::${key}`;
      this.workflowEventsMap[payload] = resolveNotification!; // The resolver assignment in the Promise definition runs synchronously.
      let timer: NodeJS.Timeout;
      const timeoutMillis = timeoutSeconds * 1000;
      const timeoutPromise = callerWorkflow
        ? new Promise<void>(async (resolve, reject) => {
            try {
              await this.sleepms(callerWorkflow.workflowUUID, callerWorkflow.timeoutFunctionID, timeoutMillis);
              resolve();
            } catch (e) {
              this.logger.error(e);
              reject(new Error('sleepms failed'));
            }
          })
        : new Promise<void>((resolve) => {
            timer = setTimeout(() => {
              resolve();
            }, timeoutMillis);
          });

      try {
        await Promise.race([valuePromise, timeoutPromise]);
      } finally {
        clearTimeout(timer!);
        delete this.workflowEventsMap[payload];
      }
      const finalRecvRows = (
        await this.pool.query<workflow_events>(
          `
          SELECT value
          FROM ${DBOSExecutor.systemDBSchemaName}.workflow_events
          WHERE workflow_uuid=$1 AND key=$2;`,
          [workflowUUID, key],
        )
      ).rows;
      if (finalRecvRows.length > 0) {
        value = DBOSJSON.parse(finalRecvRows[0].value) as T;
      }
    }

    // Record the output if it is inside a workflow.
    if (callerWorkflow) {
      await this.recordOperationOutput(callerWorkflow.workflowUUID, callerWorkflow.functionID, value);
    }
    return value;
  }

  async setWorkflowStatus(
    workflowUUID: string,
    status: (typeof StatusString)[keyof typeof StatusString],
    resetRecoveryAttempts: boolean,
  ): Promise<void> {
    await this.pool.query(
      `UPDATE ${DBOSExecutor.systemDBSchemaName}.workflow_status SET status=$1 WHERE workflow_uuid=$2`,
      [status, workflowUUID],
    );
    if (resetRecoveryAttempts) {
      await this.pool.query(
        `UPDATE ${DBOSExecutor.systemDBSchemaName}.workflow_status SET recovery_attempts=0 WHERE workflow_uuid=$1`,
        [workflowUUID],
      );
    }
  }

  async cancelWorkflow(workflowUUID: string): Promise<void> {
    const client = await this.pool.connect();
    try {
      await client.query('BEGIN');

      // Remove workflow from queues table
      await client.query(
        `DELETE FROM ${DBOSExecutor.systemDBSchemaName}.workflow_queue 
         WHERE workflow_uuid = $1`,
        [workflowUUID],
      );

      await client.query(
        `UPDATE ${DBOSExecutor.systemDBSchemaName}.workflow_status 
         SET status = $1 
         WHERE workflow_uuid = $2`,
        [StatusString.CANCELLED, workflowUUID],
      );

      await client.query('COMMIT');
    } catch (error) {
      await client.query('ROLLBACK');
      throw error;
    } finally {
      client.release();
    }
  }

  async resumeWorkflow(workflowUUID: string): Promise<void> {
    const client = await this.pool.connect();
    try {
      await client.query('BEGIN');

      // Check workflow status. If it is complete, do nothing.
      const statusResult = await client.query<workflow_status>(
        `SELECT status FROM ${DBOSExecutor.systemDBSchemaName}.workflow_status 
         WHERE workflow_uuid = $1`,
        [workflowUUID],
      );
      if (
        statusResult.rows.length === 0 ||
        statusResult.rows[0].status === StatusString.SUCCESS ||
        statusResult.rows[0].status === StatusString.ERROR
      ) {
        await client.query('COMMIT');
        return;
      }

      // Remove the workflow from the queues table so resume can safely be called on an ENQUEUED workflow
      await client.query(
        `DELETE FROM ${DBOSExecutor.systemDBSchemaName}.workflow_queue 
         WHERE workflow_uuid = $1`,
        [workflowUUID],
      );

      // Update status to pending and reset recovery attempts
      await client.query(
        `UPDATE ${DBOSExecutor.systemDBSchemaName}.workflow_status 
         SET status = $1, recovery_attempts = 0 
         WHERE workflow_uuid = $2`,
        [StatusString.PENDING, workflowUUID],
      );

      await client.query('COMMIT');
    } catch (error) {
      await client.query('ROLLBACK');
      throw error;
    } finally {
      client.release();
    }
  }

  async getWorkflowStatus(
    workflowUUID: string,
    callerUUID?: string,
    functionID?: number,
  ): Promise<WorkflowStatus | null> {
    // Check if the operation has been done before for OAOO (only do this inside a workflow).
    if (callerUUID !== undefined && functionID !== undefined) {
      const { rows } = await this.pool.query<operation_outputs>(
        `SELECT output FROM ${DBOSExecutor.systemDBSchemaName}.operation_outputs WHERE workflow_uuid=$1 AND function_id=$2`,
        [callerUUID, functionID],
      );
      if (rows.length > 0) {
        return DBOSJSON.parse(rows[0].output) as WorkflowStatus;
      }
    }

    const { rows } = await this.pool.query<workflow_status>(
      `SELECT status, name, class_name, config_name, authenticated_user, assumed_role, authenticated_roles, request, queue_name FROM ${DBOSExecutor.systemDBSchemaName}.workflow_status WHERE workflow_uuid=$1`,
      [workflowUUID],
    );
    let value = null;
    if (rows.length > 0) {
      value = {
        status: rows[0].status,
        workflowName: rows[0].name,
        workflowClassName: rows[0].class_name || '',
        workflowConfigName: rows[0].config_name || '',
        queueName: rows[0].queue_name || undefined,
        authenticatedUser: rows[0].authenticated_user,
        assumedRole: rows[0].assumed_role,
        authenticatedRoles: DBOSJSON.parse(rows[0].authenticated_roles) as string[],
        request: DBOSJSON.parse(rows[0].request) as HTTPRequest,
      };
    }

    // Record the output if it is inside a workflow.
    if (callerUUID !== undefined && functionID !== undefined) {
      await this.recordOperationOutput(callerUUID, functionID, value);
    }
    return value;
  }

  async getWorkflowResult<R>(workflowUUID: string): Promise<R> {
    const pollingIntervalMs: number = 1000;

    while (true) {
      const { rows } = await this.pool.query<workflow_status>(
        `SELECT status, output, error FROM ${DBOSExecutor.systemDBSchemaName}.workflow_status WHERE workflow_uuid=$1`,
        [workflowUUID],
      );
      if (rows.length > 0) {
        const status = rows[0].status;
        if (status === StatusString.SUCCESS) {
          return DBOSJSON.parse(rows[0].output) as R;
        } else if (status === StatusString.ERROR) {
          throw deserializeError(DBOSJSON.parse(rows[0].error));
        }
      }
      await sleepms(pollingIntervalMs);
    }
  }

  /* BACKGROUND PROCESSES */
  /**
   * A background process that listens for notifications from Postgres then signals the appropriate
   * workflow listener by resolving its promise.
   */
  async listenForNotifications() {
    this.notificationsClient = await this.pool.connect();
    await this.notificationsClient.query('LISTEN dbos_notifications_channel;');
    await this.notificationsClient.query('LISTEN dbos_workflow_events_channel;');
    const handler = (msg: Notification) => {
      if (msg.channel === 'dbos_notifications_channel') {
        if (msg.payload && msg.payload in this.notificationsMap) {
          this.notificationsMap[msg.payload]();
        }
      } else {
        if (msg.payload && msg.payload in this.workflowEventsMap) {
          this.workflowEventsMap[msg.payload]();
        }
      }
    };
    this.notificationsClient.on('notification', handler);
  }

  // Event dispatcher queries / updates
  async getEventDispatchState(svc: string, wfn: string, key: string): Promise<DBOSEventReceiverState | undefined> {
    const res = await this.pool.query<event_dispatch_kv>(
      `
      SELECT *
      FROM ${DBOSExecutor.systemDBSchemaName}.event_dispatch_kv
      WHERE workflow_fn_name = $1
      AND service_name = $2
      AND key = $3;
    `,
      [wfn, svc, key],
    );

    if (res.rows.length === 0) return undefined;

    return {
      service: res.rows[0].service_name,
      workflowFnName: res.rows[0].workflow_fn_name,
      key: res.rows[0].key,
      value: res.rows[0].value,
      updateTime: res.rows[0].update_time,
      updateSeq:
        res.rows[0].update_seq !== null && res.rows[0].update_seq !== undefined
          ? BigInt(res.rows[0].update_seq)
          : undefined,
    };
  }

  async queryEventDispatchState(input: DBOSEventReceiverQuery): Promise<DBOSEventReceiverState[]> {
    let query = this.knexDB<event_dispatch_kv>(`${DBOSExecutor.systemDBSchemaName}.event_dispatch_kv`);
    if (input.service) {
      query = query.where('service_name', input.service);
    }
    if (input.workflowFnName) {
      query = query.where('workflow_fn_name', input.workflowFnName);
    }
    if (input.key) {
      query = query.where('key', input.key);
    }
    if (input.startTime) {
      query = query.where('update_time', '>=', new Date(input.startTime).getTime());
    }
    if (input.endTime) {
      query = query.where('update_time', '<=', new Date(input.endTime).getTime());
    }
    if (input.startSeq) {
      query = query.where('update_seq', '>=', input.startSeq);
    }
    if (input.endSeq) {
      query = query.where('update_seq', '<=', input.endSeq);
    }
    const rows = await query.select();
    const ers = rows.map((row) => {
      return {
        service: row.service_name,
        workflowFnName: row.workflow_fn_name,
        key: row.key,
        value: row.value,
        updateTime: row.update_time,
        updateSeq: row.update_seq !== undefined && row.update_seq !== null ? BigInt(row.update_seq) : undefined,
      };
    });
    return ers;
  }

  async upsertEventDispatchState(state: DBOSEventReceiverState): Promise<DBOSEventReceiverState> {
    const res = await this.pool.query<event_dispatch_kv>(
      `
      INSERT INTO ${DBOSExecutor.systemDBSchemaName}.event_dispatch_kv (
        service_name, workflow_fn_name, key, value, update_time, update_seq)
      VALUES ($1, $2, $3, $4, $5, $6)
      ON CONFLICT (service_name, workflow_fn_name, key)
      DO UPDATE SET
        update_time = GREATEST(EXCLUDED.update_time, event_dispatch_kv.update_time),
        update_seq =  GREATEST(EXCLUDED.update_seq,  event_dispatch_kv.update_seq),
        value = CASE WHEN (EXCLUDED.update_time > event_dispatch_kv.update_time OR EXCLUDED.update_seq > event_dispatch_kv.update_seq OR
                            (event_dispatch_kv.update_time IS NULL and event_dispatch_kv.update_seq IS NULL))
          THEN EXCLUDED.value ELSE event_dispatch_kv.value END
      RETURNING value, update_time, update_seq;
    `,
      [state.service, state.workflowFnName, state.key, state.value, state.updateTime, state.updateSeq],
    );

    return {
      service: state.service,
      workflowFnName: state.workflowFnName,
      key: state.key,
      value: res.rows[0].value,
      updateTime: res.rows[0].update_time,
      updateSeq:
        res.rows[0].update_seq !== undefined && res.rows[0].update_seq !== null
          ? BigInt(res.rows[0].update_seq)
          : undefined,
    };
  }

  async getWorkflows(input: GetWorkflowsInput): Promise<GetWorkflowsOutput> {
    let query = this.knexDB<{ workflow_uuid: string }>(`${DBOSExecutor.systemDBSchemaName}.workflow_status`).orderBy(
      'created_at',
      'desc',
    );
    if (input.workflowName) {
      query = query.where('name', input.workflowName);
    }
    if (input.authenticatedUser) {
      query = query.where('authenticated_user', input.authenticatedUser);
    }
    if (input.startTime) {
      query = query.where('created_at', '>=', new Date(input.startTime).getTime());
    }
    if (input.endTime) {
      query = query.where('created_at', '<=', new Date(input.endTime).getTime());
    }
    if (input.status) {
      query = query.where('status', input.status);
    }
    if (input.applicationVersion) {
      query = query.where('application_version', input.applicationVersion);
    }
    if (input.limit) {
      query = query.limit(input.limit);
    }
    const rows = await query.select('workflow_uuid');
    const workflowUUIDs = rows.map((row) => row.workflow_uuid);
    return {
      workflowUUIDs: workflowUUIDs,
    };
  }

  async getQueuedWorkflows(input: GetQueuedWorkflowsInput): Promise<GetWorkflowsOutput> {
    let query = this.knexDB(`${DBOSExecutor.systemDBSchemaName}.workflow_queue`)
      .join(
        `${DBOSExecutor.systemDBSchemaName}.workflow_status`,
        `${DBOSExecutor.systemDBSchemaName}.workflow_queue.workflow_uuid`,
        '=',
        `${DBOSExecutor.systemDBSchemaName}.workflow_status.workflow_uuid`,
      )
      .orderBy(`${DBOSExecutor.systemDBSchemaName}.workflow_status.created_at`, 'desc');

    if (input.workflowName) {
      query = query.whereRaw(`${DBOSExecutor.systemDBSchemaName}.workflow_status.name = ?`, [input.workflowName]);
    }
    if (input.queueName) {
      query = query.whereRaw(`${DBOSExecutor.systemDBSchemaName}.workflow_status.queue_name = ?`, [input.queueName]);
    }
    if (input.startTime) {
      query = query.where(
        `${DBOSExecutor.systemDBSchemaName}.workflow_status.created_at`,
        '>=',
        new Date(input.startTime).getTime(),
      );
    }
    if (input.endTime) {
      query = query.where(
        `${DBOSExecutor.systemDBSchemaName}.workflow_status.created_at`,
        '<=',
        new Date(input.endTime).getTime(),
      );
    }
    if (input.status) {
      query = query.whereRaw(`${DBOSExecutor.systemDBSchemaName}.workflow_status.status = ?`, [input.status]);
    }
    if (input.limit) {
      query = query.limit(input.limit);
    }

    const rows = await query.select(`${DBOSExecutor.systemDBSchemaName}.workflow_status.workflow_uuid`);
    const workflowUUIDs = rows.map((row) => (row as { workflow_uuid: string }).workflow_uuid);
    return {
      workflowUUIDs: workflowUUIDs,
    };
  }

  async getWorkflowQueue(input: GetWorkflowQueueInput): Promise<GetWorkflowQueueOutput> {
    let query = this.knexDB<workflow_queue>(`${DBOSExecutor.systemDBSchemaName}.workflow_queue`).orderBy(
      'created_at_epoch_ms',
      'desc',
    );
    if (input.queueName) {
      query = query.where('queue_name', input.queueName);
    }
    if (input.startTime) {
      query = query.where('created_at_epoch_ms', '>=', new Date(input.startTime).getTime());
    }
    if (input.endTime) {
      query = query.where('created_at_at_epoch_ms', '<=', new Date(input.endTime).getTime());
    }
    if (input.limit) {
      query = query.limit(input.limit);
    }
    const rows = await query.select();
    const workflows = rows.map((row) => {
      return {
        workflowID: row.workflow_uuid,
        executorID: row.executor_id,
        queueName: row.queue_name,
        createdAt: row.created_at_epoch_ms,
        startedAt: row.started_at_epoch_ms,
        completedAt: row.completed_at_epoch_ms,
      };
    });
    return { workflows };
  }

  async enqueueWorkflow(workflowId: string, queue: WorkflowQueue): Promise<void> {
    await this.pool.query<workflow_queue>(
      `
      INSERT INTO ${DBOSExecutor.systemDBSchemaName}.workflow_queue (workflow_uuid, queue_name)
      VALUES ($1, $2)
      ON CONFLICT (workflow_uuid)
      DO NOTHING;
    `,
      [workflowId, queue.name],
    );
  }

  async clearQueueAssignment(workflowId: string): Promise<void> {
    const client: PoolClient = await this.pool.connect();
    try {
      await client.query('BEGIN ISOLATION LEVEL READ COMMITTED');
      await client.query<workflow_queue>(
        `
        UPDATE ${DBOSExecutor.systemDBSchemaName}.workflow_queue
        SET started_at_epoch_ms = NULL, executor_id = NULL
        WHERE workflow_uuid = $1;
      `,
        [workflowId],
      );
      await client.query<workflow_status>(
        `
        UPDATE ${DBOSExecutor.systemDBSchemaName}.workflow_status
        SET status = $2, executor_id = NULL
        WHERE workflow_uuid = $1;
      `,
        [workflowId, StatusString.ENQUEUED],
      );
      await client.query('COMMIT');
    } catch (error) {
      await client.query('ROLLBACK');
      throw error;
    } finally {
      client.release();
    }
  }

  async dequeueWorkflow(workflowId: string, queue: WorkflowQueue): Promise<void> {
    if (queue.rateLimit) {
      const time = new Date().getTime();
      await this.pool.query<workflow_queue>(
        `
        UPDATE ${DBOSExecutor.systemDBSchemaName}.workflow_queue
        SET completed_at_epoch_ms = $2
        WHERE workflow_uuid = $1;
      `,
        [workflowId, time],
      );
    } else {
      await this.pool.query<workflow_queue>(
        `
        DELETE FROM ${DBOSExecutor.systemDBSchemaName}.workflow_queue
        WHERE workflow_uuid = $1;
      `,
        [workflowId],
      );
    }
  }

  async findAndMarkStartableWorkflows(queue: WorkflowQueue, executorID: string): Promise<string[]> {
    const startTimeMs = new Date().getTime();
    const limiterPeriodMS = queue.rateLimit ? queue.rateLimit.periodSec * 1000 : 0;
    const claimedIDs: string[] = [];

    await this.knexDB.transaction(
      async (trx: Knex.Transaction) => {
        // If there is a rate limit, compute how many functions have started in its period.
        let numRecentQueries = 0;
        if (queue.rateLimit) {
          const numRecentQueriesS = (await trx(`${DBOSExecutor.systemDBSchemaName}.workflow_queue`)
            .count()
            .where('queue_name', queue.name)
            .andWhere('started_at_epoch_ms', '>', startTimeMs - limiterPeriodMS)
            .first())!.count;
          numRecentQueries = parseInt(`${numRecentQueriesS}`);
          if (numRecentQueries >= queue.rateLimit.limitPerPeriod) {
            return claimedIDs;
          }
        }

        // Dequeue functions eligible for this worker and ordered by the time at which they were enqueued.
        // If there is a global or local concurrency limit N, select only the N oldest enqueued
        // functions, else select all of them.
        let query = trx<workflow_queue>(`${DBOSExecutor.systemDBSchemaName}.workflow_queue`)
          .whereNull('completed_at_epoch_ms')
          .andWhere('queue_name', queue.name)
          .andWhere(function () {
            void this.whereNull('executor_id').orWhere('executor_id', executorID);
          })
          .select();
        query = query.orderBy('created_at_epoch_ms', 'asc');
        if (queue.workerConcurrency !== undefined) {
          query = query.limit(queue.workerConcurrency);
        } else if (queue.concurrency !== undefined) {
          query = query.limit(queue.concurrency);
        }

        // From the functions retrieved, get the workflow IDs of the functions
        // that have not yet been started so we can start them.
        const rows = await query.select(['workflow_uuid', 'started_at_epoch_ms', 'executor_id']);
        const workflowIDs = rows.filter((row) => !row.started_at_epoch_ms).map((row) => row.workflow_uuid);
        for (const id of workflowIDs) {
          // If we have a rate limit, stop starting functions when the number
          //   of functions started this period exceeds the limit.
          if (queue.rateLimit && numRecentQueries >= queue.rateLimit.limitPerPeriod) {
            break;
          }

          // Start the functions by marking them as pending and updating their executor IDs
          const res = await trx<workflow_status>(`${DBOSExecutor.systemDBSchemaName}.workflow_status`)
            .where('workflow_uuid', id)
            .andWhere('status', StatusString.ENQUEUED)
            .update('status', StatusString.PENDING)
            .update('executor_id', executorID);

          if (res > 0) {
            claimedIDs.push(id);
            await trx<workflow_queue>(`${DBOSExecutor.systemDBSchemaName}.workflow_queue`)
              .where('workflow_uuid', id)
              .update('started_at_epoch_ms', startTimeMs)
              .update('executor_id', executorID);
          }
          // If we did not update this record, probably someone else did.  Count in either case.
          ++numRecentQueries;
        }
      },
      { isolationLevel: 'repeatable read' },
    );

    // If we have a rate limit, garbage-collect all completed functions started
    //   before the period. If there's no limiter, there's no need--they were
    //   deleted on completion.
    if (queue.rateLimit) {
      await this.knexDB<workflow_queue>(`${DBOSExecutor.systemDBSchemaName}.workflow_queue`)
        .whereNotNull('completed_at_epoch_ms')
        .andWhere('queue_name', queue.name)
        .andWhere('started_at_epoch_ms', '<', startTimeMs - limiterPeriodMS)
        .delete();
    }

    // Return the IDs of all functions we marked started
    return claimedIDs;
  }
}<|MERGE_RESOLUTION|>--- conflicted
+++ resolved
@@ -10,11 +10,8 @@
   DBOSConflictingWorkflowError,
 } from './error';
 import {
-<<<<<<< HEAD
   GetPendingWorkflowsOutput,
-=======
   GetQueuedWorkflowsInput,
->>>>>>> a8ae8d49
   GetWorkflowQueueInput,
   GetWorkflowQueueOutput,
   GetWorkflowsInput,
