--- conflicted
+++ resolved
@@ -27,11 +27,7 @@
   workflow_queue,
   event_dispatch_kv,
 } from '../schemas/system_db_schema';
-<<<<<<< HEAD
-import { findPackageRoot, globalParams, cancellableSleep } from './utils';
-=======
-import { sleepms, findPackageRoot, DBOSJSON, globalParams, cancellableSleep, INTERNAL_QUEUE_NAME } from './utils';
->>>>>>> 77349083
+import { findPackageRoot, globalParams, cancellableSleep, INTERNAL_QUEUE_NAME } from './utils';
 import { HTTPRequest } from './context';
 import { GlobalLogger as Logger } from './telemetry/logs';
 import knex, { Knex } from 'knex';
@@ -121,13 +117,10 @@
   ): Promise<void>;
   cancelWorkflow(workflowID: string): Promise<void>;
   resumeWorkflow(workflowID: string): Promise<void>;
-<<<<<<< HEAD
+  forkWorkflow(originalWorkflowID: string, forkedWorkflowId: string): Promise<string>;
   checkIfCanceled(workflowID: string): Promise<void>;
   registerRunningWorkflow(workflowID: string, workflowPromise: Promise<unknown>): void;
   awaitRunningWorkflows(): Promise<void>; // Use in clean shutdown
-=======
-  forkWorkflow(originalWorkflowID: string, forkedWorkflowId: string): Promise<string>;
->>>>>>> 77349083
 
   // Queues
   enqueueWorkflow(workflowId: string, queueName: string): Promise<void>;
