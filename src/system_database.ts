--- conflicted
+++ resolved
@@ -549,7 +549,6 @@
     }
   }
 
-<<<<<<< HEAD
   async getMaxFunctionID(workflowID: string): Promise<number> {
     const { rows } = await this.pool.query<{ max_function_id: number }>(
       `SELECT max(function_id) as max_function_id FROM ${DBOSExecutor.systemDBSchemaName}.operation_outputs WHERE workflow_uuid=$1`,
@@ -560,12 +559,8 @@
   }
 
   async forkWorkflow(originalWorkflowID: string, forkedWorkflowId: string, startStep: number = 0): Promise<string> {
-    const workflowStatus = await this.getWorkflowStatusInternal(originalWorkflowID);
-=======
-  async forkWorkflow(originalWorkflowID: string, forkedWorkflowId: string): Promise<string> {
-    // TODO: remove call to getWorkflowInputs after #871 is merged
     const workflowStatus = await this.getWorkflowStatus(originalWorkflowID);
->>>>>>> 9933cd3f
+
     if (workflowStatus === null) {
       throw new DBOSNonExistentWorkflowError(`Workflow ${originalWorkflowID} does not exist`);
     }
