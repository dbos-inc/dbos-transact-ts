--- conflicted
+++ resolved
@@ -1717,7 +1717,7 @@
     enqueueOptions?: EnqueueOptions,
   ): Promise<void> {
     const dedupID = enqueueOptions?.deduplicationID ?? null;
-<<<<<<< HEAD
+
     const priority = enqueueOptions?.priority ?? 0;
 
     try {
@@ -1727,16 +1727,6 @@
         ON CONFLICT (workflow_uuid)
         DO NOTHING;`,
         [workflowID, queueName, dedupID, priority],
-=======
-
-    try {
-      await client.query<workflow_queue>(
-        `INSERT INTO ${DBOSExecutor.systemDBSchemaName}.workflow_queue (workflow_uuid, queue_name, deduplication_id)
-        VALUES ($1, $2, $3)
-        ON CONFLICT (workflow_uuid)
-        DO NOTHING;`,
-        [workflowID, queueName, dedupID],
->>>>>>> b3476973
       );
     } catch (error) {
       const err: DatabaseError = error as DatabaseError;
