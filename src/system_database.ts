--- conflicted
+++ resolved
@@ -123,15 +123,10 @@
   awaitRunningWorkflows(): Promise<void>; // Use in clean shutdown
 
   // Queues
-<<<<<<< HEAD
   enqueueWorkflow(workflowId: string, queueName: string, enqueOptions?: EnqueueOptionsInternal): Promise<void>;
   clearQueueAssignment(workflowId: string): Promise<boolean>;
   dequeueWorkflow(workflowId: string, queue: WorkflowQueue): Promise<void>;
-=======
-  enqueueWorkflow(workflowID: string, queueName: string): Promise<void>;
-  clearQueueAssignment(workflowID: string): Promise<boolean>;
-  dequeueWorkflow(workflowID: string, queue: WorkflowQueue): Promise<void>;
->>>>>>> 57605040
+
   findAndMarkStartableWorkflows(queue: WorkflowQueue, executorID: string, appVersion: string): Promise<string[]>;
 
   // Actions w/ durable records and notifications
@@ -354,13 +349,13 @@
   return rows[0].inputs;
 }
 
-async function enqueueWorkflow(client: PoolClient, workflowID: string, queueName: string): Promise<void> {
+/* async function enqueueWorkflow(client: PoolClient, workflowID: string, queueName: string): Promise<void> {
   await client.query(
     `INSERT INTO ${DBOSExecutor.systemDBSchemaName}.workflow_queue (workflow_uuid, queue_name) VALUES ($1, $2)
      ON CONFLICT (workflow_uuid) DO NOTHING;`,
     [workflowID, queueName],
   );
-}
+} */
 
 async function deleteQueuedWorkflows(client: PoolClient, workflowID: string): Promise<void> {
   await client.query(`DELETE FROM ${DBOSExecutor.systemDBSchemaName}.workflow_queue  WHERE workflow_uuid = $1`, [
@@ -842,7 +837,7 @@
         await client.query(query, [newWorkflowID, workflowID, startStep]);
       }
 
-      await enqueueWorkflow(client, newWorkflowID, INTERNAL_QUEUE_NAME);
+      await this.enqueueWorkflowInternal(client, newWorkflowID, INTERNAL_QUEUE_NAME);
 
       await client.query('COMMIT');
       return newWorkflowID;
@@ -1324,7 +1319,7 @@
         throwOnFailure: false,
       });
 
-      await enqueueWorkflow(client, workflowID, INTERNAL_QUEUE_NAME);
+      await this.enqueueWorkflowInternal(client, workflowID, INTERNAL_QUEUE_NAME);
 
       await client.query('COMMIT');
     } catch (error) {
@@ -1694,13 +1689,17 @@
     return { workflows };
   }
 
-<<<<<<< HEAD
-  async enqueueWorkflow(workflowId: string, queueName: string, enqueueOptions?: EnqueueOptionsInternal): Promise<void> {
+  async enqueueWorkflowInternal(
+    client: PoolClient,
+    workflowId: string,
+    queueName: string,
+    enqueueOptions?: EnqueueOptionsInternal,
+  ): Promise<void> {
     const deDupId = enqueueOptions?.deDuplicationID ?? null;
     console.log('In Enqueueing workflow', workflowId, queueName, deDupId);
 
     try {
-      await this.pool.query<workflow_queue>(
+      await client.query<workflow_queue>(
         `
         INSERT INTO ${DBOSExecutor.systemDBSchemaName}.workflow_queue (workflow_uuid, queue_name, deduplication_id)
         VALUES ($1, $2, $3)
@@ -1718,14 +1717,15 @@
 
       this.logger.error(`Error enqueuing workflow ${workflowId} to queue ${queueName}: ${error}`);
       throw error;
-=======
-  async enqueueWorkflow(workflowId: string, queueName: string): Promise<void> {
+    }
+  }
+
+  async enqueueWorkflow(workflowId: string, queueName: string, enqueueOptions?: EnqueueOptionsInternal): Promise<void> {
     const client: PoolClient = await this.pool.connect();
     try {
-      await enqueueWorkflow(client, workflowId, queueName);
+      await this.enqueueWorkflowInternal(client, workflowId, queueName, enqueueOptions);
     } finally {
       client.release();
->>>>>>> 57605040
     }
   }
 
