--- conflicted
+++ resolved
@@ -190,9 +190,6 @@
   listWorkflows(input: GetWorkflowsInput): Promise<WorkflowStatusInternal[]>;
   garbageCollect(cutoffEpochTimestampMs?: number, rowsThreshold?: number): Promise<void>;
   getMetrics(startTime: string, endTime: string): Promise<MetricData[]>;
-<<<<<<< HEAD
-  getSerializer(): DBOSSerializer;
-=======
 
   // Patching
   checkPatch(
@@ -201,7 +198,8 @@
     patchName: string,
     deprecated: boolean,
   ): Promise<{ isPatched: boolean; hasEntry: boolean }>;
->>>>>>> 1164f0a3
+
+  getSerializer(): DBOSSerializer;
 }
 
 // For internal use, not serialized status.
