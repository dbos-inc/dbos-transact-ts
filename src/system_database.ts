--- conflicted
+++ resolved
@@ -66,14 +66,9 @@
 
   initWorkflowStatus(
     initStatus: WorkflowStatusInternal,
-<<<<<<< HEAD
     serializedArgs: string,
+    maxRetries?: number,
   ): Promise<{ serializedInputs: string; status: string }>;
-=======
-    args: T,
-    maxRetries?: number,
-  ): Promise<{ args: T; status: string }>;
->>>>>>> 9933cd3f
   recordWorkflowOutput(workflowID: string, status: WorkflowStatusInternal): Promise<void>;
   recordWorkflowError(workflowID: string, status: WorkflowStatusInternal): Promise<void>;
 
@@ -99,8 +94,7 @@
     checkConflict: boolean,
   ): Promise<void>;
 
-<<<<<<< HEAD
-  getWorkflowStatus(workflowID: string, callerID?: string, callerFN?: number): Promise<WorkflowStatus | null>;
+  getWorkflowStatus(workflowID: string, callerID?: string, callerFN?: number): Promise<WorkflowStatusInternal | null>;
   getWorkflowStatusInternal(
     workflowID: string,
     callerID?: string,
@@ -112,10 +106,6 @@
     callerID?: string,
     timerFuncID?: number,
   ): Promise<SystemDatabaseStoredResult | undefined>;
-=======
-  getWorkflowStatus(workflowID: string, callerID?: string, callerFN?: number): Promise<WorkflowStatusInternal | null>;
-  awaitWorkflowResult(workflowID: string, timeoutms?: number): Promise<SystemDatabaseStoredResult | undefined>;
->>>>>>> 9933cd3f
 
   // Workflow management
   setWorkflowStatus(
@@ -391,14 +381,10 @@
 
   async initWorkflowStatus(
     initStatus: WorkflowStatusInternal,
-<<<<<<< HEAD
     serializedInputs: string,
+    maxRetries?: number,
+    args: T,
   ): Promise<{ serializedInputs: string; status: string }> {
-=======
-    args: T,
-    maxRetries?: number,
-  ): Promise<{ args: T; status: string }> {
->>>>>>> 9933cd3f
     const result = await this.pool.query<{
       recovery_attempts: number;
       status: string;
@@ -440,14 +426,8 @@
         initStatus.queueName,
         initStatus.authenticatedUser,
         initStatus.assumedRole,
-<<<<<<< HEAD
         JSON.stringify(initStatus.authenticatedRoles),
         JSON.stringify(initStatus.request),
-        null,
-=======
-        DBOSJSON.stringify(initStatus.authenticatedRoles),
-        DBOSJSON.stringify(initStatus.request),
->>>>>>> 9933cd3f
         initStatus.executorId,
         initStatus.applicationVersion,
         initStatus.applicationID,
@@ -1236,42 +1216,9 @@
     // Check if the operation has been done before for OAOO (only do this inside a workflow).
     const sv = await this.runAsStep(
       async () => {
-<<<<<<< HEAD
-        const { rows } = await this.pool.query<workflow_status>(
-          `SELECT workflow_uuid, status, name, class_name, config_name, authenticated_user, assumed_role, authenticated_roles, request, queue_name, executor_id, created_at, updated_at, application_version, application_id, recovery_attempts FROM ${DBOSExecutor.systemDBSchemaName}.workflow_status WHERE workflow_uuid=$1`,
-          [workflowID],
-        );
-
-        let value: WorkflowStatusInternal | null = null;
-        if (rows.length > 0) {
-          value = {
-            workflowUUID: rows[0].workflow_uuid,
-            status: rows[0].status,
-            workflowName: rows[0].name,
-            output: null,
-            error: null,
-            workflowClassName: rows[0].class_name || '',
-            workflowConfigName: rows[0].config_name || '',
-            queueName: rows[0].queue_name || undefined,
-            authenticatedUser: rows[0].authenticated_user,
-            assumedRole: rows[0].assumed_role,
-            authenticatedRoles: JSON.parse(rows[0].authenticated_roles) as string[],
-            request: JSON.parse(rows[0].request) as HTTPRequest,
-            executorId: rows[0].executor_id,
-            createdAt: Number(rows[0].created_at),
-            updatedAt: Number(rows[0].updated_at),
-            applicationVersion: rows[0].application_version,
-            applicationID: rows[0].application_id,
-            recoveryAttempts: Number(rows[0].recovery_attempts),
-            maxRetries: 0,
-          };
-        }
-        return value ? JSON.stringify(value) : null;
-=======
         const statuses = await this.listWorkflows({ workflowIDs: [workflowID] });
         const status = statuses.find((s) => s.workflowUUID === workflowID);
         return status ? JSON.stringify(status) : null;
->>>>>>> 9933cd3f
       },
       DBOS_FUNCNAME_GETSTATUS,
       callerID,
