--- conflicted
+++ resolved
@@ -1698,11 +1698,7 @@
         VALUES ($1, $2, $3, $4)
         ON CONFLICT (workflow_uuid)
         DO NOTHING;`,
-<<<<<<< HEAD
-        [workflowId, queueName, dedupID, priority],
-=======
-        [workflowID, queueName, dedupID],
->>>>>>> 7ef73dcb
+        [workflowID, queueName, dedupID, priority],
       );
     } catch (error) {
       const err: DatabaseError = error as DatabaseError;
