import { DBOSExecutor } from "./dbos-executor";
import { DEBUG_TRIGGER_WORKFLOW_QUEUE_START, debugTriggerPoint } from "./debugpoint";
import { DBOSInitializationError } from "./error";

/**
 Limit the maximum number of functions from this queue
   that can be started in a given period.
 If the limit is 5 and the period is 10, no more than 5 functions can be
   started per 10 seconds.
*/
interface QueueRateLimit {
    limitPerPeriod: number;
    periodSec: number;
}

export class WorkflowQueue {
    constructor(readonly name: string, readonly concurrency?: number, readonly rateLimit?: QueueRateLimit) {
        if (wfQueueRunner.wfQueuesByName.has(name)) {
            throw new DBOSInitializationError(`Workflow Queue '${name}' defined multiple times`);
        }
        wfQueueRunner.wfQueuesByName.set(name, this);
    }
}

class WFQueueRunner
{
    readonly wfQueuesByName: Map<string, WorkflowQueue> = new Map();

    private isRunning: boolean = false;
    private interruptResolve?: () => void;

    stop() {
        if (!this.isRunning) return;
        this.isRunning = false;
        if (this.interruptResolve) {
            this.interruptResolve();
        }
    }

    async dispatchLoop(exec: DBOSExecutor): Promise<void> {
        this.isRunning = true;
        while (this.isRunning) {
            // Wait for either the timeout or an interruption
            let timer: NodeJS.Timeout;
            const timeoutPromise = new Promise<void>((resolve) => {
                timer = setTimeout(() => {
                    resolve();
                }, 1000);
            });

            await Promise.race([
                timeoutPromise,
                new Promise<void>((_, reject) => this.interruptResolve = reject)
            ])
            .catch(() => {exec.logger.debug("Workflow queue loop interrupted!")}); // Interrupt sleep throws
                clearTimeout(timer!);

            if (!this.isRunning) {
                break;
            }

            // Check queues
            for (const [_qn, q] of this.wfQueuesByName) {
                let wfids: string[];
                try {
                    wfids = await exec.systemDatabase.findAndMarkStartableWorkflows(q);
                }
                catch (e) {
                    const err = e as Error;
                    exec.logger.warn(`Error getting startable workflows: ${err.message}`);
<<<<<<< HEAD
                    // An error here is probably a transaction serialization conflict.  Try again in the next iteration.
=======
                    // On the premise that this was a transaction conflict error, just try again later.
>>>>>>> 944dffec
                    wfids = [];
                }

                if (wfids.length > 0) {
                    await debugTriggerPoint(DEBUG_TRIGGER_WORKFLOW_QUEUE_START);
                }

                for (const wfid of wfids) {
                    try {
                        const _wfh = await exec.executeWorkflowUUID(wfid);
                    }
                    catch (e) {
                        exec.logger.warn(`Could not execute workflow with id ${wfid}`);
                        exec.logger.warn(e);
                    }
                }
            }
        }
    }

    logRegisteredEndpoints(exec: DBOSExecutor) {
        const logger = exec.logger;
        logger.info("Workflow queues:");
        for (const [qn, q] of this.wfQueuesByName) {
            const conc = q.concurrency !== undefined ? `${q.concurrency}` : 'No concurrency limit set';
            logger.info(`    ${qn}: ${conc}`);
        }
    }
}

export const wfQueueRunner = new WFQueueRunner();<|MERGE_RESOLUTION|>--- conflicted
+++ resolved
@@ -68,11 +68,7 @@
                 catch (e) {
                     const err = e as Error;
                     exec.logger.warn(`Error getting startable workflows: ${err.message}`);
-<<<<<<< HEAD
-                    // An error here is probably a transaction serialization conflict.  Try again in the next iteration.
-=======
                     // On the premise that this was a transaction conflict error, just try again later.
->>>>>>> 944dffec
                     wfids = [];
                 }
 
