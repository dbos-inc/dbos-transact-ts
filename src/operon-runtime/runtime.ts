--- conflicted
+++ resolved
@@ -25,7 +25,7 @@
   constructor(operonConfig: OperonConfig, readonly runtimeConfig: OperonRuntimeConfig = defaultConfig) {
     // Initialize Operon.
     this.operon = new Operon(operonConfig);
-    this.operon.useNodePostgres();
+    //this.operon.useNodePostgres();
   }
 
   /**
@@ -43,11 +43,7 @@
         classes.push(exports[key] as object);
       }
     }
-<<<<<<< HEAD
-    // Initialize Operon.
-    this.operon = new Operon();
-=======
->>>>>>> c58e0271
+
     await this.operon.init(...classes);
   }
 
