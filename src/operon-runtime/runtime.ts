--- conflicted
+++ resolved
@@ -4,11 +4,9 @@
 import { isObject } from 'lodash';
 import { Server } from 'http';
 import { OperonError } from '../error';
-<<<<<<< HEAD
 import { InitContextImpl } from '../context';
-=======
 import path from 'node:path';
->>>>>>> 5f57087e
+
 
 interface ModuleExports {
   // eslint-disable-next-line @typescript-eslint/no-explicit-any
