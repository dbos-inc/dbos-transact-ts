--- conflicted
+++ resolved
@@ -100,12 +100,9 @@
       info: { title, version },
       paths: Object.fromEntries(paths),
       components: {
+        parameters: Object.fromEntries([workflowUuidParam]),
         schemas: Object.fromEntries(this.#schemaMap),
-<<<<<<< HEAD
         securitySchemes: Object.fromEntries(this.#securitySchemeMap)
-=======
-        parameters: Object.fromEntries([workflowUuidParam]),
->>>>>>> ed182b3e
       }
     }
     return diagResult(openApi, this.#diags);
