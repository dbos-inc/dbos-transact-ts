--- conflicted
+++ resolved
@@ -68,19 +68,11 @@
     for (const op of ops) {
       // eslint-disable-next-line @typescript-eslint/no-unsafe-member-access
       proxy[op.name] = op.txnConfig
-<<<<<<< HEAD
         ?
-        (...args: unknown[]) => this.transaction(op.registeredFunction as Transaction<unknown>, null, ...args)
+        (...args: unknown[]) => this.transaction(op.registeredFunction as Transaction<unknown[], unknown>, null, ...args)
         : op.commConfig
           ?
-          (...args: unknown[]) => this.external(op.registeredFunction as Communicator<unknown>, null, ...args)
-=======
-        ? // eslint-disable-next-line @typescript-eslint/no-unsafe-argument
-        (...args: any[]) => this.transaction(op.registeredFunction as Transaction<any[], any>, ...args)
-        : op.commConfig
-          ? // eslint-disable-next-line @typescript-eslint/no-unsafe-argument
-          (...args: any[]) => this.external(op.registeredFunction as Communicator<any[], any>, ...args)
->>>>>>> f8cc4c6d
+          (...args: unknown[]) => this.external(op.registeredFunction as Communicator<unknown[], unknown>, null, ...args)
           : undefined;
     }
     return proxy as WFInvokeFuncs<T>;
@@ -119,13 +111,8 @@
    * Execute a transactional function in debug mode.
    * If a debug proxy is provided, it connects to a debug proxy and everything should be read-only.
    */
-<<<<<<< HEAD
-  async transaction<R>(txn: Transaction<R>, cfcls: ConfiguredClass<unknown> | null,  ...args: unknown[]): Promise<R> {
-    const txnInfo = this.#dbosExec.getTransactionInfo(txn as Transaction<unknown>);
-=======
-  async transaction<T extends any[], R>(txn: Transaction<T, R>, ...args: T): Promise<R> {
-    const txnInfo = this.#dbosExec.transactionInfoMap.get(txn.name);
->>>>>>> f8cc4c6d
+  async transaction<T extends unknown[], R>(txn: Transaction<T, R>, cfcls: ConfiguredClass<unknown> | null,  ...args: T): Promise<R> {
+    const txnInfo = this.#dbosExec.getTransactionInfo(txn as Transaction<unknown[], unknown>);
     if (txnInfo === undefined) {
       throw new DBOSDebuggerError(`Transaction ${txn.name} not registered!`);
     }
@@ -193,13 +180,8 @@
     return check.output; // Always return the recorded result.
   }
 
-<<<<<<< HEAD
-  async external<R>(commFn: Communicator<R>, _clscfg: ConfiguredClass<unknown> | null, ..._args: unknown[]): Promise<R> {
-    const commConfig = this.#dbosExec.getCommunicatorInfo(commFn as Communicator<unknown>);
-=======
-  async external<T extends any[], R>(commFn: Communicator<T, R>, ..._args: T): Promise<R> {
-    const commConfig = this.#dbosExec.communicatorInfoMap.get(commFn.name);
->>>>>>> f8cc4c6d
+  async external<T extends unknown[], R>(commFn: Communicator<R>, _clscfg: ConfiguredClass<unknown> | null, ..._args: T): Promise<R> {
+    const commConfig = this.#dbosExec.getCommunicatorInfo(commFn as Communicator<unknown[], unknown>);
     if (commConfig === undefined) {
       throw new DBOSDebuggerError(`Communicator ${commFn.name} not registered!`);
     }
@@ -232,7 +214,6 @@
     return this.startChildWorkflow(wf, ...args);
   }
 
-<<<<<<< HEAD
   invokeOnConfig<T extends object>(targetCfg: ConfiguredClass<T>): InvokeFuncsConf<T> {
     const ops = getRegisteredOperations(targetCfg.ctor);
 
@@ -259,10 +240,7 @@
     return this.startChildWorkflowOnConfig(targetCfg, wf, ...args).then((handle) => handle.getResult());
   }
 
-  async send(_destinationUUID: string, _message: NonNullable<unknown>, _topic?: string | undefined): Promise<void> {
-=======
   async send<T extends NonNullable<any>>(_destinationUUID: string, _message: T, _topic?: string | undefined): Promise<void> {
->>>>>>> f8cc4c6d
     const functionID: number = this.functionIDGetIncrement();
 
     // Original result must exist during replay.
