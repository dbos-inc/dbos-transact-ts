--- conflicted
+++ resolved
@@ -48,12 +48,11 @@
 } from './user_database';
 import { OperonMethodRegistrationBase, getRegisteredOperations } from './decorators';
 import { SpanStatusCode } from '@opentelemetry/api';
-<<<<<<< HEAD
+
 import { PrismaClient } from '@prisma/client';
 
-=======
 import { OperonContext } from './context';
->>>>>>> f8e0ad22
+
 
 export interface OperonNull { }
 export const operonNull: OperonNull = {};
