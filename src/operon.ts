/* eslint-disable @typescript-eslint/no-explicit-any */
import {
  OperonError,
  OperonWorkflowPermissionDeniedError,
  OperonInitializationError,
  OperonWorkflowConflictUUIDError,
  OperonNotRegisteredError,
} from './error';
import {
  InvokedHandle,
  OperonWorkflow,
  WorkflowConfig,
  WorkflowContext,
  WorkflowHandle,
  WorkflowParams,
  RetrievedHandle,
} from './workflow';

import { OperonTransaction, TransactionConfig } from './transaction';
import { CommunicatorConfig, OperonCommunicator } from './communicator';
import { readFileSync } from './utils';

import {
  TelemetryCollector,
  ConsoleExporter,
  CONSOLE_EXPORTER,
  PostgresExporter,
  POSTGRES_EXPORTER,
  JAEGER_EXPORTER,
  JaegerExporter,
  Logger,
  Tracer,
} from './telemetry';
import { PoolConfig } from 'pg';
import { transaction_outputs } from '../schemas/user_db_schema';
import { SystemDatabase, PostgresSystemDatabase } from './system_database';
import { v4 as uuidv4 } from 'uuid';
import YAML from 'yaml';
import { PGNodeUserDatabase, PrismaClient, PrismaUserDatabase, UserDatabase, TypeOrmDatabase } from './user_database';
import { forEachMethod } from './decorators';
import { SpanStatusCode } from '@opentelemetry/api';
import { DataSource } from "typeorm"

export interface OperonNull {}
export const operonNull: OperonNull = {};

/* Interface for Operon configuration */
const CONFIG_FILE: string = "operon-config.yaml";

export interface OperonConfig {
  readonly poolConfig: PoolConfig;
  readonly telemetryExporters?: string[];
  readonly system_database: string;
  readonly observability_database?: string;
}

interface ConfigFile {
  database: {
    hostname: string;
    port: number;
    username: string;
    connectionTimeoutMillis: number;
    user_database: string;
    system_database: string;
    ssl_ca?: string;
    observability_database: string;
  };
  telemetryExporters?: string[];
}

interface WorkflowInfo<T extends any[], R> {
  workflow: OperonWorkflow<T, R>;
  config: WorkflowConfig;
}

interface WorkflowInput<T extends any[]> {
  workflow_name: string;
  input: T;
}

export class Operon {
  initialized: boolean;
  readonly config: OperonConfig;
  // User Database
  userDatabase: UserDatabase = null as unknown as UserDatabase;
  // System Database
  readonly systemDatabase: SystemDatabase;

  // Temporary workflows are created by calling transaction/send/recv directly from the Operon class
  readonly tempWorkflowName = "operon_temp_workflow";

  readonly workflowInfoMap: Map<string, WorkflowInfo<any, any>> = new Map([
    // We initialize the map with an entry for temporary workflows.
    [
      this.tempWorkflowName,
      {
        // eslint-disable-next-line @typescript-eslint/require-await
        workflow: async () => console.error("UNREACHABLE: Indirect invoke of temp workflow"),
        config: {},
      },
    ],
  ]);
  readonly transactionConfigMap: Map<string, TransactionConfig> = new Map();
  readonly communicatorConfigMap: WeakMap<OperonCommunicator<any, any>, CommunicatorConfig> = new WeakMap();
  readonly topicConfigMap: Map<string, string[]> = new Map();

  readonly initialEpochTimeMs: number;

  readonly telemetryCollector: TelemetryCollector;
  readonly flushBufferIntervalMs: number = 1000;
  readonly flushBufferID: NodeJS.Timeout;

  readonly logger: Logger;
  readonly tracer: Tracer;

  configFile : ConfigFile | undefined;

  /* OPERON LIFE CYCLE MANAGEMENT */
  constructor(config?: OperonConfig, systemDatabase?: SystemDatabase) {
    if (config) {
      this.config = config;
    } else {
      this.config = this.generateOperonConfig();
    }
    if (systemDatabase) {
      this.systemDatabase = systemDatabase;
    } else {
      this.systemDatabase = new PostgresSystemDatabase(this.config.poolConfig, this.config.system_database);
    }
    this.flushBufferID = setInterval(() => {
      void this.flushWorkflowOutputBuffer();
    }, this.flushBufferIntervalMs);

    // Parse requested exporters
    const telemetryExporters = [];
    if (this.config.telemetryExporters) {
      for (const exporter of this.config.telemetryExporters) {
        if (exporter === CONSOLE_EXPORTER) {
          telemetryExporters.push(new ConsoleExporter());
        } else if (exporter === POSTGRES_EXPORTER) {
          telemetryExporters.push(new PostgresExporter(this.config.poolConfig, this.config.observability_database));
        } else if (exporter === JAEGER_EXPORTER) {
          telemetryExporters.push(new JaegerExporter());
        }
      }
    }
    this.telemetryCollector = new TelemetryCollector(telemetryExporters);
    this.logger = new Logger(this.telemetryCollector);
    this.tracer = new Tracer(this.telemetryCollector);
    this.initialized = false;
    this.initialEpochTimeMs = Date.now();
  }

  registerDecoratedWT() {
    // Register user declared operations
    // TODO: This is not detailed or careful enough; wrong time, wrong function, etc
    // Also, why the original function?  It should get logged...
    forEachMethod((registeredOperation) => {
      const ro = registeredOperation;
      for (const arg of ro.args) {
        if (arg.argType.name === "WorkflowContext") {
          const wf = ro.origFunction as OperonWorkflow<any, any>;
          this.registerWorkflow(wf, ro.workflowConfig);
          break;
        } else if (arg.argType.name === "TransactionContext") {
          const tx = ro.origFunction as OperonTransaction<any, any>;
          this.registerTransaction(tx, ro.txnConfig);
          break;
        }
      }
    });
  }

  useNodePostgres() {
    if (this.userDatabase) {
      throw new OperonInitializationError("Data source already initialized!");
    }
    this.userDatabase = new PGNodeUserDatabase(this.config.poolConfig);
  }

  usePrisma(client: PrismaClient) {
    if (this.userDatabase) {
      throw new OperonInitializationError("Data source already initialized!");
    }
    this.userDatabase = new PrismaUserDatabase(client);
  }

  // TODO: Create an interface for ds that has the high level things we expect from typeorm
  useTypeOrm(ds?: unknown) {
    if (this.userDatabase) {
      throw new OperonInitializationError("Data source already initialized!");
    }

    if (ds) {
      this.userDatabase = new TypeOrmDatabase(ds as DataSource);
      return;
    }

    if (!this.configFile) {
      throw new OperonInitializationError(`Operon configuration ${CONFIG_FILE} is empty`);
    }

    // Do we ever want to make a data source?  I think we don't, not with the DB hardcoded.
    const dataSource = new DataSource({
      type: "postgres", // perhaps should move to config file
      host: this.configFile.database.hostname,
      port: this.configFile.database.port,
      username: this.configFile.database.username,
      password: this.getDbPassword(),
      database: this.configFile.database.user_database,
    })

    this.userDatabase = new TypeOrmDatabase(dataSource);
  }

  async init(): Promise<void> {
    if (!this.userDatabase) {
      throw new OperonInitializationError("No data source!");
    }
    if (this.initialized) {
      // TODO add logging when we have a logger
      return;
    }
    try {
      await this.userDatabase.init();
      await this.telemetryCollector.init();
      await this.systemDatabase.init();
    } catch (err) {
      if (err instanceof Error) {
        console.log(err);
        throw new OperonInitializationError(err.message);
      }
    }
    this.initialized = true;
  }

  async destroy() {
    clearInterval(this.flushBufferID);
    await this.flushWorkflowOutputBuffer();
    await this.systemDatabase.destroy();
    await this.userDatabase.destroy();
    await this.telemetryCollector.destroy();
  }

  generateOperonConfig(): OperonConfig {
    // Load default configuration
    // let config: ConfigFile | undefined;
    try {
      const configContent = readFileSync(CONFIG_FILE);
      this.configFile = YAML.parse(configContent) as ConfigFile;
    } catch (error) {
      if (error instanceof Error) {
        throw new OperonInitializationError(`parsing ${CONFIG_FILE}: ${error.message}`);
      }
    }
    if (!this.configFile) {
      throw new OperonInitializationError(`Operon configuration ${CONFIG_FILE} is empty`);
    }

    // Handle "Global" pool config
    if (!this.configFile.database) {
      throw new OperonInitializationError(`Operon configuration ${CONFIG_FILE} does not contain database config`);
    }

    const poolConfig: PoolConfig = {
      host: this.configFile.database.hostname,
      port: this.configFile.database.port,
      user: this.configFile.database.username,
      password: this.getDbPassword(),
      connectionTimeoutMillis: this.configFile.database.connectionTimeoutMillis,
      database: this.configFile.database.user_database,
    };
    if (this.configFile.database.ssl_ca) {
      poolConfig.ssl = { ca: [readFileSync(this.configFile.database.ssl_ca)], rejectUnauthorized: true };
    }
    return {
      poolConfig: poolConfig,
<<<<<<< HEAD
      telemetryExporters: this.configFile.telemetryExporters || [],
      system_database: this.configFile.database.system_database ?? "operon_systemdb",
=======
      telemetryExporters: config.telemetryExporters || [],
      system_database: config.database.system_database ?? "operon_systemdb",
      observability_database: config.database.observability_database || undefined
>>>>>>> 97ac306f
    };
  }

  getDbPassword(): string {

    const dbPassword: string | undefined = process.env.DB_PASSWORD || process.env.PGPASSWORD;
    if (!dbPassword) {
      throw new OperonInitializationError("DB_PASSWORD or PGPASSWORD environment variable not set");
    }

    return dbPassword;
  }

  /* WORKFLOW OPERATIONS */

  registerTopic(topic: string, rolesThatCanPubSub: string[] = []) {
    this.topicConfigMap.set(topic, rolesThatCanPubSub);
  }

  registerWorkflow<T extends any[], R>(wf: OperonWorkflow<T, R>, config: WorkflowConfig = {}) {
    if (wf.name === this.tempWorkflowName || this.workflowInfoMap.has(wf.name)) {
      throw new OperonError(`Repeated workflow name: ${wf.name}`);
    }
    const workflowInfo: WorkflowInfo<T, R> = {
      workflow: wf,
      config: config,
    };
    this.workflowInfoMap.set(wf.name, workflowInfo);
  }

  registerTransaction<T extends any[], R>(txn: OperonTransaction<T, R>, params: TransactionConfig = {}) {
    this.transactionConfigMap.set(txn.name, params);
  }

  registerCommunicator<T extends any[], R>(comm: OperonCommunicator<T, R>, params: CommunicatorConfig = {}) {
    this.communicatorConfigMap.set(comm, params);
  }

  workflow<T extends any[], R>(wf: OperonWorkflow<T, R>, params: WorkflowParams, ...args: T): WorkflowHandle<R> {
    const workflowUUID: string = params.workflowUUID ? params.workflowUUID : this.#generateUUID();

    const runWorkflow = async () => {
      const wInfo = this.workflowInfoMap.get(wf.name);
      if (wInfo === undefined) {
        throw new OperonNotRegisteredError(wf.name);
      }
      const wConfig = wInfo.config;

      // Check if the user has permission to run this workflow.
      if (!params.runAs) {
        params.runAs = "defaultRole";
      }
      const userHasPermission = this.hasPermission(params.runAs, wConfig);
      if (!userHasPermission) {
        throw new OperonWorkflowPermissionDeniedError(params.runAs, wf.name);
      }

      const wCtxt: WorkflowContext = new WorkflowContext(this, params, workflowUUID, wConfig, wf.name);
      const workflowInputID = wCtxt.functionIDGetIncrement();
      wCtxt.span.setAttributes({ args: JSON.stringify(args) }); // TODO enforce skipLogging & request for hashing

      const checkWorkflowInput = async (input: T) => {
        // The workflow input is always at function ID = 0 in the operon.transaction_outputs table.
        const rows = await this.userDatabase.query<transaction_outputs>("SELECT output FROM operon.transaction_outputs WHERE workflow_uuid=$1 AND function_id=$2", workflowUUID, workflowInputID);
        if (rows.length === 0) {
          // This workflow has never executed before, so record the input.
          wCtxt.resultBuffer.set(workflowInputID, { workflow_name: wf.name, input: input });
        } else {
          // Return the old recorded input
          input = (JSON.parse(rows[0].output) as WorkflowInput<T>).input;
        }
        return input;
      };

      const previousOutput = await this.systemDatabase.checkWorkflowOutput(workflowUUID);
      if (previousOutput !== operonNull) {
        wCtxt.span.setAttribute("cached", true);
        wCtxt.span.setStatus({ code: SpanStatusCode.OK });
        this.tracer.endSpan(wCtxt.span);
        return previousOutput as R;
      }
      // Record inputs for OAOO. Not needed for temporary workflows.
      const input = wCtxt.isTempWorkflow ? args : await checkWorkflowInput(args);
      let result: R;
      try {
        result = await wf(wCtxt, ...input);
        await this.systemDatabase.bufferWorkflowOutput(workflowUUID, result);
        wCtxt.span.setStatus({ code: SpanStatusCode.OK });
      } catch (err) {
        if (err instanceof OperonWorkflowConflictUUIDError) {
          // Retrieve the handle and wait for the result.
          const retrievedHandle = this.retrieveWorkflow<R>(workflowUUID);
          result = await retrievedHandle.getResult();
          wCtxt.span.setAttribute("cached", true);
          wCtxt.span.setStatus({ code: SpanStatusCode.OK });
        } else {
          // Record the error.
          const e: Error = err as Error;
          await this.systemDatabase.recordWorkflowError(workflowUUID, e);
          wCtxt.span.setStatus({ code: SpanStatusCode.ERROR, message: e.message });
          throw err;
        }
      } finally {
        this.tracer.endSpan(wCtxt.span);
      }
      return result!;
    };
    const workflowPromise: Promise<R> = runWorkflow();
    return new InvokedHandle(this.systemDatabase, workflowPromise, workflowUUID, wf.name);
  }

  async transaction<T extends any[], R>(txn: OperonTransaction<T, R>, params: WorkflowParams, ...args: T): Promise<R> {
    // Create a workflow and call transaction.
    const operon_temp_workflow = async (ctxt: WorkflowContext, ...args: T) => {
      return await ctxt.transaction(txn, ...args);
    };
    return await this.workflow(operon_temp_workflow, params, ...args).getResult();
  }

  async send<T extends NonNullable<any>>(params: WorkflowParams, topic: string, key: string, message: T): Promise<boolean> {
    // Create a workflow and call send.
    const operon_temp_workflow = async (ctxt: WorkflowContext, topic: string, key: string, message: T) => {
      return await ctxt.send<T>(topic, key, message);
    };
    return await this.workflow(operon_temp_workflow, params, topic, key, message).getResult();
  }

  async recv<T extends NonNullable<any>>(params: WorkflowParams, topic: string, key: string, timeoutSeconds: number): Promise<T | null> {
    // Create a workflow and call recv.
    const operon_temp_workflow = async (ctxt: WorkflowContext, topic: string, key: string, timeoutSeconds: number) => {
      return await ctxt.recv<T>(topic, key, timeoutSeconds);
    };
    return await this.workflow(operon_temp_workflow, params, topic, key, timeoutSeconds).getResult();
  }

  retrieveWorkflow<R>(workflowUUID: string): WorkflowHandle<R> {
    return new RetrievedHandle(this.systemDatabase, workflowUUID);
  }

  /* INTERNAL HELPERS */
  #generateUUID(): string {
    return uuidv4();
  }

  hasPermission(role: string, workflowConfig: WorkflowConfig): boolean {
    // An empty list of roles in the workflow config means the workflow is permission-less
    if (!workflowConfig.rolesThatCanRun) {
      return true;
    } else {
      // Default role cannot run permissioned workflows
      if (role === "defaultRole") {
        return false;
      }
      // Check if the user's role is in the list of roles that can run the workflow
      for (const roleThatCanRun of workflowConfig.rolesThatCanRun) {
        if (role === roleThatCanRun) {
          return true;
        }
      }
    }
    // Reject by default
    return false;
  }

  /* BACKGROUND PROCESSES */
  /**
   * Periodically flush the workflow output buffer to the system database.
   */
  async flushWorkflowOutputBuffer() {
    if (this.initialized) {
      await this.systemDatabase.flushWorkflowOutputBuffer();
    }
  }
}<|MERGE_RESOLUTION|>--- conflicted
+++ resolved
@@ -275,14 +275,8 @@
     }
     return {
       poolConfig: poolConfig,
-<<<<<<< HEAD
       telemetryExporters: this.configFile.telemetryExporters || [],
       system_database: this.configFile.database.system_database ?? "operon_systemdb",
-=======
-      telemetryExporters: config.telemetryExporters || [],
-      system_database: config.database.system_database ?? "operon_systemdb",
-      observability_database: config.database.observability_database || undefined
->>>>>>> 97ac306f
     };
   }
 
