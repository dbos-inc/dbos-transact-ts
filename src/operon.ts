--- conflicted
+++ resolved
@@ -2,12 +2,7 @@
 import { OperonConfig } from './operon.config';
 import { OperonError, OperonWorkflowPermissionDeniedError } from './error';
 import { OperonWorkflow, WorkflowConfig, WorkflowContext, WorkflowParams } from './workflow';
-<<<<<<< HEAD
-import { v1 as uuidv1 } from 'uuid';
 import { OperonTransaction, TransactionConfig, validateTransactionConfig } from './transaction';
-=======
-import { OperonTransaction, TransactionConfig } from './transaction';
->>>>>>> 93da5288
 import { CommunicatorConfig, OperonCommunicator } from './communicator';
 
 import { Pool, PoolClient, Notification } from 'pg';
@@ -130,6 +125,9 @@
     if (wConfig === undefined) {
       throw new OperonError(`Unregistered Workflow ${wf.name}`);
     }
+    const workflowUUID: string = params.workflowUUID ? params.workflowUUID : this.#generateUUID();
+    const wCtxt: WorkflowContext = new WorkflowContext(this, workflowUUID, wConfig);
+    const initFuncID = wCtxt.functionIDGetIncrement();
 
     // Check if the user has permission to run this workflow.
     if (!params.runAs) {
@@ -139,15 +137,8 @@
     if (!userHasPermission) {
       throw new OperonWorkflowPermissionDeniedError(params.runAs, wf.name);
     }
-<<<<<<< HEAD
-    const workflowUUID: string = params.workflowUUID ? params.workflowUUID : this.#generateUUID();
-    const wCtxt: WorkflowContext = new WorkflowContext(this, workflowUUID, wConfig);
-    const initFuncID = wCtxt.functionIDGetIncrement();
-
-=======
 
     // TODO: need to optimize this extra transaction per workflow.
->>>>>>> 93da5288
     const recordExecution = async (input: T) => {
       const { rows } = await this.pool.query<operon__FunctionOutputs>("SELECT output FROM operon__FunctionOutputs WHERE workflow_id=$1 AND function_id=$2",
         [workflowUUID, initFuncID]);
@@ -160,14 +151,6 @@
       }
       return input;
     }
-<<<<<<< HEAD
-  
-=======
-
-    const workflowUUID: string = params.workflowUUID ? params.workflowUUID : this.#generateUUID();
-    const wCtxt: WorkflowContext = new WorkflowContext(this, workflowUUID, wConfig);
-
->>>>>>> 93da5288
     const input = await recordExecution(args);
     const result: R = await wf(wCtxt, ...input);
     return result;
