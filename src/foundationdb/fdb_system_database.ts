--- conflicted
+++ resolved
@@ -408,17 +408,6 @@
   async queryEventDispatchState(_query: DBOSEventReceiverQuery): Promise<DBOSEventReceiverState[]> {
     return Promise.resolve([]);
   }
-<<<<<<< HEAD
-
-  // Event dispatcher queries / updates
-  async getEventDispatchState(_svc: string, _wfn: string, _key: string): Promise<DBOSEventReceiverState | undefined> {
-    return Promise.resolve(undefined);
-  }
-  async queryEventDispatchState(_query: DBOSEventReceiverQuery): Promise<DBOSEventReceiverState[]> {
-    return Promise.resolve([]);
-  }
-=======
->>>>>>> c3b7940f
   async upsertEventDispatchState(state: DBOSEventReceiverState): Promise<DBOSEventReceiverState> {
     return Promise.resolve(state);
   }
