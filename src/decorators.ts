import 'reflect-metadata';

import { TransactionConfig, TransactionContext } from './transaction';
import { WorkflowConfig, WorkflowContext } from './workflow';
import { StepConfig, StepContext } from './step';
import { DBOSConflictingRegistrationError, DBOSNotRegisteredError } from './error';
import { StoredProcedureConfig, StoredProcedureContext } from './procedure';
import { DBOSEventReceiver } from './eventreceiver';
import { InitContext } from './dbos';
import { DBOSTransactionalDataSource } from './transactionsource';

/**
 * Interface for integrating into the DBOS startup/shutdown lifecycle
 */
export abstract class DBOSLifecycleCallback {
  /** Called back during DBOS launch */
  initialize(): Promise<void> {
    return Promise.resolve();
  }
  /** Called back upon shutdown (usually in tests) to close connections and free resources */
  destroy(): Promise<void> {
    return Promise.resolve();
  }
  /** Called at launch; Implementers should emit a diagnostic list of all registrations */
  logRegisteredEndpoints(): void {}
}

const lifecycleListeners: DBOSLifecycleCallback[] = [];
export function registerLifecycleCallback(lcl: DBOSLifecycleCallback) {
  if (!lifecycleListeners.includes(lcl)) lifecycleListeners.push(lcl);
}
export function getLifecycleListeners() {
  return lifecycleListeners;
}

// Middleware installation
export abstract class DBOSMethodMiddlewareInserter {
  abstract installMiddleware(methodReg: MethodRegistrationBase): void;
}
let installedMiddleware = false;
const middlewareInserters: DBOSMethodMiddlewareInserter[] = [];
export function registerMiddlewareInserter(i: DBOSMethodMiddlewareInserter) {
  if (installedMiddleware) throw new TypeError('Attempt to provide method middleware after insertion was performed');
  if (!middlewareInserters.includes(i)) middlewareInserters.push(i);
}
export function insertAllMiddleware() {
  if (installedMiddleware) return;
  installedMiddleware = true;

  for (const [_cn, c] of classesByName) {
    for (const [_fn, f] of c.reg.registeredOperations) {
      for (const i of middlewareInserters) {
        i.installMiddleware(f);
      }
    }
  }
}

/**
 * Interface for integrating into the DBOS startup/shutdown lifecycle
 */
export abstract class DBOSLifecycleCallback {
  /** Called back during DBOS launch */
  initialize(): Promise<void> {
    return Promise.resolve();
  }
  /** Called back upon shutdown (usually in tests) to close connections and free resources */
  destroy(): Promise<void> {
    return Promise.resolve();
  }
  /** Called at launch; Implementers should emit a diagnostic list of all registrations */
  logRegisteredEndpoints(): void {}
}

const lifecycleListeners: DBOSLifecycleCallback[] = [];
export function registerLifecycleCallback(lcl: DBOSLifecycleCallback) {
  if (!lifecycleListeners.includes(lcl)) lifecycleListeners.push(lcl);
}
export function getLifecycleListeners() {
  return lifecycleListeners as readonly DBOSLifecycleCallback[];
}

// Middleware installation
export interface DBOSMethodMiddlewareInstaller {
  installMiddleware(methodReg: MethodRegistrationBase): void;
}
let installedMiddleware = false;
const middlewareInserters: DBOSMethodMiddlewareInstaller[] = [];
export function registerMiddlewareInserter(i: DBOSMethodMiddlewareInstaller) {
  if (installedMiddleware) throw new TypeError('Attempt to provide method middleware after insertion was performed');
  if (!middlewareInserters.includes(i)) middlewareInserters.push(i);
}
export function insertAllMiddleware() {
  if (installedMiddleware) return;
  installedMiddleware = true;

  for (const [_cn, c] of classesByName) {
    for (const [_fn, f] of c.reg.registeredOperations) {
      for (const i of middlewareInserters) {
        i.installMiddleware(f);
      }
    }
  }
}

/**
 * Any column type column can be.
 */
export type DBOSFieldType =
  | 'integer'
  | 'double'
  | 'decimal'
  | 'timestamp'
  | 'text'
  | 'varchar'
  | 'boolean'
  | 'uuid'
  | 'json';

export class DBOSDataType {
  dataType: DBOSFieldType = 'text';
  length: number = -1;
  precision: number = -1;
  scale: number = -1;

  /** Varchar has length */
  static varchar(length: number) {
    const dt = new DBOSDataType();
    dt.dataType = 'varchar';
    dt.length = length;
    return dt;
  }

  /** Some decimal has precision / scale (as opposed to floating point decimal) */
  static decimal(precision: number, scale: number) {
    const dt = new DBOSDataType();
    dt.dataType = 'decimal';
    dt.precision = precision;
    dt.scale = scale;

    return dt;
  }

  /** Take type from reflect metadata */
  // eslint-disable-next-line @typescript-eslint/no-unsafe-function-type
  static fromArg(arg?: Function): DBOSDataType | undefined {
    if (!arg) return undefined;

    const dt = new DBOSDataType();

    if (arg === String) {
      dt.dataType = 'text';
    } else if (arg === Date) {
      dt.dataType = 'timestamp';
    } else if (arg === Number) {
      dt.dataType = 'double';
    } else if (arg === Boolean) {
      dt.dataType = 'boolean';
    } else {
      dt.dataType = 'json';
    }

    return dt;
  }

  formatAsString(): string {
    let rv: string = this.dataType;
    if (this.dataType === 'varchar' && this.length > 0) {
      rv += `(${this.length})`;
    }
    if (this.dataType === 'decimal' && this.precision > 0) {
      if (this.scale > 0) {
        rv += `(${this.precision},${this.scale})`;
      } else {
        rv += `(${this.precision})`;
      }
    }
    return rv;
  }
}

// eslint-disable-next-line @typescript-eslint/no-unsafe-function-type
function getArgNames(func: Function): string[] {
  const fstr = func.toString();
  const args: string[] = [];
  let currentArgName = '';
  let nestDepth = 0;
  let inSingleQuote = false;
  let inDoubleQuote = false;
  let inBacktick = false;
  let inComment = false;
  let inBlockComment = false;
  let inDefaultValue = false;

  // Extract parameter list from function signature
  const paramStart = fstr.indexOf('(');
  if (paramStart === -1) return [];

  const paramStr = fstr.substring(paramStart + 1);

  for (let i = 0; i < paramStr.length; i++) {
    const char = paramStr[i];
    const nextChar = paramStr[i + 1];

    // Handle comments
    if (inBlockComment) {
      if (char === '*' && nextChar === '/') {
        inBlockComment = false;
        i++; // Skip closing '/'
      }
      continue;
    } else if (inComment) {
      if (char === '\n') inComment = false;
      continue;
    } else if (char === '/' && nextChar === '*') {
      inBlockComment = true;
      i++;
      continue;
    } else if (char === '/' && nextChar === '/') {
      inComment = true;
      continue;
    }
    if (inComment || inBlockComment) continue;

    // Handle quotes (for default values)
    if (char === "'" && !inDoubleQuote && !inBacktick) {
      inSingleQuote = !inSingleQuote;
    } else if (char === '"' && !inSingleQuote && !inBacktick) {
      inDoubleQuote = !inDoubleQuote;
    } else if (char === '`' && !inSingleQuote && !inDoubleQuote) {
      inBacktick = !inBacktick;
    }

    // Skip anything inside quotes
    if (inSingleQuote || inDoubleQuote || inBacktick) {
      continue;
    }

    // Handle default values
    if (char === '=' && nestDepth === 0) {
      inDefaultValue = true;
      continue;
    }

    // These can mean default values.  Or destructuring (which is a problem)...
    if (char === '(' || char === '{' || char === '[') {
      nestDepth++;
    }
    if (char === ')' || char === '}' || char === ']') {
      if (nestDepth === 0) break; // Done
      nestDepth--;
    }

    // Handle rest parameters `...arg`; this is a problem.
    if (char === '.' && nextChar === '.' && paramStr[i + 2] === '.') {
      i += 2; // Skip the other dots
      continue;
    }

    // Handle argument separators (`,`) at depth 0
    if (char === ',' && nestDepth === 0) {
      if (currentArgName.trim()) {
        args.push(currentArgName.trim());
      }
      currentArgName = '';
      inDefaultValue = false;
      continue;
    }

    // Add valid characters to the current argument
    if (!inDefaultValue) {
      currentArgName += char;
    }
  }

  // Push the last argument if it exists
  if (currentArgName.trim()) {
    if (currentArgName.trim()) {
      args.push(currentArgName.trim());
    }
  }

  return args;
}

export interface ArgDataType {
  dataType?: DBOSDataType; // Also a very simplistic data type format... for native scalars or JSON
}

export class MethodParameter {
  name: string = '';
  index: number = -1;

  externalRegInfo: Map<AnyConstructor | object | string, object> = new Map();

  getRegisteredInfo(reg: AnyConstructor | object | string) {
    if (!this.externalRegInfo.has(reg)) {
      this.externalRegInfo.set(reg, {});
    }
    return this.externalRegInfo.get(reg)!;
  }

  get dataType() {
    return (this.getRegisteredInfo('type') as ArgDataType).dataType;
  }

  // eslint-disable-next-line @typescript-eslint/no-unsafe-function-type
  initializeBaseType(at?: Function) {
    if (!this.externalRegInfo.has('type')) {
      this.externalRegInfo.set('type', {});
    }
    const adt = this.externalRegInfo.get('type') as ArgDataType;
    adt.dataType = DBOSDataType.fromArg(at);
  }

  // eslint-disable-next-line @typescript-eslint/no-unsafe-function-type
  constructor(idx: number, at?: Function) {
    this.index = idx;
    this.initializeBaseType(at);
  }
}

//////////////////////////////////////////
/* REGISTRATION OBJECTS and read access */
//////////////////////////////////////////

export const DBOS_AUTH = 'auth';

export interface ClassAuthDefaults {
  requiredRole?: string[] | undefined;
}

export interface MethodAuth {
  requiredRole?: string[] | undefined;
}

export interface RegistrationDefaults {
  name: string;

  getRegisteredInfo(reg: AnyConstructor | object | string): unknown;

  eventReceiverInfo: Map<DBOSEventReceiver, unknown>;
  externalRegInfo: Map<AnyConstructor | object | string, unknown>;
}

export interface MethodRegistrationBase {
  name: string;
  className: string;

  args: MethodParameter[];

  defaults?: RegistrationDefaults; // This is the class-level info

  getRequiredRoles(): string[];

  workflowConfig?: WorkflowConfig;
  txnConfig?: TransactionConfig;
  stepConfig?: StepConfig;
  procConfig?: TransactionConfig;
  isInstance: boolean;

  // This is for DBOSEventReceivers (an older approach) to keep stuff
  eventReceiverInfo: Map<DBOSEventReceiver, unknown>;
  // This is for any class or object to keep stuff associated with a class
  externalRegInfo: Map<AnyConstructor | object | string, unknown>;

  // eslint-disable-next-line @typescript-eslint/no-unsafe-function-type
  wrappedFunction: Function | undefined; // Function that is user-callable, including the WF engine transition
  // eslint-disable-next-line @typescript-eslint/no-unsafe-function-type
  registeredFunction: Function | undefined; // Function that is called by DBOS engine, including input validation and role check
  // eslint-disable-next-line @typescript-eslint/no-unsafe-function-type
  origFunction: Function; // Function that the app provided
  // Pass context as first arg?
  readonly passContext: boolean;

  // Add an interceptor that, when function is run, get a chance to process arguments / throw errors
  addEntryInterceptor(func: (reg: MethodRegistrationBase, args: unknown[]) => unknown[], seqNum?: number): void;

  getRegisteredInfo(reg: AnyConstructor | object | string): unknown;

  invoke(pthis: unknown, args: unknown[]): unknown;
}

export class MethodRegistration<This, Args extends unknown[], Return> implements MethodRegistrationBase {
  defaults?: RegistrationDefaults | undefined;

  name: string = '';
  className: string = '';

  // Interceptors
  onEnter: { seqNum: number; func: (reg: MethodRegistrationBase, args: unknown[]) => unknown[] }[] = [];
  addEntryInterceptor(func: (reg: MethodRegistrationBase, args: unknown[]) => unknown[], seqNum: number = 10) {
    this.onEnter.push({ seqNum, func });
    this.onEnter.sort((a, b) => a.seqNum - b.seqNum);
  }

  args: MethodParameter[] = [];
  passContext: boolean = false;

  constructor(origFunc: (this: This, ...args: Args) => Promise<Return>, isInstance: boolean, passContext: boolean) {
    this.origFunction = origFunc;
    this.isInstance = isInstance;
    this.passContext = passContext;
  }

  needInitialized: boolean = true;
  isInstance: boolean;
  origFunction: (this: This, ...args: Args) => Promise<Return>;
  registeredFunction: ((this: This, ...args: Args) => Promise<Return>) | undefined;
  wrappedFunction: ((this: This, ...args: Args) => Promise<Return>) | undefined = undefined;
  workflowConfig?: WorkflowConfig;
  txnConfig?: TransactionConfig;
  stepConfig?: StepConfig;
  procConfig?: TransactionConfig;
  regLocation?: string[];
  eventReceiverInfo: Map<DBOSEventReceiver, unknown> = new Map();
  externalRegInfo: Map<AnyConstructor | object | string, unknown> = new Map();

  getRegisteredInfo(reg: AnyConstructor | object | string) {
    if (!this.externalRegInfo.has(reg)) {
      this.externalRegInfo.set(reg, {});
    }
    return this.externalRegInfo.get(reg)!;
  }

  getAssignedType(): 'Transaction' | 'Workflow' | 'Step' | 'Procedure' | undefined {
    if (this.txnConfig) return 'Transaction';
    if (this.workflowConfig) return 'Workflow';
    if (this.stepConfig) return 'Step';
    if (this.procConfig) return 'Procedure';
    return undefined;
  }

  checkFuncTypeUnassigned(newType: string) {
    const oldType = this.getAssignedType();
    let error: string | undefined = undefined;
    if (oldType && newType !== oldType) {
      error = `Operation (Name: ${this.className}.${this.name}) is already registered with a conflicting function type: ${oldType} vs. ${newType}`;
    } else if (oldType) {
      error = `Operation (Name: ${this.className}.${this.name}) is already registered.`;
    }
    if (error) {
      if (this.regLocation) {
        error = error + `\nPrior registration occurred at:\n${this.regLocation.join('\n')}`;
      }
      throw new DBOSConflictingRegistrationError(`${error}`);
    } else {
      this.regLocation = new StackGrabber().getCleanStack(3);
    }
  }

  setTxnConfig(txCfg: TransactionConfig): void {
    this.checkFuncTypeUnassigned('Transaction');
    this.txnConfig = txCfg;
  }

  setStepConfig(stepCfg: StepConfig): void {
    this.checkFuncTypeUnassigned('Step');
    this.stepConfig = stepCfg;
  }

  setProcConfig(procCfg: TransactionConfig): void {
    this.checkFuncTypeUnassigned('Procedure');
    this.procConfig = procCfg;
  }

  setWorkflowConfig(wfCfg: WorkflowConfig): void {
    this.checkFuncTypeUnassigned('Workflow');
    this.workflowConfig = wfCfg;
  }

  init: boolean = false;

  invoke(pthis: This, args: Args): Promise<Return> {
    const f = this.wrappedFunction ?? this.registeredFunction ?? this.origFunction;
    return f.call(pthis, ...args);
  }

  getRequiredRoles() {
    const rr = this.getRegisteredInfo(DBOS_AUTH) as MethodAuth;

    if (rr?.requiredRole) {
      return rr.requiredRole;
    }

    const drr = this.defaults?.getRegisteredInfo(DBOS_AUTH) as ClassAuthDefaults;
    return drr?.requiredRole || [];
  }
}

function registerClassInstance(inst: ConfiguredInstance, name: string) {
  const creg = getOrCreateClassRegistration(inst.constructor as AnyConstructor);
  if (creg.configuredInstances.has(name)) {
    throw new DBOSConflictingRegistrationError(
      `An instance of class '${inst.constructor.name}' with name '${name}' was already registered.  Earlier registration occurred at:\n${(creg.configuredInstanceRegLocs.get(name) ?? []).join('\n')}`,
    );
  }
  creg.configuredInstances.set(name, inst);
  creg.configuredInstanceRegLocs.set(name, new StackGrabber().getCleanStack(3) ?? []);
}

export abstract class ConfiguredInstance {
  readonly name: string;
  constructor(name: string) {
    if (dbosLaunchPoint) {
      console.warn(
        `ConfiguredInstance '${name}' is being created after DBOS initialization and was not available for recovery.`,
      );
    }
    this.name = name;
    registerClassInstance(this, name);
  }
  /**
   * Override this method to perform async initialization.
   * @param _ctx - @deprecated This parameter is unnecessary, use `DBOS` instead.
   */
  initialize(_ctx: InitContext): Promise<void> {
    return Promise.resolve();
  }
}

export class ClassRegistration implements RegistrationDefaults {
  name: string = '';
  needsInitialized: boolean = true;

  // eslint-disable-next-line @typescript-eslint/no-unsafe-function-type
  ormEntities: Function[] | { [key: string]: object } = [];

  registeredOperations: Map<string, MethodRegistrationBase> = new Map();

  configuredInstances: Map<string, ConfiguredInstance> = new Map();
  configuredInstanceRegLocs: Map<string, string[]> = new Map();

  eventReceiverInfo: Map<DBOSEventReceiver, unknown> = new Map();
  externalRegInfo: Map<AnyConstructor | object | string, unknown> = new Map();

  getRegisteredInfo(reg: AnyConstructor | object | string) {
    if (!this.externalRegInfo.has(reg)) {
      this.externalRegInfo.set(reg, {});
    }
    return this.externalRegInfo.get(reg)!;
  }

  constructor() {}
}

class StackGrabber extends Error {
  constructor() {
    super('StackGrabber');
    Error.captureStackTrace(this, StackGrabber); // Excludes constructor from the stack
  }

  getCleanStack(frames: number = 1) {
    return this.stack
      ?.split('\n')
      .slice(frames + 1)
      .map((l) => '>>> ' + l.replace(/^\s*at\s*/, '')); // Remove the first lines
  }
}

let dbosLaunchPoint: string[] | undefined = undefined;
export function recordDBOSLaunch() {
  dbosLaunchPoint = new StackGrabber().getCleanStack(2); // Remove one for record, one for registerAndWrap...
}
export function recordDBOSShutdown() {
  dbosLaunchPoint = undefined;
}

export function ensureDBOSIsNotLaunched() {
  if (dbosLaunchPoint) {
    throw new DBOSConflictingRegistrationError(
      `DBOS code is being registered after DBOS.launch().  DBOS was launched from:\n${dbosLaunchPoint.join('\n')}\n`,
    );
  }
}

// This is a bit ugly, if we got the class / instance it would help avoid this auxiliary structure
const methodToRegistration: Map<unknown, MethodRegistration<unknown, unknown[], unknown>> = new Map();
export function getRegisteredMethodClassName(func: unknown): string {
  let rv: string = '';
  if (methodToRegistration.has(func)) {
    rv = methodToRegistration.get(func)!.className;
  }
  return rv;
}
export function getRegisteredMethodName(func: unknown): string {
  let rv: string = '';
  if (methodToRegistration.has(func)) {
    rv = methodToRegistration.get(func)!.name;
  }
  return rv;
}
export function registerFunctionWrapper(func: unknown, reg: MethodRegistration<unknown, unknown[], unknown>) {
  methodToRegistration.set(func, reg);
}
export function getRegistrationForFunction(func: unknown): MethodRegistration<unknown, unknown[], unknown> | undefined {
  return methodToRegistration.get(func);
}

export function getRegisteredOperations(target: object): ReadonlyArray<MethodRegistrationBase> {
  const registeredOperations: MethodRegistrationBase[] = [];

  if (typeof target === 'function') {
    // Constructor case
    const classReg = classesByName.get(target.name);
    classReg?.reg?.registeredOperations?.forEach((m) => registeredOperations.push(m));
  } else {
    let current: object | undefined = target;
    while (current) {
      const cname = current.constructor.name;
      if (classesByName.has(cname)) {
        registeredOperations.push(...getRegisteredOperations(current.constructor));
      }
      current = Object.getPrototypeOf(current) as object | undefined;
    }
  }

  return registeredOperations;
}

export function getRegisteredOperationsByClassname(target: string): ReadonlyArray<MethodRegistrationBase> {
  const registeredOperations: MethodRegistrationBase[] = [];
  const cls = getClassRegistrationByName(target);
  cls.registeredOperations?.forEach((m) => registeredOperations.push(m));
  return registeredOperations;
}

export function getConfiguredInstance(clsname: string, cfgname: string): ConfiguredInstance | null {
  const classReg = classesByName.get(clsname)?.reg;
  if (!classReg) return null;
  return classReg.configuredInstances.get(cfgname) ?? null;
}

/////
// Transactional data source registration
/////
export const transactionalDataSources: Map<string, DBOSTransactionalDataSource> = new Map();

// Register data source (user version)
export function registerTransactionalDataSource(name: string, ds: DBOSTransactionalDataSource) {
  if (transactionalDataSources.has(name)) {
    if (transactionalDataSources.get(name) !== ds) {
      throw new DBOSConflictingRegistrationError(`Data source with name ${name} is already registered`);
    }
    return;
  }
  ensureDBOSIsNotLaunched();
  transactionalDataSources.set(name, ds);
}

export function getTransactionalDataSource(name: string) {
  if (transactionalDataSources.has(name)) return transactionalDataSources.get(name)!;
  throw new DBOSNotRegisteredError(name, `Data source '${name}' is not registered`);
}

////////////////////////////////////////////////////////////////////////////////
// DECORATOR REGISTRATION
// These manage registration objects, creating them at decorator evaluation time
// and making wrapped methods available for function registration at runtime
// initialization time.
////////////////////////////////////////////////////////////////////////////////

const methodArgsByFunction: Map<string, MethodParameter[]> = new Map();

export function getOrCreateMethodArgsRegistration(
  target: object | undefined,
  className: string | undefined,
  funcName: string | symbol,
  func?: (...args: unknown[]) => unknown,
): MethodParameter[] {
  let regtarget = target;
  if (regtarget && typeof regtarget !== 'function') {
    regtarget = regtarget.constructor;
  }

  className = className ?? (target ? getNameForClass(target) : '');

  const mkey = className + '|' + funcName.toString();

  let mParameters: MethodParameter[] | undefined = methodArgsByFunction.get(mkey);
  if (mParameters === undefined) {
    // eslint-disable-next-line @typescript-eslint/no-unsafe-function-type
    let designParamTypes: Function[] | undefined = undefined;
    if (target) {
      // eslint-disable-next-line @typescript-eslint/no-unsafe-function-type
      designParamTypes = Reflect.getMetadata('design:paramtypes', target, funcName) as Function[] | undefined;
    }
    if (designParamTypes) {
      mParameters = designParamTypes.map((value, index) => new MethodParameter(index, value));
    } else {
      if (func) {
        const argnames = getArgNames(func);
        mParameters = argnames.map((_value, index) => new MethodParameter(index));
      } else {
        const descriptor = Object.getOwnPropertyDescriptor(target, funcName);
        // eslint-disable-next-line @typescript-eslint/no-unsafe-function-type
        const argnames = getArgNames(descriptor?.value as Function);
        mParameters = argnames.map((_value, index) => new MethodParameter(index));
      }
    }

    methodArgsByFunction.set(mkey, mParameters);
  }

  return mParameters;
}

function getOrCreateMethodRegistration<This, Args extends unknown[], Return>(
  target: object | undefined,
  className: string | undefined,
  propertyKey: string | symbol,
  func: (this: This, ...args: Args) => Promise<Return>,
  passContext: boolean,
) {
  let regtarget: AnyConstructor | undefined = undefined;
  let isInstance = false;

  if (target) {
    if (typeof target === 'function') {
      // Static method case
      regtarget = target as AnyConstructor;
    } else {
      // Instance method case
      regtarget = target.constructor as AnyConstructor;
      isInstance = true;
    }
  }
  if (!className) {
    if (regtarget) className = regtarget.name;
  }
  if (!className) {
    className = '';
  }

  const classReg = getClassRegistrationByName(className, true);

  const fname = propertyKey.toString();
  if (!classReg.registeredOperations.has(fname)) {
    classReg.registeredOperations.set(fname, new MethodRegistration<This, Args, Return>(func, isInstance, passContext));
  }
  const methReg: MethodRegistration<This, Args, Return> = classReg.registeredOperations.get(
    fname,
  )! as MethodRegistration<This, Args, Return>;

  // Note: We cannot tell if the method takes a context or not.
  //  Our @Workflow, @Transaction, and @Step decorators are the only ones that would know to set passContext.
  // So, if passContext is indicated, add it to the registration.
  if (passContext && !methReg.passContext) {
    methReg.passContext = true;
  }

  if (methReg.needInitialized) {
    methReg.needInitialized = false;
    methReg.name = fname;
    methReg.className = classReg.name;
    methReg.defaults = classReg;

    methReg.args = getOrCreateMethodArgsRegistration(
      target,
      className,
      propertyKey,
      func as (...args: unknown[]) => unknown,
    );

    const argNames = getArgNames(func);

    methReg.args.forEach((e) => {
      if (!e.name) {
        if (e.index < argNames.length) {
          e.name = argNames[e.index];
        }
      }
    });

    const wrappedMethod = async function (this: This, ...rawArgs: Args) {
      let validatedArgs = rawArgs;
      for (const vf of methReg.onEnter) {
        validatedArgs = vf.func(methReg, validatedArgs) as Args;
      }

      return methReg.origFunction.call(this, ...validatedArgs);
    };
    Object.defineProperty(wrappedMethod, 'name', {
      value: methReg.name,
    });

    methReg.registeredFunction = wrappedMethod;

    methodToRegistration.set(methReg.registeredFunction, methReg as MethodRegistration<unknown, unknown[], unknown>);
    methodToRegistration.set(methReg.origFunction, methReg as MethodRegistration<unknown, unknown[], unknown>);
  }

  return methReg;
}

export function registerAndWrapFunctionTakingContext<This, Args extends unknown[], Return>(
  target: object,
  propertyKey: string,
  descriptor: TypedPropertyDescriptor<(this: This, ...args: Args) => Promise<Return>>,
) {
  ensureDBOSIsNotLaunched();
  if (!descriptor.value) {
    throw Error('Use of decorator when original method is undefined');
  }

  const registration = getOrCreateMethodRegistration(target, undefined, propertyKey, descriptor.value, true);
  descriptor.value = registration.wrappedFunction ?? registration.registeredFunction;

  return { descriptor, registration };
}

export function registerAndWrapDBOSFunction<This, Args extends unknown[], Return>(
  target: object,
  propertyKey: string,
  descriptor: TypedPropertyDescriptor<(this: This, ...args: Args) => Promise<Return>>,
) {
  ensureDBOSIsNotLaunched();
  if (!descriptor.value) {
    throw Error('Use of decorator when original method is undefined');
  }

  const registration = getOrCreateMethodRegistration(target, undefined, propertyKey, descriptor.value, false);
  descriptor.value = registration.wrappedFunction ?? registration.registeredFunction;

  return { descriptor, registration };
}

export function registerAndWrapDBOSFunctionByName<This, Args extends unknown[], Return>(
  target: object | undefined,
  className: string | undefined,
  funcName: string,
  func: (this: This, ...args: Args) => Promise<Return>,
) {
  ensureDBOSIsNotLaunched();

  const registration = getOrCreateMethodRegistration(target, className, funcName, func, false);

  return { registration };
}

// Data structure notes:
//  Everything is registered under a "className", but this may be blank.
//   This often corresponds to a real `class`, but it does not have to, if the user
//   registered stuff without decorators.  Or for a bare function.
//  Thus, if you have a "class name", look it up in classesByName, as this is exhaustive
//  If you have a class or instance, you can look that up in the classesByCtor map,
//   this contains all decorator-registered classes, but may omit other things.
type AnyConstructor = new (...args: unknown[]) => object;
const classesByName: Map<string, { reg: ClassRegistration; ctor?: AnyConstructor }> = new Map();
const classesByCtor: Map<AnyConstructor, { name: string; reg: ClassRegistration }> = new Map();
export function getNameForClass(ctor: object): string {
  let regtarget: AnyConstructor;
  if (typeof ctor === 'function') {
    // Static method case
    regtarget = ctor as AnyConstructor;
  } else {
    // Instance method case
    regtarget = ctor.constructor as AnyConstructor;
  }

  if (!classesByCtor.has(regtarget)) return regtarget.name;
  return classesByCtor.get(regtarget)!.name;
}
<<<<<<< HEAD

export function getAllRegisteredClassNames() {
  const cnames: string[] = [];
  for (const [cn, _creg] of classesByName) {
    cnames.push(cn);
  }
  return cnames;
}

export function getClassRegistrationByName(name: string, create: boolean = false) {
  if (!classesByName.has(name) && !create) {
    throw new DBOSNotRegisteredError(name, `Class '${name}' is not registered`);
  }

  if (!classesByName.has(name)) {
    classesByName.set(name, { reg: new ClassRegistration() });
  }

  const clsReg: ClassRegistration = classesByName.get(name)!.reg;

  if (clsReg.needsInitialized) {
    clsReg.name = name;
    clsReg.needsInitialized = false;
  }
=======

export function getAllRegisteredClassNames() {
  const cnames: string[] = [];
  for (const [cn, _creg] of classesByName) {
    cnames.push(cn);
  }
  return cnames;
}

export function getClassRegistrationByName(name: string, create: boolean = false) {
  if (!classesByName.has(name) && !create) {
    throw new DBOSNotRegisteredError(name, `Class '${name}' is not registered`);
  }

  if (!classesByName.has(name)) {
    classesByName.set(name, { reg: new ClassRegistration() });
  }

  const clsReg: ClassRegistration = classesByName.get(name)!.reg;

  if (clsReg.needsInitialized) {
    clsReg.name = name;
    clsReg.needsInitialized = false;
  }
>>>>>>> 992b3d78
  return clsReg;
}

export function getOrCreateClassRegistration<CT extends { new (...args: unknown[]): object }>(ctor: CT) {
  const name = getNameForClass(ctor);
  if (!classesByName.has(name)) {
    classesByName.set(name, { ctor, reg: new ClassRegistration() });
  }
  const clsReg: ClassRegistration = classesByName.get(name)!.reg;

  if (clsReg.needsInitialized) {
    clsReg.name = name;
    clsReg.needsInitialized = false;
  }
  return clsReg;
}

/**
 * Associates a class with a `DBOSEventReceiver`, which will be calling the class's DBOS methods.
 * Allows class-level default values or other storage to be associated with the class, rather than
 *   separately for each registered method.
 *
 * @param rcvr - Event receiver which will dispatch DBOS methods from the class specified by `ctor`
 * @param ctor - Constructor of the class that is being registered and associated with `rcvr`
 * @returns - Class-specific registration info cumulatively collected for `rcvr`
 */
export function associateClassWithEventReceiver<CT extends { new (...args: unknown[]): object }>(
  rcvr: DBOSEventReceiver,
  ctor: CT,
) {
  const clsReg = getOrCreateClassRegistration(ctor);
  if (!clsReg.eventReceiverInfo.has(rcvr)) {
    clsReg.eventReceiverInfo.set(rcvr, {});
  }
  return clsReg.eventReceiverInfo.get(rcvr)!;
}

export function associateClassWithExternal(
  external: AnyConstructor | object | string,
  cls: AnyConstructor | string,
): object {
  const clsn: string = typeof cls === 'string' ? cls : getNameForClass(cls);
  const clsreg = getClassRegistrationByName(clsn, true);
  return clsreg.getRegisteredInfo(external);
}

/**
 * Associates a workflow method with a `DBOSEventReceiver` which will be in charge of calling the method
 *   in response to received events.
 * This version is to be used in "Stage 2" decorators, as it applies the DBOS wrapper to the registered method.
 *
 * @param rcvr - `DBOSEventReceiver` instance that should be informed of the `target` method's registration
 * @param target - A DBOS method to associate with the event receiver
 * @param propertyKey - For Stage 2 decorator use, this is the property key used for replacing the method with its wrapper
 * @param inDescriptor - For Stage 2 decorator use, this is the method descriptor used for replacing the method with its wrapper
 * @returns The new method descriptor, registration, and event receiver info
 */
export function associateMethodWithEventReceiver<This, Args extends unknown[], Return>(
  rcvr: DBOSEventReceiver,
  target: object,
  propertyKey: string,
  inDescriptor: TypedPropertyDescriptor<(this: This, ...args: Args) => Promise<Return>>,
) {
  const { descriptor, registration } = registerAndWrapDBOSFunction(target, propertyKey, inDescriptor);
  if (!registration.eventReceiverInfo.has(rcvr)) {
    registration.eventReceiverInfo.set(rcvr, {});
  }
  return { descriptor, registration, receiverInfo: registration.eventReceiverInfo.get(rcvr)! };
}

/*
 * Associates a DBOS function or method with an external class or object.
 *   Likely, this will be invoking or intercepting the method.
 */
export function associateMethodWithExternal<This, Args extends unknown[], Return>(
  external: AnyConstructor | object | string,
  target: object | undefined,
  className: string | undefined,
  funcName: string,
  func: (this: This, ...args: Args) => Promise<Return>,
): {
  registration: MethodRegistration<This, Args, Return>;
  regInfo: object;
} {
  const { registration } = registerAndWrapDBOSFunctionByName(target, className, funcName, func);
  if (!registration.externalRegInfo.has(external)) {
    registration.externalRegInfo.set(external, {});
  }
  return { registration, regInfo: registration.externalRegInfo.get(external)! };
}

/*
 * Associates a DBOS function or method with an external class or object.
 *   Likely, this will be invoking or intercepting the method.
 */
export function associateParameterWithExternal<This, Args extends unknown[], Return>(
  external: AnyConstructor | object | string,
  target: object | undefined,
  className: string | undefined,
  funcName: string,
  func: ((this: This, ...args: Args) => Promise<Return>) | undefined,
  paramId: number | string,
): object | undefined {
  if (!func) {
    func = Object.getOwnPropertyDescriptor(target, funcName)!.value as (this: This, ...args: Args) => Promise<Return>;
  }
  const { registration } = registerAndWrapDBOSFunctionByName(target, className, funcName, func);
  let param: MethodParameter | undefined;
  if (typeof paramId === 'number') {
    param = registration.args[paramId];
  } else {
    param = registration.args.find((p) => p.name === paramId);
  }

  if (!param) return undefined;

  if (!param.externalRegInfo.has(external)) {
    param.externalRegInfo.set(external, {});
  }

  return param.externalRegInfo.get(external)!;
}

export function getRegistrationsForExternal(
  external: AnyConstructor | object | string,
  cls?: object | string,
  funcName?: string,
) {
  const res: {
    methodConfig: unknown;
    classConfig: unknown;
    methodReg: MethodRegistrationBase;
    paramConfig: { name: string; index: number; paramConfig?: object }[];
  }[] = [];

  if (cls) {
    const clsname = typeof cls === 'string' ? cls : getNameForClass(cls);
    const c = classesByName.get(clsname);
    if (c) {
      if (funcName) {
        const f = c.reg.registeredOperations.get(funcName);
        if (f) {
          collectRegForFunction(f);
        }
      } else {
        collectRegForClass(c);
      }
    }
  } else {
    for (const [_cn, c] of classesByName) {
      collectRegForClass(c);
    }
  }
  return res;

  function collectRegForClass(c: { reg: ClassRegistration; ctor?: AnyConstructor }) {
    for (const [_fn, f] of c.reg.registeredOperations) {
      collectRegForFunction(f);
    }
  }

  function collectRegForFunction(f: MethodRegistrationBase) {
    const methodConfig = f.externalRegInfo.get(external);
    const classConfig = f.defaults?.externalRegInfo.get(external);
    const paramConfig: { name: string; index: number; paramConfig?: object }[] = [];
    let hasParamConfig = false;
    for (const arg of f.args) {
      if (arg.externalRegInfo.has(external)) hasParamConfig = true;

      paramConfig.push({
        name: arg.name,
        index: arg.index,
        paramConfig: arg.externalRegInfo.get(external),
      });
    }
    if (!methodConfig && !classConfig && !hasParamConfig) return;
    res.push({ methodReg: f, methodConfig, classConfig: classConfig ?? {}, paramConfig });
  }
}

//////////////////////////
/* PARAMETER DECORATORS */
//////////////////////////

export function ArgName(name: string) {
  return function (target: object, propertyKey: string | symbol, parameterIndex: number) {
    const existingParameters = getOrCreateMethodArgsRegistration(target, undefined, propertyKey);

    const curParam = existingParameters[parameterIndex];
    curParam.name = name;
  };
}

///////////////////////
/* CLASS DECORATORS */
///////////////////////

/** @deprecated Use `new` */
export function configureInstance<R extends ConfiguredInstance, T extends unknown[]>(
  cls: new (name: string, ...args: T) => R,
  name: string,
  ...args: T
): R {
  const inst = new cls(name, ...args);
  return inst;
}

///////////////////////
/* METHOD DECORATORS */
///////////////////////

/**
 * @deprecated Use `@DBOS.workflow`
 * To upgrade to DBOS 2.0+ syntax:
 *   Use `@DBOS.workflow` to decorate the method
 *   Remove the `WorkflowContext` parameter
 *   Use `DBOS` instead of the context to access DBOS functions
 *   Change all callers of the decorated function to call the function directly, or with `DBOS.startWorkflow`
 */
export function Workflow(config: WorkflowConfig = {}) {
  function decorator<This, Args extends unknown[], Return>(
    target: object,
    propertyKey: string,
    inDescriptor: TypedPropertyDescriptor<(this: This, ctx: WorkflowContext, ...args: Args) => Promise<Return>>,
  ) {
    const { descriptor, registration } = registerAndWrapFunctionTakingContext(target, propertyKey, inDescriptor);
    registration.setWorkflowConfig(config);
    return descriptor;
  }
  return decorator;
}

/**
 * @deprecated Use `@DBOS.transaction`
 * To upgrade to DBOS 2.0+ syntax:
 *   Use `@DBOS.transaction` to decorate the method
 *   Remove the `TransactionContext` parameter
 *   Use `DBOS` instead of the context to access DBOS functions
 *   Change all callers to call the decorated function directly
 */
export function Transaction(config: TransactionConfig = {}) {
  function decorator<This, Args extends unknown[], Return>(
    target: object,
    propertyKey: string,
    // eslint-disable-next-line @typescript-eslint/no-explicit-any
    inDescriptor: TypedPropertyDescriptor<(this: This, ctx: TransactionContext<any>, ...args: Args) => Promise<Return>>,
  ) {
    const { descriptor, registration } = registerAndWrapFunctionTakingContext(target, propertyKey, inDescriptor);
    registration.setTxnConfig(config);
    return descriptor;
  }
  return decorator;
}

/**
 * @deprecated Use `@DBOS.storedProcedure`
 * To upgrade to DBOS 2.0+ syntax:
 *   Use `@DBOS.storedProcedure` to decorate the method
 *   Remove the context parameter and use `DBOS` instead of the context to access DBOS functions
 *   Change all callers to call the decorated function directly
 */
export function StoredProcedure(config: StoredProcedureConfig = {}) {
  function decorator<This, Args extends unknown[], Return>(
    target: object,
    propertyKey: string,
    inDescriptor: TypedPropertyDescriptor<(this: This, ctx: StoredProcedureContext, ...args: Args) => Promise<Return>>,
  ) {
    const { descriptor, registration } = registerAndWrapFunctionTakingContext(target, propertyKey, inDescriptor);
    registration.setProcConfig(config);
    return descriptor;
  }
  return decorator;
}

/**
 * @deprecated Use `@DBOS.step`
 * To upgrade to DBOS 2.0+ syntax:
 *   Use `@DBOS.step` to decorate the method
 *   Remove the `StepContext` parameter
 *   Use `DBOS` instead of the context to access DBOS functions
 *   Change all callers to call the decorated function directly
 */
export function Step(config: StepConfig = {}) {
  function decorator<This, Args extends unknown[], Return>(
    target: object,
    propertyKey: string,
    inDescriptor: TypedPropertyDescriptor<(this: This, ctx: StepContext, ...args: Args) => Promise<Return>>,
  ) {
    const { descriptor, registration } = registerAndWrapFunctionTakingContext(target, propertyKey, inDescriptor);
    registration.setStepConfig(config);
    return descriptor;
  }
  return decorator;
}

/**
 * @deprecated Use ORM DSs
 */
// eslint-disable-next-line @typescript-eslint/no-unsafe-function-type
export function OrmEntities(entities: Function[] | { [key: string]: object } = []) {
  function clsdec<T extends { new (...args: unknown[]): object }>(ctor: T) {
    const clsreg = getOrCreateClassRegistration(ctor);
    clsreg.ormEntities = entities;
  }
  return clsdec;
}

export function DBOSInitializer() {
  function decorator<This, Args extends unknown[], Return>(
    target: object,
    propertyKey: string,
    inDescriptor: TypedPropertyDescriptor<(this: This, ...args: Args) => Promise<Return>>,
  ) {
    const { descriptor, registration } = registerAndWrapDBOSFunction(target, propertyKey, inDescriptor);
    registration.init = true;
    return descriptor;
  }
  return decorator;
}

/** @deprecated */
export function DBOSDeploy() {
  function decorator<This, Args extends unknown[], Return>(
    target: object,
    propertyKey: string,
    inDescriptor: TypedPropertyDescriptor<(this: This, ctx: InitContext, ...args: Args) => Promise<Return>>,
  ) {
    const { descriptor, registration } = registerAndWrapFunctionTakingContext(target, propertyKey, inDescriptor);
    registration.init = true;
    return descriptor;
  }
  return decorator;
}<|MERGE_RESOLUTION|>--- conflicted
+++ resolved
@@ -861,7 +861,6 @@
   if (!classesByCtor.has(regtarget)) return regtarget.name;
   return classesByCtor.get(regtarget)!.name;
 }
-<<<<<<< HEAD
 
 export function getAllRegisteredClassNames() {
   const cnames: string[] = [];
@@ -886,32 +885,6 @@
     clsReg.name = name;
     clsReg.needsInitialized = false;
   }
-=======
-
-export function getAllRegisteredClassNames() {
-  const cnames: string[] = [];
-  for (const [cn, _creg] of classesByName) {
-    cnames.push(cn);
-  }
-  return cnames;
-}
-
-export function getClassRegistrationByName(name: string, create: boolean = false) {
-  if (!classesByName.has(name) && !create) {
-    throw new DBOSNotRegisteredError(name, `Class '${name}' is not registered`);
-  }
-
-  if (!classesByName.has(name)) {
-    classesByName.set(name, { reg: new ClassRegistration() });
-  }
-
-  const clsReg: ClassRegistration = classesByName.get(name)!.reg;
-
-  if (clsReg.needsInitialized) {
-    clsReg.name = name;
-    clsReg.needsInitialized = false;
-  }
->>>>>>> 992b3d78
   return clsReg;
 }
 
