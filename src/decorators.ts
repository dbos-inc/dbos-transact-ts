--- conflicted
+++ resolved
@@ -126,7 +126,6 @@
   SKIP = "SKIP",
 }
 
-<<<<<<< HEAD
 // export enum TraceEventTypes {
 //   METHOD_ENTER = "METHOD_ENTER",
 //   METHOD_EXIT = "METHOD_EXIT",
@@ -294,7 +293,7 @@
 //         // Do we have an arg at all
 //         if (idx >= args.length) {
 //           if (v.required) {
-//             throw new OperonDataValidationError(`Insufficient number of arguments calling ${methReg.name}`);
+//             throw new OperonDataValidationError(`Insufficient number of arguments calling ${methReg.name} - ${args.length}/${methReg.args.length}`);
 //           }
 //           return;
 //         }
@@ -395,276 +394,6 @@
 //   const curParam = existingParameters[parameterIndex];
 //   curParam.required = true;
 // }
-=======
-export enum TraceEventTypes {
-  METHOD_ENTER = "METHOD_ENTER",
-  METHOD_EXIT = "METHOD_EXIT",
-  METHOD_ERROR = "METHOD_ERROR",
-}
-
-class BaseTraceEvent {
-  eventType: TraceEventTypes = TraceEventTypes.METHOD_ENTER;
-  eventComponent: string = "";
-  eventLevel: TraceLevels = TraceLevels.DEBUG;
-  eventTime: Date = new Date();
-  authorizedUser: string = "";
-  authorizedRole: string = "";
-  positionalArgs: unknown[] = [];
-  namedArgs: { [x: string]: unknown } = {};
-
-  toString(): string {
-    return `
-    eventType: ${this.eventType}
-    eventComponent: ${this.eventComponent}
-    eventLevel: ${this.eventLevel}
-    eventTime: ${this.eventTime.toString()}
-    authorizedUser: ${this.authorizedUser}
-    authorizedRole: ${this.authorizedRole}
-    positionalArgs: ${JSON.stringify(this.positionalArgs)}
-    namedArgs: ${JSON.stringify(this.namedArgs)}
-    `;
-  }
-}
-
-export class OperonParameter {
-  name: string = "";
-  required: boolean = false;
-  validate: boolean = true;
-  logMask: LogMasks = LogMasks.NONE;
-
-  // eslint-disable-next-line @typescript-eslint/ban-types
-  argType: Function = String;
-  dataType: OperonDataType;
-  index: number = -1;
-
-  // eslint-disable-next-line @typescript-eslint/ban-types
-  constructor(idx: number, at: Function) {
-    this.index = idx;
-    this.argType = at;
-    this.dataType = OperonDataType.fromArg(at);
-  }
-}
-
-export interface OperonMethodRegistrationBase {
-  name: string;
-  traceLevel: TraceLevels;
-
-  args: OperonParameter[];
-
-  requiredRole: string [];
-
-  workflowConfig?: WorkflowConfig;
-  txnConfig?: TransactionConfig;
-  commConfig?: CommunicatorConfig;
-
-  // eslint-disable-next-line @typescript-eslint/ban-types
-  registeredFunction: Function | undefined;
-
-  invoke(pthis: unknown, args: unknown[]): unknown;
-}
-
-export class OperonMethodRegistration <This, Args extends unknown[], Return>
-implements OperonMethodRegistrationBase
-{
-  name: string = "";
-  traceLevel: TraceLevels = TraceLevels.INFO;
-
-  requiredRole: string[] = [];
-
-  args: OperonParameter[] = [];
-
-  constructor(origFunc: (this: This, ...args: Args) => Promise<Return>)
-  {
-    this.origFunction = origFunc;
-  }
-  needInitialized: boolean = true;
-  origFunction: (this: This, ...args: Args) => Promise<Return>;
-  registeredFunction: ((this: This, ...args: Args) => Promise<Return>) | undefined;
-  workflowConfig?: WorkflowConfig;
-  txnConfig?: TransactionConfig;
-  commConfig?: CommunicatorConfig;
-
-  invoke(pthis:This, args: Args) : Promise<Return> {
-    return this.registeredFunction!.call(pthis, ...args);
-  }
-
-  // TODO: Permissions, attachment point, error handling, etc.
-}
-
-// Quick and dirty method registration list...
-const methodRegistry: OperonMethodRegistrationBase[] = [];
-export function forEachMethod(f: (m: OperonMethodRegistrationBase) => void) {
-  methodRegistry.forEach(f);
-}
-
-export function getOrCreateOperonMethodArgsRegistration(target: object, propertyKey: string | symbol): OperonParameter[] {
-  let mParameters: OperonParameter[] = (Reflect.getOwnMetadata(operonParamMetadataKey, target, propertyKey) as OperonParameter[]) || [];
-
-  if (!mParameters.length) {
-    // eslint-disable-next-line @typescript-eslint/ban-types
-    const designParamTypes = Reflect.getMetadata("design:paramtypes", target, propertyKey) as Function[];
-    mParameters = designParamTypes.map((value, index) => new OperonParameter(index, value));
-
-    Reflect.defineMetadata(operonParamMetadataKey, mParameters, target, propertyKey);
-  }
-
-  return mParameters;
-}
-
-function generateSaltedHash(data: string, salt: string): string {
-  const hash = crypto.createHash("sha256"); // You can use other algorithms like 'md5', 'sha512', etc.
-  hash.update(data + salt);
-  return hash.digest("hex");
-}
-
-function getOrCreateOperonMethodRegistration<This, Args extends unknown[], Return>(
-  target: object,
-  propertyKey: string | symbol,
-  descriptor: TypedPropertyDescriptor<(this: This, ...args: Args) => Promise<Return>>
-) {
-  const methReg: OperonMethodRegistration<This, Args, Return> =
-    (Reflect.getOwnMetadata(operonMethodMetadataKey, target, propertyKey) as OperonMethodRegistration<This, Args, Return>) || new OperonMethodRegistration<This, Args, Return>(descriptor.value!);
-
-  if (methReg.needInitialized) {
-    methReg.name = propertyKey.toString();
-
-    methReg.args = getOrCreateOperonMethodArgsRegistration(target, propertyKey);
-
-    const argNames = getArgNames(descriptor.value!);
-    methReg.args.forEach((e) => {
-      if (!e.name) {
-        if (e.index < argNames.length) {
-          e.name = argNames[e.index];
-        }
-        if (e.argType === TransactionContext || e.argType == WorkflowContext || e.argType == CommunicatorContext) {
-          e.logMask = LogMasks.SKIP;
-        }
-        // TODO else warn/log something
-      }
-    });
-
-    Reflect.defineMetadata(operonMethodMetadataKey, methReg, target, propertyKey);
-
-    // This is the replacement method
-    const nmethod = async function (this: This, ...args: Args) {
-      const mn = methReg.name;
-
-      // TODO: Validate the user authentication
-
-      // TODO: Here let's validate the arguments, being careful to log any validation errors that occur
-      //        And skip/mask arguments
-      methReg.args.forEach((v, idx) => {
-        if (idx === 0)
-        {
-          // Context, may find a more robust way.
-          return;
-        }
-
-        // Do we have an arg at all
-        if (idx >= args.length) {
-          if (v.required) {
-            throw new OperonDataValidationError(`Insufficient number of arguments calling ${methReg.name} - ${args.length}/${methReg.args.length}`);
-          }
-          return;
-        }
-
-        let iv = args[idx];
-        if (iv === undefined && v.required) {
-          throw new OperonDataValidationError(`Missing required argument ${v.name} calling ${methReg.name}`);
-        }
-
-        if (iv instanceof String) {
-          iv = iv.toString();
-          args[idx] = iv;
-        }
-
-        if (v.dataType.dataType === 'text') {
-          if ((typeof iv !== 'string')) {
-            throw new OperonDataValidationError(`Argument ${v.name} is marked as type 'text' and should be a string calling ${methReg.name}`);
-          }
-        }
-      });
-
-      // Here let's log the structured record
-      const sLogRec = new BaseTraceEvent();
-      sLogRec.authorizedUser = '';
-      sLogRec.authorizedRole = '';
-      sLogRec.eventType = TraceEventTypes.METHOD_ENTER;
-      sLogRec.eventComponent = mn;
-      sLogRec.eventLevel = methReg.traceLevel;
-
-      args.forEach((v, idx) => {
-        let isCtx = false;
-        // TODO: we assume the first argument is always a context, need a more robust way to test it.
-        if (idx === 0)
-        {
-          // Context -- I suppose we could just instanceof
-          const ctx = v as OperonContext;
-          sLogRec.authorizedUser = ctx.authUser;
-          sLogRec.authorizedRole = ctx.authRole;
-          isCtx = true;
-        }
-
-        let lv = v;
-        if (isCtx || methReg.args[idx].logMask === LogMasks.SKIP) {
-          return;
-        } else {
-          if (methReg.args[idx].logMask !== LogMasks.NONE) {
-            // For now this means hash
-            if (methReg.args[idx].dataType.dataType === "json") {
-              lv = generateSaltedHash(JSON.stringify(v), "JSONSALT");
-            } else {
-              // Yes, we are doing the same as above for now.
-              //  It can be better if we have verified the type of the data
-              lv = generateSaltedHash(JSON.stringify(v), "OPERONSALT");
-            }
-          }
-          sLogRec.positionalArgs.push(lv);
-          sLogRec.namedArgs[methReg.args[idx].name] = lv;
-        }
-      });
-
-      // console.log(`${methReg.traceLevel}: ${mn}: Invoked - ` + sLogRec.toString());
-      // eslint-disable-next-line no-useless-catch
-      try {
-        return methReg.origFunction.call(this, ...args);
-        // console.log(`${methReg.traceLevel}: ${mn}: Returned`);
-      } catch (e) {
-        // console.log(`${methReg.traceLevel}: ${mn}: Threw`, e);
-        throw e;
-      }
-    };
-    Object.defineProperty(nmethod, "name", {
-      value: methReg.name,
-    });
-
-    descriptor.value = nmethod;
-    methReg.registeredFunction = nmethod;
-
-    methReg.needInitialized = false;
-    methodRegistry.push(methReg);
-  }
-
-  return methReg;
-}
-
-export function registerAndWrapFunction<This, Args extends unknown[], Return>(target: object, propertyKey: string, descriptor: TypedPropertyDescriptor<(this: This, ...args: Args) => Promise<Return>>) {
-  if (!descriptor.value) {
-    throw Error("Use of operon decorator when original method is undefined");
-  }
-
-  const registration = getOrCreateOperonMethodRegistration(target, propertyKey, descriptor);
-
-  return { descriptor, registration };
-}
-
-export function Required(target: object, propertyKey: string | symbol, parameterIndex: number) {
-  const existingParameters = getOrCreateOperonMethodArgsRegistration(target, propertyKey);
-
-  const curParam = existingParameters[parameterIndex];
-  curParam.required = true;
-}
->>>>>>> 3242504b
 
 export function SkipLogging(target: object, propertyKey: string | symbol, parameterIndex: number) {
   LogMask(LogMasks.SKIP)(target, propertyKey, parameterIndex);
