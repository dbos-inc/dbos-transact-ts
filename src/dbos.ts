--- conflicted
+++ resolved
@@ -209,11 +209,8 @@
 export interface StartWorkflowParams {
   workflowID?: string;
   queueName?: string;
-<<<<<<< HEAD
   timeoutMS?: number;
-=======
   enqueueOptions?: EnqueueOptions;
->>>>>>> 14ad2e91
 }
 
 export class DBOS {
@@ -1243,12 +1240,9 @@
         parentCtx: wfctx,
         configuredInstance,
         queueName: inParams?.queueName ?? pctx?.queueAssignedForWorkflows,
-<<<<<<< HEAD
         timeoutMS: inParams?.timeoutMS ?? pctx?.workflowTimeoutMS,
         deadlineEpochMS: wfctx.deadlineEpochMS,
-=======
         enqueueOptions: inParams?.enqueueOptions,
->>>>>>> 14ad2e91
       };
 
       for (const op of ops) {
