--- conflicted
+++ resolved
@@ -949,13 +949,8 @@
    * Resume a workflow given its ID.
    * @param workflowID - ID of the workflow
    */
-<<<<<<< HEAD
-  static async resumeWorkflow(workflowID: string) {
+  static async resumeWorkflow<T>(workflowID: string): Promise<WorkflowHandle<Awaited<T>>> {
     return await DBOS.runAsWorkflowStep(async () => {
-=======
-  static async resumeWorkflow<T>(workflowID: string): Promise<WorkflowHandle<Awaited<T>>> {
-    await DBOS.#runAsWorkflowStep(async () => {
->>>>>>> 77349083
       return await DBOS.executor.resumeWorkflow(workflowID);
     }, 'DBOS.resumeWorkflow');
     return this.retrieveWorkflow(workflowID);
