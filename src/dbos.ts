--- conflicted
+++ resolved
@@ -1965,111 +1965,6 @@
     registerTransactionalDataSource(ds.name, ds);
   }
 
-<<<<<<< HEAD
-=======
-  // This is the version that needs no existing transaction registration.  Just goes with it.
-  static async runAsWorkflowTransaction<T>(
-    callback: () => Promise<T>,
-    funcName: string,
-    options: { dsName?: string; config?: unknown } = {},
-  ) {
-    if (!DBOS.isWithinWorkflow) {
-      throw new DBOSInvalidWorkflowTransitionError(`Invalid call to \`${funcName}\` outside of a workflow`);
-    }
-    if (!DBOS.isInWorkflow()) {
-      throw new DBOSInvalidWorkflowTransitionError(
-        `Invalid call to \`${funcName}\` inside a \`step\`, \`transaction\`, or \`procedure\``,
-      );
-    }
-    const dsn = options.dsName ?? '<default>';
-    const ds = getTransactionalDataSource(dsn);
-
-    const wfctx = assertCurrentWorkflowContext();
-    const callnum = wfctx.functionIDGetIncrement();
-
-    const span: Span = DBOSExecutor.globalInstance!.tracer.startSpan(
-      funcName,
-      {
-        operationUUID: wfctx.workflowUUID,
-        operationType: OperationType.TRANSACTION,
-        authenticatedUser: wfctx.authenticatedUser,
-        assumedRole: wfctx.assumedRole,
-        authenticatedRoles: wfctx.authenticatedRoles,
-        // isolationLevel: txnInfo.config.isolationLevel, // TODO: Pluggable
-      },
-      wfctx.span,
-    );
-
-    try {
-      const res = DBOSExecutor.globalInstance!.runInternalStep<T>(
-        async () => {
-          return await runWithDSContext(callnum, async () => {
-            return await ds.invokeTransactionFunction(options.config ?? {}, undefined, callback);
-          });
-        },
-        funcName,
-        // we can be sure workflowID is set because of previous call to assertCurrentWorkflowContext
-        DBOS.workflowID!,
-        callnum,
-      );
-
-      span.setStatus({ code: SpanStatusCode.OK });
-      DBOSExecutor.globalInstance!.tracer.endSpan(span);
-      return res;
-    } catch (err) {
-      const e = err as Error;
-      span.setStatus({ code: SpanStatusCode.ERROR, message: e.message });
-      DBOSExecutor.globalInstance!.tracer.endSpan(span);
-      throw err;
-    }
-  }
-
-  // Transaction wrapper
-  static registerTransaction<This, Args extends unknown[], Return>(
-    dsName: string,
-    func: (this: This, ...args: Args) => Promise<Return>,
-    options: {
-      name: string;
-    },
-    config?: unknown,
-  ): (this: This, ...args: Args) => Promise<Return> {
-    const dsn = dsName ?? '<default>';
-
-    const invokeWrapper = async function (this: This, ...rawArgs: Args): Promise<Return> {
-      if (!DBOS.isWithinWorkflow()) {
-        throw new DBOSInvalidWorkflowTransitionError(`Call to transaction '${options.name}' outside of a workflow`);
-      }
-
-      if (DBOS.isInTransaction() || DBOS.isInStep()) {
-        throw new DBOSInvalidWorkflowTransitionError(
-          'Invalid call to a `trasaction` function from within a `step` or `transaction`',
-        );
-      }
-
-      const ds = getTransactionalDataSource(dsn);
-
-      const wfctx = assertCurrentWorkflowContext();
-      const callnum = wfctx.functionIDGetIncrement();
-      return DBOSExecutor.globalInstance!.runInternalStep<Return>(
-        async () => {
-          return await runWithDSContext(callnum, async () => {
-            return await ds.invokeTransactionFunction(config, this, func, ...rawArgs);
-          });
-        },
-        options.name,
-        // we can be sure workflowID is set because of previous call to assertCurrentWorkflowContext
-        DBOS.workflowID!,
-        callnum,
-      );
-    };
-
-    Object.defineProperty(invokeWrapper, 'name', {
-      value: options.name,
-    });
-    return invokeWrapper;
-  }
-
->>>>>>> a4531dd2
   /**
    * Decorator designating a method as a DBOS transaction, making SQL clients available.
    *   A durable execution checkpoint will be applied to to the underlying database transaction
