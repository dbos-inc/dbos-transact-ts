--- conflicted
+++ resolved
@@ -142,27 +142,8 @@
     }
     return executor.workflow(wf, params, ...args);
   }
-
-<<<<<<< HEAD
-  static async transaction<T extends unknown[], R>(txn: Transaction<T, R>, params: WorkflowParams, ...args: T): Promise<R> {
-    const executor = DBOS.executor;
-    if (!executor) {
-      throw new DBOSExecutorNotInitializedError();
-    }
-    return executor.transaction(txn, params, ...args);
-  }
-
-  static async external<T extends unknown[], R>(stepFn: StepFunction<T, R>, params: WorkflowParams, ...args: T): Promise<R> {
-    const executor = DBOS.executor;
-    if (!executor) {
-      throw new DBOSExecutorNotInitializedError();
-    }
-    return executor.external(stepFn, params, ...args);
-  }
   */
 
-=======
->>>>>>> b4e0441f
   static async sleepms(durationMS: number): Promise<void> {
     if (DBOS.isWithinWorkflow()) {
       if (DBOS.isInTransaction() || DBOS.isInStep()) {
