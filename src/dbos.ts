--- conflicted
+++ resolved
@@ -66,12 +66,9 @@
   registerAndWrapDBOSFunctionByName,
   registerFunctionWrapper,
   registerLifecycleCallback,
-<<<<<<< HEAD
   registerTransactionalDataSource,
   transactionalDataSources,
-=======
   registerMiddlewareInstaller,
->>>>>>> 61325fcc
 } from './decorators';
 import { globalParams, sleepms } from './utils';
 import { DBOSHttpServer } from './httpServer/server';
@@ -98,11 +95,8 @@
 import { StepConfig, StepFunction } from './step';
 import {
   DBOSLifecycleCallback,
-<<<<<<< HEAD
   DBOSTransactionalDataSource,
-=======
   DBOSMethodMiddlewareInstaller,
->>>>>>> 61325fcc
   HandlerContext,
   requestArgValidation,
   StepContext,
