--- conflicted
+++ resolved
@@ -209,10 +209,7 @@
 export interface StartWorkflowParams {
   workflowID?: string;
   queueName?: string;
-<<<<<<< HEAD
-=======
   timeoutMS?: number;
->>>>>>> b3476973
   enqueueOptions?: EnqueueOptions;
 }
 
@@ -1243,11 +1240,8 @@
         parentCtx: wfctx,
         configuredInstance,
         queueName: inParams?.queueName ?? pctx?.queueAssignedForWorkflows,
-<<<<<<< HEAD
-=======
         timeoutMS: inParams?.timeoutMS ?? pctx?.workflowTimeoutMS,
         deadlineEpochMS: wfctx.deadlineEpochMS,
->>>>>>> b3476973
         enqueueOptions: inParams?.enqueueOptions,
       };
 
