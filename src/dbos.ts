import { Span } from '@opentelemetry/sdk-trace-base';
import {
  assertCurrentDBOSContext,
  assertCurrentWorkflowContext,
  getCurrentContextStore,
  getCurrentDBOSContext,
  HTTPRequest,
  runWithTopContext,
  DBOSContextImpl,
  getNextWFID,
  StepStatus,
  DBOSContextOptions,
} from './context';
import {
  DBOSConfig,
  DBOSConfigInternal,
  isDeprecatedDBOSConfig,
  DBOSExecutor,
  DebugMode,
  InternalWorkflowParams,
} from './dbos-executor';
import { Tracer } from './telemetry/traces';
import {
  GetQueuedWorkflowsInput,
  GetWorkflowsInput,
  GetWorkflowsOutput,
  StepInfo,
  WorkflowConfig,
  WorkflowFunction,
  WorkflowParams,
  WorkflowStatus,
} from './workflow';
import { DBOSEventReceiverState, DBOSExecutorContext } from './eventreceiver';
import { DLogger, GlobalLogger } from './telemetry/logs';
import {
  DBOSConfigKeyTypeError,
  DBOSError,
  DBOSExecutorNotInitializedError,
  DBOSInvalidWorkflowTransitionError,
  DBOSNotRegisteredError,
  DBOSAwaitedWorkflowCancelledError,
} from './error';
import { parseConfigFile, translatePublicDBOSconfig, overwrite_config } from './dbos-runtime/config';
import { DBOSRuntime, DBOSRuntimeConfig } from './dbos-runtime/runtime';
import { ScheduledArgs, SchedulerConfig, SchedulerRegistrationBase } from './scheduler/scheduler';
import {
  associateClassWithExternal,
  associateMethodWithExternal,
  associateParameterWithExternal,
  ClassAuthDefaults,
  configureInstance,
  DBOS_AUTH,
  getLifecycleListeners,
  getRegisteredOperations,
  getRegistrationForFunction,
  getRegistrationsForExternal,
  insertAllMiddleware,
  MethodAuth,
  MethodRegistration,
  recordDBOSLaunch,
  recordDBOSShutdown,
  registerAndWrapDBOSFunction,
  registerAndWrapDBOSFunctionByName,
  registerFunctionWrapper,
  registerLifecycleCallback,
  transactionalDataSources,
  registerMiddlewareInstaller,
  MethodRegistrationBase,
} from './decorators';
import { globalParams, sleepms } from './utils';
import { DBOSHttpServer } from './httpServer/server';
import { koaTracingMiddleware, expressTracingMiddleware, honoTracingMiddleware } from './httpServer/middleware';
import { Server } from 'http';
import {
  DrizzleClient,
  PrismaClient,
  TypeORMEntityManager,
  UserDatabaseClient,
  UserDatabaseName,
} from './user_database';
import { TransactionConfig, TransactionContextImpl, TransactionFunction } from './transaction';

import Koa from 'koa';
import { Application as ExpressApp } from 'express';
import { INestApplication } from '@nestjs/common';
import { FastifyInstance } from 'fastify';
import _fastifyExpress from '@fastify/express'; // This is for fastify.use()
import { randomUUID } from 'node:crypto';

import { PoolClient } from 'pg';
import { Knex } from 'knex';
import { StepConfig, StepFunction } from './step';
import {
  DBOSLifecycleCallback,
  DBOSMethodMiddlewareInstaller,
  HandlerContext,
  requestArgValidation,
  StepContext,
  StoredProcedureContext,
  TransactionContext,
  WorkflowContext,
  WorkflowHandle,
} from '.';
import { ConfiguredInstance } from '.';
import { StoredProcedure, StoredProcedureConfig } from './procedure';
import { APITypes } from './httpServer/handlerTypes';
import { HandlerRegistrationBase } from './httpServer/handler';
import { set } from 'lodash';
import { Hono } from 'hono';
import { Conductor } from './conductor/conductor';
import { PostgresSystemDatabase, EnqueueOptions } from './system_database';
import { wfQueueRunner } from './wfqueue';
import { registerAuthChecker } from './authdecorators';

type AnyConstructor = new (...args: unknown[]) => object;

// Declare all the options a user can pass to the DBOS object during launch()
export interface DBOSLaunchOptions {
  // HTTP applications to add DBOS tracing middleware to (extract W3C Trace context, set request ID, etc)
  koaApp?: Koa;
  expressApp?: ExpressApp;
  nestApp?: INestApplication;
  fastifyApp?: FastifyInstance;
  honoApp?: Hono;
  // For DBOS Conductor
  conductorURL?: string;
  conductorKey?: string;
  debugMode?: DebugMode;
}

// eslint-disable-next-line @typescript-eslint/no-explicit-any
type PossiblyWFFunc = (...args: any[]) => Promise<unknown>;
type InvokeFunctionsAsync<T> =
  // eslint-disable-next-line @typescript-eslint/no-unsafe-function-type
  T extends Function
    ? {
        [P in keyof T]: T[P] extends PossiblyWFFunc
          ? (...args: Parameters<T[P]>) => Promise<WorkflowHandle<Awaited<ReturnType<T[P]>>>>
          : never;
      }
    : never;

type InvokeFunctionsAsyncInst<T> = T extends ConfiguredInstance
  ? {
      [P in keyof T]: T[P] extends PossiblyWFFunc
        ? (...args: Parameters<T[P]>) => Promise<WorkflowHandle<Awaited<ReturnType<T[P]>>>>
        : never;
    }
  : never;

// local type declarations for invoking old-style transaction and step function
// eslint-disable-next-line @typescript-eslint/no-explicit-any
export type TailParameters<T extends (arg: any, args: any[]) => any> = T extends (arg: any, ...args: infer P) => any
  ? P
  : never;
// eslint-disable-next-line @typescript-eslint/no-explicit-any
type TxFunc = (ctxt: TransactionContext<any>, ...args: any[]) => Promise<any>;
// eslint-disable-next-line @typescript-eslint/no-explicit-any
type StepFunc = (ctxt: StepContext, ...args: any[]) => Promise<any>;
// eslint-disable-next-line @typescript-eslint/no-explicit-any
type WorkflowFunc = (ctxt: WorkflowContext, ...args: any[]) => Promise<any>;
// eslint-disable-next-line @typescript-eslint/no-explicit-any
type ProcFunc = (ctxt: StoredProcedureContext, ...args: any[]) => Promise<any>;

// Utility type that only includes transaction/step/proc functions + converts the method signature to exclude the context parameter
type InvokeFuncs<T> = T extends ConfiguredInstance
  ? never
  : {
      [P in keyof T as T[P] extends TxFunc | StepFunc | ProcFunc | WorkflowFunc ? P : never]: T[P] extends
        | TxFunc
        | StepFunc
        | ProcFunc
        | WorkflowFunc
        ? (...args: TailParameters<T[P]>) => ReturnType<T[P]>
        : never;
    };

type InvokeFuncsInst<T> = T extends ConfiguredInstance
  ? {
      [P in keyof T as T[P] extends TxFunc | StepFunc | WorkflowFunc ? P : never]: T[P] extends
        | TxFunc
        | StepFunc
        | WorkflowFunc
        ? (...args: TailParameters<T[P]>) => ReturnType<T[P]>
        : never;
    }
  : never;

function httpApiDec(verb: APITypes, url: string) {
  return function apidec<This, Args extends unknown[], Return>(
    target: object,
    propertyKey: string,
    inDescriptor: TypedPropertyDescriptor<(this: This, ...args: Args) => Promise<Return>>,
  ) {
    const { descriptor, registration } = registerAndWrapDBOSFunction(target, propertyKey, inDescriptor);
    const handlerRegistration = registration as unknown as HandlerRegistrationBase;
    handlerRegistration.apiURL = url;
    handlerRegistration.apiType = verb;
    requestArgValidation(registration);

    return descriptor;
  };
}

// Fill in any proxy functions with error-throwing stubs
//  (Goal being to give a clearer error message)
function augmentProxy(target: object, proxy: Record<string, unknown>) {
  let proto = target;
  while (proto && proto !== Object.prototype) {
    for (const k of Reflect.ownKeys(proto)) {
      if (typeof k === 'symbol') continue;
      if (k === 'constructor' || k === 'caller' || k === 'callee' || k === 'arguments') continue; // Skip constructor
      try {
        // eslint-disable-next-line @typescript-eslint/no-explicit-any, @typescript-eslint/no-unsafe-member-access
        if (typeof (target as any)[k] !== 'function') continue;
        if (!Object.hasOwn(proxy, k)) {
          proxy[k] = (..._args: unknown[]) => {
            throw new DBOSNotRegisteredError(k, `${k} is not a registered DBOS function`);
          };
        }
      } catch (e) {}
    }
    // eslint-disable-next-line @typescript-eslint/no-unsafe-assignment
    proto = Object.getPrototypeOf(proto);
  }
}

export interface StartWorkflowParams {
  workflowID?: string;
  queueName?: string;
  timeoutMS?: number | null;
  enqueueOptions?: EnqueueOptions;
}

export interface StartWorkflowFunctionParams<T> extends StartWorkflowParams {
  instance?: T;
}

export function getExecutor() {
  if (!DBOSExecutor.globalInstance) {
    throw new DBOSExecutorNotInitializedError();
  }
  return DBOSExecutor.globalInstance as DBOSExecutorContext;
}

export function runInternalStep<T>(callback: () => Promise<T>, funcName: string, childWFID?: string): Promise<T> {
  if (DBOS.isWithinWorkflow()) {
    if (DBOS.isInStep()) {
      // OK to use directly
      return callback();
    } else if (DBOS.isInWorkflow()) {
      const wfctx = assertCurrentWorkflowContext();
      return DBOSExecutor.globalInstance!.runInternalStep<T>(
        callback,
        funcName,
        DBOS.workflowID!, // assume DBOS.workflowID is defined because of assertCurrentWorkflowContext call above
        wfctx.functionIDGetIncrement(),
        childWFID,
      );
    } else {
      throw new DBOSInvalidWorkflowTransitionError(
        `Invalid call to \`${funcName}\` inside a \`transaction\` or \`procedure\``,
      );
    }
  }
  return callback();
}

export class DBOS {
  ///////
  // Lifecycle
  ///////
  static adminServer: Server | undefined = undefined;
  static appServer: Server | undefined = undefined;
  static conductor: Conductor | undefined = undefined;

  private static getDebugModeFromEnv(): DebugMode {
    const debugWorkflowId = process.env.DBOS_DEBUG_WORKFLOW_ID;
    const isDebugging = debugWorkflowId !== undefined;
    return isDebugging
      ? process.env.DBOS_DEBUG_TIME_TRAVEL === 'true'
        ? DebugMode.TIME_TRAVEL
        : DebugMode.ENABLED
      : DebugMode.DISABLED;
  }

  /**
   * Set configuration of `DBOS` prior to `launch`
   * @param config - configuration of services needed by DBOS
   * @param runtimeConfig - configuration of runtime access to DBOS
   */
  static setConfig(config: DBOSConfig, runtimeConfig?: DBOSRuntimeConfig) {
    DBOS.#dbosConfig = config;
    DBOS.#runtimeConfig = runtimeConfig;
    DBOS.translateConfig();
  }

  private static translateConfig() {
    if (DBOS.#dbosConfig && !isDeprecatedDBOSConfig(DBOS.#dbosConfig)) {
      const isDebugging = DBOS.getDebugModeFromEnv() !== DebugMode.DISABLED;
      [DBOS.#dbosConfig, DBOS.#runtimeConfig] = translatePublicDBOSconfig(DBOS.#dbosConfig, isDebugging);
      if (process.env.DBOS__CLOUD === 'true') {
        [DBOS.#dbosConfig, DBOS.#runtimeConfig] = overwrite_config(
          DBOS.#dbosConfig as DBOSConfigInternal,
          DBOS.#runtimeConfig,
        );
      }
    }
  }

  /**
   * @deprecated For unit testing purposes only
   *   Use `setConfig`
   */
  static setAppConfig<T>(key: string, newValue: T): void {
    const conf = DBOS.#dbosConfig?.application;
    if (!conf) throw new DBOSExecutorNotInitializedError();
    set(conf, key, newValue);
  }

  /**
   * Drop DBOS system database.
   * USE IN TESTS ONLY - ALL WORKFLOWS, QUEUES, ETC. WILL BE LOST.
   */
  static async dropSystemDB(): Promise<void> {
    if (!DBOS.#dbosConfig) {
      DBOS.#dbosConfig = parseConfigFile()[0];
    }

    DBOS.translateConfig();
    return PostgresSystemDatabase.dropSystemDB(DBOS.#dbosConfig as DBOSConfigInternal);
  }

  /**
   * Use ORMEntities to set up database schema.
   * Only relevant for TypeORM, and for testing purposes only, not production
   */
  static async createUserSchema() {
    return DBOSExecutor.globalInstance?.userDatabase.createSchema();
  }

  /**
   * Use ORMEntities to drop database schema.
   * Only relevant for TypeORM, and for testing purposes only, not production
   */
  static async dropUserSchema() {
    return DBOSExecutor.globalInstance?.userDatabase.dropSchema();
  }

  // Load files with DBOS classes (running their decorators)
  static async loadClasses(dbosEntrypointFiles: string[]) {
    return await DBOSRuntime.loadClasses(dbosEntrypointFiles);
  }

  /**
   * Check if DBOS has been `launch`ed (and not `shutdown`)
   * @returns `true` if DBOS has been launched, or `false` otherwise
   */
  static isInitialized(): boolean {
    return !!DBOSExecutor.globalInstance?.initialized;
  }

  /**
   * Launch DBOS, starting recovery and request handling
   * @param options - Launch options for connecting to DBOS Conductor
   */
  static async launch(options?: DBOSLaunchOptions): Promise<void> {
    // Do nothing is DBOS is already initialized
    insertAllMiddleware();

    if (DBOS.isInitialized()) {
      return;
    }
    const debugMode = options?.debugMode ?? DBOS.getDebugModeFromEnv();
    const isDebugging = debugMode !== DebugMode.DISABLED;

    if (options?.conductorKey) {
      // Use a generated executor ID.
      globalParams.executorID = randomUUID();
    }

    // Initialize the DBOS executor
    if (!DBOS.#dbosConfig) {
      [DBOS.#dbosConfig, DBOS.#runtimeConfig] = parseConfigFile({ forceConsole: isDebugging });
    } else if (!isDeprecatedDBOSConfig(DBOS.#dbosConfig)) {
      DBOS.translateConfig(); // This is a defensive measure for users who'd do DBOS.config = X instead of using DBOS.setConfig()
    }

    if (!DBOS.#dbosConfig) {
      throw new DBOSError('DBOS configuration not set');
    }

    DBOSExecutor.createInternalQueue();
    DBOSExecutor.globalInstance = new DBOSExecutor(DBOS.#dbosConfig as DBOSConfigInternal, {
      debugMode,
    });

    const executor: DBOSExecutor = DBOSExecutor.globalInstance;
    await executor.init();

    const debugWorkflowId = process.env.DBOS_DEBUG_WORKFLOW_ID;
    if (debugWorkflowId) {
      DBOS.logger.info(`Debugging workflow "${debugWorkflowId}"`);
      const handle = await executor.executeWorkflowUUID(debugWorkflowId);
      await handle.getResult();
      DBOS.logger.info(`Workflow Debugging complete. Exiting process.`);
      await executor.destroy();
      process.exit(0);
      return; // return for cases where process.exit is mocked
    }

    await DBOSExecutor.globalInstance.initEventReceivers();
    for (const [_n, ds] of transactionalDataSources) {
      await ds.initialize();
    }

    if (options?.conductorKey) {
      if (!options.conductorURL) {
        const dbosDomain = process.env.DBOS_DOMAIN || 'cloud.dbos.dev';
        options.conductorURL = `wss://${dbosDomain}/conductor/v1alpha1`;
      }
      DBOS.conductor = new Conductor(DBOSExecutor.globalInstance, options.conductorKey, options.conductorURL);
      DBOS.conductor.dispatchLoop();
    }

    // Start the DBOS admin server
    const logger = DBOS.logger;
    if (DBOS.#runtimeConfig && DBOS.#runtimeConfig.runAdminServer) {
      const adminApp = DBOSHttpServer.setupAdminApp(executor);
      try {
        await DBOSHttpServer.checkPortAvailabilityIPv4Ipv6(DBOS.#runtimeConfig.admin_port, logger as GlobalLogger);
        // Wrap the listen call in a promise to properly catch errors
        DBOS.adminServer = await new Promise((resolve, reject) => {
          const server = adminApp.listen(DBOS.#runtimeConfig?.admin_port, () => {
            DBOS.logger.debug(`DBOS Admin Server is running at http://localhost:${DBOS.#runtimeConfig?.admin_port}`);
            resolve(server);
          });
          server.on('error', (err) => {
            reject(err);
          });
        });
      } catch (e) {
        logger.warn(`Unable to start DBOS admin server on port ${DBOS.#runtimeConfig.admin_port}`);
      }
    }

    if (options?.koaApp) {
      DBOS.logger.debug('Setting up Koa tracing middleware');
      options.koaApp.use(koaTracingMiddleware);
    }
    if (options?.expressApp) {
      DBOS.logger.debug('Setting up Express tracing middleware');
      options.expressApp.use(expressTracingMiddleware);
    }
    if (options?.fastifyApp) {
      // Fastify can use express or middie under the hood, for middlewares.
      // Middie happens to have the same semantic than express.
      // See https://fastify.dev/docs/latest/Reference/Middleware/
      DBOS.logger.debug('Setting up Fastify tracing middleware');
      options.fastifyApp.use(expressTracingMiddleware);
    }
    if (options?.nestApp) {
      // Nest.kj can use express or fastify under the hood. With fastify, Nest.js uses middie.
      DBOS.logger.debug('Setting up NestJS tracing middleware');
      options.nestApp.use(expressTracingMiddleware);
    }
    if (options?.honoApp) {
      DBOS.logger.debug('Setting up Hono tracing middleware');
      options.honoApp.use(honoTracingMiddleware);
    }

    recordDBOSLaunch();
  }

  /**
   * Logs all workflows that can be invoked externally, rather than directly by the applicaton.
   * This includes:
   *   All DBOS event receiver entrypoints (message queues, URLs, etc.)
   *   Scheduled workflows
   *   Queues
   */
  static logRegisteredEndpoints(): void {
    if (!DBOSExecutor.globalInstance) return;
    DBOSExecutor.globalInstance.logRegisteredHTTPUrls();
    DBOSExecutor.globalInstance.scheduler?.logRegisteredSchedulerEndpoints();
    wfQueueRunner.logRegisteredEndpoints(DBOSExecutor.globalInstance);
    for (const evtRcvr of DBOSExecutor.globalInstance.eventReceivers) {
      evtRcvr.logRegisteredEndpoints();
    }
    for (const lcl of getLifecycleListeners()) {
      lcl.logRegisteredEndpoints();
    }
  }

  /**
   * Shut down DBOS processing:
   *   Stops receiving external workflow requests
   *   Disconnects from administration / Conductor
   *   Stops workflow processing and disconnects from databases
   */
  static async shutdown() {
    // Stop the app server
    if (DBOS.appServer) {
      DBOS.appServer.close();
      DBOS.appServer = undefined;
    }

    // Stop the admin server
    if (DBOS.adminServer) {
      DBOS.adminServer.close();
      DBOS.adminServer = undefined;
    }

    // Stop the conductor
    if (DBOS.conductor) {
      DBOS.conductor.stop();
      while (!DBOS.conductor.isClosed) {
        await sleepms(500);
      }
      DBOS.conductor = undefined;
    }

    // Stop the executor
    if (DBOSExecutor.globalInstance) {
      await DBOSExecutor.globalInstance.deactivateEventReceivers();
      await DBOSExecutor.globalInstance.destroy();
      DBOSExecutor.globalInstance = undefined;
    }

    for (const [_n, ds] of transactionalDataSources) {
      await ds.destroy();
    }

    // Reset the global app version and executor ID
    globalParams.appVersion = process.env.DBOS__APPVERSION || '';
    globalParams.wasComputed = false;
    globalParams.appID = process.env.DBOS__APPID || '';
    globalParams.executorID = process.env.DBOS__VMID || 'local';

    recordDBOSShutdown();
  }

  /** Stop listening for external events (for testing) */
  static async deactivateEventReceivers() {
    return DBOSExecutor.globalInstance?.deactivateEventReceivers();
  }

  /** Start listening for external events (for testing) */
  static async initEventReceivers() {
    return DBOSExecutor.globalInstance?.initEventReceivers();
  }

  // Global DBOS executor instance
  static get #executor() {
    return getExecutor();
  }

  /**
   * Creates a node.js HTTP handler for all entrypoints registered with `@DBOS.getApi`
   * and other decorators.  The handler can be retrieved with `DBOS.getHTTPHandlersCallback()`.
   * This method does not start listening for requests.  For that, call `DBOS.launchAppHTTPServer()`.
   */
  static setUpHandlerCallback() {
    if (!DBOSExecutor.globalInstance) {
      throw new DBOSExecutorNotInitializedError();
    }
    // Create the DBOS HTTP server
    //  This may be a no-op if there are no registered endpoints
    const server = new DBOSHttpServer(DBOSExecutor.globalInstance);

    return server;
  }

  /**
   * Creates a node.js HTTP handler for all entrypoints registered with `@DBOS.getApi`
   * and other decorators.  This method also starts listening for requests, on the port
   * specified in the `DBOSRuntimeConfig`.
   */
  static async launchAppHTTPServer() {
    const server = DBOS.setUpHandlerCallback();
    if (DBOS.#runtimeConfig) {
      // This will not listen if there's no decorated endpoint
      DBOS.appServer = await server.appListen(DBOS.#runtimeConfig.port);
    }
  }

  /**
   * Retrieves the HTTP handlers callback for DBOS HTTP.
   *  (This is the one that handles the @DBOS.getApi, etc., methods.)
   *   Useful for testing purposes, or to combine the DBOS service with other
   *   node.js HTTP server frameworks.
   */
  static getHTTPHandlersCallback() {
    if (!DBOSHttpServer.instance) {
      return undefined;
    }
    return DBOSHttpServer.instance.app.callback();
  }

  /** For unit testing of admin server (do not call) */
  static getAdminCallback() {
    if (!DBOSHttpServer.instance) {
      return undefined;
    }
    return DBOSHttpServer.instance.adminApp.callback();
  }

  //////
  // Globals
  //////
  static #dbosConfig?: DBOSConfig;
  static #runtimeConfig?: DBOSRuntimeConfig = undefined;

  static get dbosConfig(): DBOSConfig | undefined {
    return DBOS.#dbosConfig;
  }

  //////
  // Context
  //////
  /** Get the current DBOS Logger, appropriate to the current context */
  static get logger(): DLogger {
    const ctx = getCurrentDBOSContext();
    if (ctx) return ctx.logger;
    const executor = DBOSExecutor.globalInstance;
    if (executor) return executor.logger;
    return new GlobalLogger();
  }

  /** Get the current DBOS Tracer, for starting spans */
  static get tracer(): Tracer | undefined {
    const executor = DBOSExecutor.globalInstance;
    if (executor) return executor.tracer;
  }

  /** Get the current DBOS tracing span, appropriate to the current context */
  static get span(): Span | undefined {
    const ctx = getCurrentDBOSContext();
    if (ctx) return ctx.span;
    return undefined;
  }

  /**
   * Get the current request object (such as an HTTP request)
   * This is intended for use in event libraries that know the type of the current request,
   *  and set it using `withTracedContext` or `runWithContext`
   */
  static requestObject(): object | undefined {
    return getCurrentDBOSContext()?.request;
  }

  /** Get the current HTTP request (within `@DBOS.getApi` et al) */
  static getRequest(): HTTPRequest | undefined {
    return this.requestObject() as HTTPRequest | undefined;
  }

  /** Get the current HTTP request (within `@DBOS.getApi` et al) */
  static get request(): HTTPRequest {
    const r = DBOS.getRequest();
    if (!r) throw new DBOSError('`DBOS.request` accessed from outside of HTTP requests');
    return r;
  }

  /** Get the current Koa context (within `@DBOS.getApi` et al) */
  static getKoaContext(): Koa.Context | undefined {
    return (getCurrentDBOSContext() as HandlerContext)?.koaContext;
  }

  /** Get the current Koa context (within `@DBOS.getApi` et al) */
  static get koaContext(): Koa.Context {
    const r = DBOS.getKoaContext();
    if (!r) throw new DBOSError('`DBOS.koaContext` accessed from outside koa request');
    return r;
  }

  /** Get the current workflow ID */
  static get workflowID(): string | undefined {
    return getCurrentContextStore()?.workflowId ?? getCurrentDBOSContext()?.workflowUUID;
  }

  /** Get the current step number, within the current workflow */
  static get stepID(): number | undefined {
    if (DBOS.isInStep()) {
      return getCurrentContextStore()?.curStepFunctionId;
    } else if (DBOS.isInTransaction()) {
      return getCurrentContextStore()?.curTxFunctionId;
    } else {
      return undefined;
    }
  }

  static get stepStatus(): StepStatus | undefined {
    return getCurrentContextStore()?.stepStatus;
  }

  /** Get the current authenticated user */
  static get authenticatedUser(): string {
    return getCurrentDBOSContext()?.authenticatedUser ?? '';
  }
  /** Get the roles granted to the current authenticated user */
  static get authenticatedRoles(): string[] {
    return getCurrentDBOSContext()?.authenticatedRoles ?? [];
  }
  /** Get the role assumed by the current user giving authorization to execute the current function */
  static get assumedRole(): string {
    return getCurrentDBOSContext()?.assumedRole ?? '';
  }

  /** @returns true if called from within a transaction, false otherwise */
  static isInTransaction(): boolean {
    return getCurrentContextStore()?.curTxFunctionId !== undefined;
  }

  /** @returns true if called from within a stored procedure, false otherwise */
  static isInStoredProc(): boolean {
    return getCurrentContextStore()?.isInStoredProc ?? false;
  }

  /** @returns true if called from within a step, false otherwise */
  static isInStep(): boolean {
    return getCurrentContextStore()?.curStepFunctionId !== undefined;
  }

  /**
   * @returns true if called from within a workflow
   *  (regardless of whether the workflow is currently executing a step,
   *   transaction, or procedure), false otherwise
   */
  static isWithinWorkflow(): boolean {
    return getCurrentContextStore()?.workflowId !== undefined;
  }

  /**
   * @returns true if called from within a workflow that is not currently executing
   *  a step, transaction, or procedure, or false otherwise
   */
  static isInWorkflow(): boolean {
    return DBOS.isWithinWorkflow() && !DBOS.isInTransaction() && !DBOS.isInStep() && !DBOS.isInStoredProc();
  }

  // sql session (various forms)
  /** @returns the current SQL client; only allowed within `@DBOS.transaction` functions */
  static get sqlClient(): UserDatabaseClient {
    if (!DBOS.isInTransaction())
      throw new DBOSInvalidWorkflowTransitionError('Invalid use of `DBOS.sqlClient` outside of a `transaction`');
    const ctx = assertCurrentDBOSContext() as TransactionContextImpl<UserDatabaseClient>;
    return ctx.client;
  }

  /**
   * @returns the current PG SQL client;
   *  only allowed within `@DBOS.transaction` functions when a `PGNODE` user database is in use
   */
  static get pgClient(): PoolClient {
    const client = DBOS.sqlClient;
    if (!DBOS.isInStoredProc() && DBOS.#dbosConfig?.userDbclient !== UserDatabaseName.PGNODE) {
      throw new DBOSInvalidWorkflowTransitionError(
        `Requested 'DBOS.pgClient' but client is configured with type '${DBOS.#dbosConfig?.userDbclient}'`,
      );
    }
    return client as PoolClient;
  }

  /**
   * @returns the current Knex SQL client;
   *  only allowed within `@DBOS.transaction` functions when a `KNEX` user database is in use
   */
  static get knexClient(): Knex {
    if (DBOS.isInStoredProc()) {
      throw new DBOSInvalidWorkflowTransitionError(`Requested 'DBOS.knexClient' from within a stored procedure`);
    }
    if (DBOS.#dbosConfig?.userDbclient !== UserDatabaseName.KNEX) {
      throw new DBOSInvalidWorkflowTransitionError(
        `Requested 'DBOS.knexClient' but client is configured with type '${DBOS.#dbosConfig?.userDbclient}'`,
      );
    }
    const client = DBOS.sqlClient;
    return client as Knex;
  }

  /**
   * @returns the current Prisma SQL client;
   *  only allowed within `@DBOS.transaction` functions when a `PRISMA` user database is in use
   */
  static get prismaClient(): PrismaClient {
    if (DBOS.isInStoredProc()) {
      throw new DBOSInvalidWorkflowTransitionError(`Requested 'DBOS.prismaClient' from within a stored procedure`);
    }
    if (DBOS.#dbosConfig?.userDbclient !== UserDatabaseName.PRISMA) {
      throw new DBOSInvalidWorkflowTransitionError(
        `Requested 'DBOS.prismaClient' but client is configured with type '${DBOS.#dbosConfig?.userDbclient}'`,
      );
    }
    const client = DBOS.sqlClient;
    return client as PrismaClient;
  }

  /**
   * @returns the current  TypeORM SQL client;
   *  only allowed within `@DBOS.transaction` functions when the `TYPEORM` user database is in use
   */
  static get typeORMClient(): TypeORMEntityManager {
    if (DBOS.isInStoredProc()) {
      throw new DBOSInvalidWorkflowTransitionError(`Requested 'DBOS.typeORMClient' from within a stored procedure`);
    }
    if (DBOS.#dbosConfig?.userDbclient !== UserDatabaseName.TYPEORM) {
      throw new DBOSInvalidWorkflowTransitionError(
        `Requested 'DBOS.typeORMClient' but client is configured with type '${DBOS.#dbosConfig?.userDbclient}'`,
      );
    }
    const client = DBOS.sqlClient;
    return client as TypeORMEntityManager;
  }

  /**
   * @returns the current Drizzle SQL client;
   *  only allowed within `@DBOS.transaction` functions when the `DRIZZLE` user database is in use
   */
  static get drizzleClient(): DrizzleClient {
    if (DBOS.isInStoredProc()) {
      throw new DBOSInvalidWorkflowTransitionError(`Requested 'DBOS.drizzleClient' from within a stored procedure`);
    }
    if (DBOS.#dbosConfig?.userDbclient !== UserDatabaseName.DRIZZLE) {
      throw new DBOSInvalidWorkflowTransitionError(
        `Requested 'DBOS.drizzleClient' but client is configured with type '${DBOS.#dbosConfig?.userDbclient}'`,
      );
    }
    const client = DBOS.sqlClient;
    return client as DrizzleClient;
  }

  static getConfig<T>(key: string): T | undefined;
  static getConfig<T>(key: string, defaultValue: T): T;
  /**
   * Gets configuration information from the `application` section
   *  of `DBOSConfig`
   * @param key - name of configuration item
   * @param defaultValue - value to return if `key` does not exist in the configuration
   */
  static getConfig<T>(key: string, defaultValue?: T): T | undefined {
    const ctx = getCurrentDBOSContext();
    if (ctx && defaultValue) return ctx.getConfig<T>(key, defaultValue);
    if (ctx) return ctx.getConfig<T>(key);
    if (DBOS.#executor) return DBOS.#executor.getConfig(key, defaultValue);
    return defaultValue;
  }

  /**
   * Query the current application database
   * @param sql - parameterized SQL statement (string) to execute
   * @param params - parameter values for `sql`
   * @template T - Type for the returned records
   * @returns Array of records returned by the SQL statement
   */
  static async queryUserDB<T = unknown>(sql: string, params?: unknown[]): Promise<T[]> {
    if (DBOS.isWithinWorkflow() && !DBOS.isInStep()) {
      throw new DBOSInvalidWorkflowTransitionError(
        'Invalid call to `queryUserDB` inside a `workflow`, without being in a `step`',
      );
    }

    return DBOS.#executor.queryUserDB(sql, params) as Promise<T[]>;
  }

  //////
  // Access to system DB, for event receivers etc.
  //////
  /**
   * Get a state item from the system database, which provides a key/value store interface for event dispatchers.
   *   The full key for the database state should include the service, function, and item.
   *   Values are versioned.  A version can either be a sequence number (long integer), or a time (high precision floating point).
   *       If versions are in use, any upsert is discarded if the version field is less than what is already stored.
   *
   * Examples of state that could be kept:
   *   Offsets into kafka topics, per topic partition
   *   Last time for which a scheduling service completed schedule dispatch
   *
   * @param service - should be unique to the event receiver keeping state, to separate from others
   * @param workflowFnName - function name; should be the fully qualified / unique function name dispatched
   * @param key - The subitem kept by event receiver service for the function, allowing multiple values to be stored per function
   * @returns The latest system database state for the specified service+workflow+item
   */
  static async getEventDispatchState(
    svc: string,
    wfn: string,
    key: string,
  ): Promise<DBOSEventReceiverState | undefined> {
    return await DBOS.#executor.getEventDispatchState(svc, wfn, key);
  }
  /**
   * Set a state item into the system database, which provides a key/value store interface for event dispatchers.
   *   The full key for the database state should include the service, function, and item; these fields are part of `state`.
   *   Values are versioned.  A version can either be a sequence number (long integer), or a time (high precision floating point).
   *     If versions are in use, any upsert is discarded if the version field is less than what is already stored.
   *
   * @param state - the service, workflow, item, version, and value to write to the database
   * @returns The upsert returns the current record, which may be useful if it is more recent than the `state` provided.
   */
  static async upsertEventDispatchState(state: DBOSEventReceiverState): Promise<DBOSEventReceiverState> {
    return await DBOS.#executor.upsertEventDispatchState(state);
  }

  //////
  // Workflow and other operations
  //////

  /**
   * Get the workflow status given a workflow ID
   * @param workflowID - ID of the workflow
   * @returns status of the workflow as `WorkflowStatus`, or `null` if there is no workflow with `workflowID`
   */
  static getWorkflowStatus(workflowID: string): Promise<WorkflowStatus | null> {
    if (DBOS.isWithinWorkflow()) {
      if (DBOS.isInStep()) {
        // OK to use directly
        return DBOS.#executor.getWorkflowStatus(workflowID);
      } else if (DBOS.isInWorkflow()) {
        const wfctx = assertCurrentWorkflowContext();
        return DBOS.#executor.getWorkflowStatus(workflowID, DBOS.workflowID, wfctx.functionIDGetIncrement());
      } else {
        throw new DBOSInvalidWorkflowTransitionError(
          'Invalid call to `getWorkflowStatus` inside a `transaction` or `procedure`',
        );
      }
    }
    return DBOS.#executor.getWorkflowStatus(workflowID);
  }

  /**
   * Get the workflow result, given a workflow ID
   * @param workflowID - ID of the workflow
   * @param timeoutSeconds - Maximum time to wait for result
   * @returns The return value of the workflow, or throws the exception thrown by the workflow, or `null` if times out
   */
  static async getResult<T>(workflowID: string, timeoutSeconds?: number): Promise<T | null> {
    let timerFuncID: number | undefined = undefined;
    if (DBOS.isWithinWorkflow() && timeoutSeconds !== undefined) {
      timerFuncID = assertCurrentWorkflowContext().functionIDGetIncrement();
    }
    return await runInternalStep(
      async () => {
        const rres = await DBOSExecutor.globalInstance!.systemDatabase.awaitWorkflowResult(
          workflowID,
          timeoutSeconds,
          DBOS.workflowID,
          timerFuncID,
        );
        if (!rres) return null;
        if (rres?.cancelled) {
          throw new DBOSAwaitedWorkflowCancelledError(workflowID);
        }
        return DBOSExecutor.reviveResultOrError<T>(rres);
      },
      'DBOS.getResult',
      workflowID,
    );
  }

  /**
   * Create a workflow handle with a given workflow ID.
   * This call always returns a handle, even if the workflow does not exist.
   * The resulting handle will check the database to provide any workflow information.
   * @param workflowID - ID of the workflow
   * @returns `WorkflowHandle` that can be used to poll for the status or result of any workflow with `workflowID`
   */
  static retrieveWorkflow<T = unknown>(workflowID: string): WorkflowHandle<Awaited<T>> {
    if (DBOS.isWithinWorkflow()) {
      if (!DBOS.isInWorkflow()) {
        throw new DBOSInvalidWorkflowTransitionError(
          'Invalid call to `retrieveWorkflow` inside a `transaction` or `step`',
        );
      }
      return (getCurrentDBOSContext()! as WorkflowContext).retrieveWorkflow(workflowID);
    }
    return DBOS.#executor.retrieveWorkflow(workflowID);
  }

  /**
   * Query the system database for all workflows matching the provided predicate
   * @param input - `GetWorkflowsInput` predicate for filtering returned workflows
   * @returns `GetWorkflowsOutput` listing the workflow IDs of matching workflows
   * @deprecated Use `DBOS.listWorkflows` instead
   */
  static async getWorkflows(input: GetWorkflowsInput): Promise<GetWorkflowsOutput> {
    return await runInternalStep(async () => {
      const wfs = await DBOS.#executor.listWorkflows(input);
      return { workflowUUIDs: wfs.map((wf) => wf.workflowID) };
    }, 'DBOS.getWorkflows');
  }

  /**
   * Query the system database for all workflows matching the provided predicate
   * @param input - `GetWorkflowsInput` predicate for filtering returned workflows
   * @returns `WorkflowStatus` array containing details of the matching workflows
   */
  static async listWorkflows(input: GetWorkflowsInput): Promise<WorkflowStatus[]> {
    return await runInternalStep(async () => {
      return await DBOS.#executor.listWorkflows(input);
    }, 'DBOS.listWorkflows');
  }

  /**
   * Query the system database for all queued workflows matching the provided predicate
   * @param input - `GetQueuedWorkflowsInput` predicate for filtering returned workflows
   * @returns `WorkflowStatus` array containing details of the matching workflows
   */
  static async listQueuedWorkflows(input: GetQueuedWorkflowsInput): Promise<WorkflowStatus[]> {
    return await runInternalStep(async () => {
      return await DBOS.#executor.listQueuedWorkflows(input);
    }, 'DBOS.listQueuedWorkflows');
  }

  /**
   * Retrieve the steps of a workflow
   * @param workflowID - ID of the workflow
   * @returns `StepInfo` array listing the executed steps of the workflow. If the workflow is not found, `undefined` is returned.
   */
  static async listWorkflowSteps(workflowID: string): Promise<StepInfo[] | undefined> {
    return await runInternalStep(async () => {
      return await DBOS.#executor.listWorkflowSteps(workflowID);
    }, 'DBOS.listWorkflowSteps');
  }

  /**
   * Cancel a workflow given its ID.
   * If the workflow is currently running, `DBOSWorkflowCancelledError` will be
   *   thrown from its next DBOS call.
   * @param workflowID - ID of the workflow
   */
  static async cancelWorkflow(workflowID: string): Promise<void> {
    return await runInternalStep(async () => {
      return await DBOS.#executor.cancelWorkflow(workflowID);
    }, 'DBOS.cancelWorkflow');
  }

  /**
   * Resume a workflow given its ID.
   * @param workflowID - ID of the workflow
   */
  static async resumeWorkflow<T>(workflowID: string): Promise<WorkflowHandle<Awaited<T>>> {
    await runInternalStep(async () => {
      return await DBOS.#executor.resumeWorkflow(workflowID);
    }, 'DBOS.resumeWorkflow');
    return this.retrieveWorkflow(workflowID);
  }

  /**
   * Fork a workflow given its ID.
   * @param workflowID - ID of the workflow
   * @param startStep - Step ID to start the forked workflow from
   * @param applicationVersion - Version of the application to use for the forked workflow
   * @returns A handle to the forked workflow
   * @throws DBOSInvalidStepIDError if the `startStep` is greater than the maximum step ID of the workflow
   */
  static async forkWorkflow<T>(
    workflowID: string,
    startStep: number,
    options?: { newWorkflowID?: string; applicationVersion?: string; timeoutMS?: number },
  ): Promise<WorkflowHandle<Awaited<T>>> {
    const forkedID = await runInternalStep(async () => {
      return await DBOS.#executor.forkWorkflow(workflowID, startStep, options);
    }, 'DBOS.forkWorkflow');

    return this.retrieveWorkflow(forkedID);
  }

  /**
   * Sleep for the specified amount of time.
   * If called from within a workflow, the sleep is "durable",
   *   meaning that the workflow will sleep until the wakeup time
   *   (calculated by adding `durationMS` to the original invocation time),
   *   regardless of workflow recovery.
   * @param durationMS - Length of sleep, in milliseconds.
   */
  static async sleepms(durationMS: number): Promise<void> {
    if (DBOS.isWithinWorkflow() && !DBOS.isInStep()) {
      if (DBOS.isInTransaction()) {
        throw new DBOSInvalidWorkflowTransitionError('Invalid call to `DBOS.sleep` inside a `transaction`');
      }
      return (getCurrentDBOSContext()! as WorkflowContext).sleepms(durationMS);
    }
    await sleepms(durationMS);
  }
  /** @see sleepms */
  static async sleepSeconds(durationSec: number): Promise<void> {
    return DBOS.sleepms(durationSec * 1000);
  }
  /** @see sleepms */
  static async sleep(durationMS: number): Promise<void> {
    return DBOS.sleepms(durationMS);
  }

  /**
   * Use the provided `workflowID` as the identifier for first workflow started
   *   within the `callback` function.
   * @param workflowID - ID to assign to the first workflow started
   * @param callback - Function to run, which would start a workflow
   * @returns - Return value from `callback`
   */
  static async withNextWorkflowID<R>(workflowID: string, callback: () => Promise<R>): Promise<R> {
    return DBOS.#withTopContext({ idAssignedForNextWorkflow: workflowID }, callback);
  }

  /**
   * Use the provided `callerName`, `span`, and `request` as context for any
   *   DBOS functions called within the `callback` function.
   * @param callerName - Tracing caller name
   * @param span - Tracing span
   * @param request - event context (such as HTTP request) that initiated the call
   * @param callback - Function to run with tracing context in place
   * @returns - Return value from `callback`
   */
  static async withTracedContext<R>(
    callerName: string,
    span: Span,
    request: object,
    callback: () => Promise<R>,
  ): Promise<R> {
    return DBOS.#withTopContext(
      {
        operationCaller: callerName,
        span,
        request,
      },
      callback,
    );
  }

  /**
   * Use the provided `authedUser` and `authedRoles` as the authenticated user for
   *   any security checks or calls to `DBOS.authenticatedUser`
   *   or `DBOS.authenticatedRoles` placed within the `callback` function.
   * @param authedUser - Authenticated user
   * @param authedRoles - Authenticated roles
   * @param callback - Function to run with authentication context in place
   * @returns - Return value from `callback`
   */
  static async withAuthedContext<R>(authedUser: string, authedRoles: string[], callback: () => Promise<R>): Promise<R> {
    return DBOS.#withTopContext(
      {
        authenticatedUser: authedUser,
        authenticatedRoles: authedRoles,
      },
      callback,
    );
  }

  /**
   * This generic setter helps users calling DBOS operation to pass a name,
   *   later used in seeding a parent OTel span for the operation.
   * @param callerName - Tracing caller name
   * @param callback - Function to run with tracing context in place
   * @returns - Return value from `callback`
   */
  static async withNamedContext<R>(callerName: string, callback: () => Promise<R>): Promise<R> {
    return DBOS.#withTopContext({ operationCaller: callerName }, callback);
  }

  /**
   * @deprecated
   * Use queue named `queueName` for any workflows started within the `callback`.
   * @param queueName - Name of queue upon which all workflows called or started within `callback` will be run
   * @param callback - Function to run, which would call or start workflows
   * @returns - Return value from `callback`
   */
  static async withWorkflowQueue<R>(queueName: string, callback: () => Promise<R>): Promise<R> {
    return DBOS.#withTopContext({ queueAssignedForWorkflows: queueName }, callback);
  }

  /**
   * Specify workflow timeout for any workflows started within the `callback`.
   * @param timeoutMS - timeout length for all workflows started within `callback` will be run
   * @param callback - Function to run, which would call or start workflows
   * @returns - Return value from `callback`
   */
  static async withWorkflowTimeout<R>(timeoutMS: number | null, callback: () => Promise<R>): Promise<R> {
    return DBOS.#withTopContext({ workflowTimeoutMS: timeoutMS }, callback);
  }

  /**
   * Run a workflow with the option to set any of the contextual items
   *
   * @param options - Overrides for options
   * @param callback - Function to run, which would call or start workflows
   * @returns - Return value from `callback`
   */
  static async runWithContext<R>(options: DBOSContextOptions, callback: () => Promise<R>): Promise<R> {
    return DBOS.#withTopContext(options, callback);
  }

  static async #withTopContext<R>(options: DBOSContextOptions, callback: () => Promise<R>): Promise<R> {
    const pctx = getCurrentContextStore();
    if (pctx) {
      // Save existing values and overwrite with new; hard to do cleanly but is actually type correct
      // eslint-disable-next-line @typescript-eslint/no-explicit-any
      const existing: any = {};
      for (const k of Object.keys(options) as (keyof DBOSContextOptions)[]) {
        if (Object.hasOwn(pctx, k))
          // eslint-disable-next-line @typescript-eslint/no-unsafe-member-access
          existing[k] = options[k];
        // eslint-disable-next-line @typescript-eslint/no-explicit-any, @typescript-eslint/no-unsafe-member-access
        (pctx as any)[k] = options[k];
      }

      try {
        return await callback();
      } finally {
        for (const k of Object.keys(options) as (keyof DBOSContextOptions)[]) {
          // eslint-disable-next-line @typescript-eslint/no-unsafe-argument
          if (Object.hasOwn(existing, k))
            // eslint-disable-next-line @typescript-eslint/no-unsafe-member-access, @typescript-eslint/no-explicit-any, @typescript-eslint/no-unsafe-assignment
            (pctx as any)[k] = existing[k];
          else delete pctx[k];
        }
      }
    } else {
      let span = options.span;
      if (!span) {
        span = DBOS.#executor.tracer.startSpan('topContext', {
          operationUUID: options.idAssignedForNextWorkflow,
          operationType: options.operationType,
          authenticatedUser: options.authenticatedUser,
          assumedRole: options.assumedRole,
          authenticatedRoles: options.authenticatedRoles,
        });
      }
      const ctx = new DBOSContextImpl(options.operationCaller || 'topContext', span, DBOS.logger as GlobalLogger);
      ctx.request = options.request || {};
      ctx.authenticatedUser = options.authenticatedUser || '';
      ctx.assumedRole = options.assumedRole || '';
      ctx.authenticatedRoles = options.authenticatedRoles || [];
      ctx.workflowUUID = options.idAssignedForNextWorkflow || '';

      return runWithTopContext(
        {
          ...options,
          ctx,
        },
        callback,
      );
    }
  }

  /**
   * Start a workflow in the background, returning a handle that can be used to check status,
   *   await the result, or otherwise interact with the workflow.
   * @param func - The function to start.  If a class or instance method, supply `this` within `params`.
   * @param params - `StartWorkflowFunctionParams` which may specify the ID, queue, `this`, or other parameters
   * @param args - Arguments passed to `func`
   * @returns `WorkflowHandle` which can be used to interact with the started workflow
   */
  static async startWorkflowFunction<This, Args extends unknown[], Return>(
    params: StartWorkflowFunctionParams<This> | undefined,
    func: (this: This, ...args: Args) => Promise<Return>,
    ...args: Args
  ): Promise<WorkflowHandle<Return>> {
    const regOp = getRegistrationForFunction(func);
    if (!regOp) {
      throw new DBOSNotRegisteredError(func.name, `${func.name} is not a registered DBOS workflow function`);
    }
    return await DBOS.#invokeWorkflow(params?.instance, regOp, args, params ?? {});
  }

  /**
   * Start a workflow in the background, returning a handle that can be used to check status, await a result,
   *   or otherwise interact with the workflow.
   * The full syntax is:
   * `handle = await DBOS.startWorkflow(<target object>, <params>).<target method>(<args>);`
   * @param target - Object (which must be a `ConfiguredInstance`) containing the instance method to invoke
   * @param params - `StartWorkflowParams` which may specify the ID, queue, or other parameters for starting the workflow
   * @returns - `WorkflowHandle` which can be used to interact with the workflow
   */
  static startWorkflow<T extends ConfiguredInstance>(
    target: T,
    params?: StartWorkflowParams,
  ): InvokeFunctionsAsyncInst<T>;
  /**
   * Start a workflow in the background, returning a handle that can be used to check status, await a result,
   *   or otherwise interact with the workflow.
   * The full syntax is:
   * `handle = await DBOS.startWorkflow(<target class>, <params>).<target method>(<args>);`
   * @param target - Class containing the static method to invoke
   * @param params - `StartWorkflowParams` which may specify the ID, queue, or other parameters for starting the workflow
   * @returns - `WorkflowHandle` which can be used to interact with the workflow
   */
  static startWorkflow<T extends object>(targetClass: T, params?: StartWorkflowParams): InvokeFunctionsAsync<T>;
  static startWorkflow<T extends object>(target: T, params?: StartWorkflowParams): InvokeFunctionsAsync<T> {
    const instance = typeof target === 'function' ? null : (target as ConfiguredInstance);
    if (instance && !(instance instanceof ConfiguredInstance)) {
      throw new DBOSInvalidWorkflowTransitionError(
        'Attempt to call `startWorkflow` on an object that is not a `ConfiguredInstance`',
      );
    }

<<<<<<< HEAD
  /**
   * Start a workflow in the background, returning a handle that can be used to check status,
   *   await the result, or otherwise interact with the workflow.
   * @param func - The function to start.  If a class or instance method, supply `this` within `params`.
   * @param params - `StartWorkflowFunctionParams` which may specify the ID, queue, `this`, or other parameters
   * @param args - Arguments passed to `func`
   * @returns `WorkflowHandle` which can be used to interact with the started workflow
   */
  static async startWorkflowFunction<This, Args extends unknown[], Return>(
    params: StartWorkflowFunctionParams<This> | undefined,
    func: (this: This, ...args: Args) => Promise<Return>,
    ...args: Args
  ): Promise<WorkflowHandle<Return>> {
    let wfId = getNextWFID(params?.workflowID);
    const pctx = getCurrentContextStore();

    const target = params?.instance;
    let configuredInstance: ConfiguredInstance | undefined = undefined;
    if (target) {
      if (typeof target === 'function') {
        // This is static
      } else {
        configuredInstance = target as unknown as ConfiguredInstance;
        if (!('name' in configuredInstance)) {
          throw new DBOSInvalidWorkflowTransitionError(
            'Attempt to call a `workflow` function on an object that is not a `ConfiguredInstance`',
          );
        }
      }
    }
    DBOS.logger.warn(`Configured instance is set to ${configuredInstance?.name}`);

    const op = getRegistrationForFunction(func);
    if (!op) {
      throw new DBOSNotRegisteredError(func.name, `${func.name} is not a registered DBOS workflow function`);
    }

    // If this is called from within a workflow, this is a child workflow,
    //  For OAOO, we will need a consistent ID formed from the parent WF and call number
    if (DBOS.isWithinWorkflow()) {
      if (!DBOS.isInWorkflow()) {
        throw new DBOSInvalidWorkflowTransitionError(
          'Invalid call to `DBOS.startWorkflow` from within a `step` or `transaction`',
        );
      }

      const wfctx = assertCurrentWorkflowContext();

      const funcId = wfctx.functionIDGetIncrement();
      wfId = wfId || wfctx.workflowUUID + '-' + funcId;
      const wfParams: WorkflowParams = {
        workflowUUID: wfId,
        parentCtx: wfctx,
        configuredInstance,
        queueName: params?.queueName ?? pctx?.queueAssignedForWorkflows,
      };

      return (await DBOSExecutor.globalInstance!.internalWorkflow(
        op.registeredFunction as WorkflowFunction<unknown[], unknown>,
        wfParams,
        wfctx.workflowUUID,
        funcId,
        ...args,
      )) as WorkflowHandle<Return>;
    }

    // Else, we setup a parent context that includes all the potential metadata the application could have set in DBOSLocalCtx
    let parentCtx: DBOSContextImpl | undefined = undefined;
    if (pctx) {
      // If pctx has no span, e.g., has not been setup through `withTracedContext`, set up a parent span for the workflow here.
      let span = pctx.span;
      if (!span) {
        span = DBOS.#executor.tracer.startSpan(pctx.operationCaller || 'startWorkflow', {
          operationUUID: wfId,
          operationType: pctx.operationType,
          authenticatedUser: pctx.authenticatedUser,
          assumedRole: pctx.assumedRole,
          authenticatedRoles: pctx.authenticatedRoles,
        });
      }
      parentCtx = new DBOSContextImpl(pctx.operationCaller || 'startWorkflow', span, DBOS.logger as GlobalLogger);
      parentCtx.request = pctx.request || {};
      parentCtx.authenticatedUser = pctx.authenticatedUser || '';
      parentCtx.assumedRole = pctx.assumedRole || '';
      parentCtx.authenticatedRoles = pctx.authenticatedRoles || [];
      parentCtx.workflowUUID = wfId || '';
    }

    const wfParams: InternalWorkflowParams = {
      workflowUUID: wfId,
      queueName: params?.queueName ?? pctx?.queueAssignedForWorkflows,
      configuredInstance,
      parentCtx,
    };

    return (await DBOS.#executor.workflow(
      op.registeredFunction as WorkflowFunction<unknown[], unknown>,
      wfParams,
      ...args,
    )) as WorkflowHandle<Return>;
  }

  static #proxyInvokeWF<T extends object>(
    object: T,
    configuredInstance: ConfiguredInstance | null,
    inParams?: StartWorkflowParams,
  ): InvokeFunctionsAsync<T> {
    const ops = getRegisteredOperations(object);
=======
    const regOps = getRegisteredOperations(target);
>>>>>>> 1a39f4e8
    const proxy: Record<string, unknown> = {};

    for (const regOp of regOps) {
      proxy[regOp.name] = (...args: unknown[]) => DBOS.#invokeWorkflow(instance, regOp, args, params);
    }

    augmentProxy(instance ?? target, proxy);

    return proxy as InvokeFunctionsAsync<T>;
  }

  /** @deprecated Adjust target function to exclude its `DBOSContext` argument, and then call the function directly */
  static invoke<T extends ConfiguredInstance>(targetCfg: T): InvokeFuncsInst<T>;
  /** @deprecated Adjust target function to exclude its `DBOSContext` argument, and then call the function directly */
  static invoke<T extends object>(targetClass: T): InvokeFuncs<T>;
  static invoke<T extends object>(object: T | ConfiguredInstance): InvokeFuncs<T> | InvokeFuncsInst<T> {
    if (!DBOS.isWithinWorkflow()) {
      const pctx = getCurrentContextStore();
      let span = pctx?.span;
      if (!span) {
        span = DBOS.#executor.tracer.startSpan(pctx?.operationCaller || 'transactionCaller', {
          operationType: pctx?.operationType,
          authenticatedUser: pctx?.authenticatedUser,
          assumedRole: pctx?.assumedRole,
          authenticatedRoles: pctx?.authenticatedRoles,
        });
      }

      let parentCtx: DBOSContextImpl | undefined = undefined;
      if (pctx) {
        parentCtx = pctx.ctx as DBOSContextImpl;
      }
      if (!parentCtx) {
        parentCtx = new DBOSContextImpl(pctx?.operationCaller || 'workflowCaller', span, DBOS.logger as GlobalLogger);
        parentCtx.request = pctx?.request || {};
        parentCtx.authenticatedUser = pctx?.authenticatedUser || '';
        parentCtx.assumedRole = pctx?.assumedRole || '';
        parentCtx.authenticatedRoles = pctx?.authenticatedRoles || [];
      }
      const wfParams: WorkflowParams = {
        parentCtx,
      };

      // Run the temp workflow way...
      if (typeof object === 'function') {
        const ops = getRegisteredOperations(object);

        const proxy: Record<string, unknown> = {};
        for (const op of ops) {
          proxy[op.name] = op.txnConfig
            ? (...args: unknown[]) =>
                DBOSExecutor.globalInstance!.transaction(
                  op.registeredFunction as TransactionFunction<unknown[], unknown>,
                  wfParams,
                  ...args,
                )
            : op.stepConfig
              ? (...args: unknown[]) =>
                  DBOSExecutor.globalInstance!.external(
                    op.registeredFunction as StepFunction<unknown[], unknown>,
                    wfParams,
                    ...args,
                  )
              : op.procConfig
                ? (...args: unknown[]) =>
                    DBOSExecutor.globalInstance!.procedure<unknown[], unknown>(
                      op.registeredFunction as StoredProcedure<unknown[], unknown>,
                      wfParams,
                      ...args,
                    )
                : op.workflowConfig
                  ? async (...args: unknown[]) =>
                      (
                        await DBOSExecutor.globalInstance!.workflow<unknown[], unknown>(
                          op.registeredFunction as WorkflowFunction<unknown[], unknown>,
                          wfParams,
                          ...args,
                        )
                      ).getResult()
                  : (..._args: unknown[]) => {
                      throw new DBOSNotRegisteredError(
                        op.name,
                        `${op.name} is not a registered DBOS step, transaction, or procedure`,
                      );
                    };
        }

        augmentProxy(object, proxy);

        return proxy as InvokeFuncs<T>;
      } else {
        const targetInst = object as ConfiguredInstance;
        const ops = getRegisteredOperations(targetInst);

        const proxy: Record<string, unknown> = {};
        for (const op of ops) {
          proxy[op.name] = op.txnConfig
            ? (...args: unknown[]) =>
                DBOSExecutor.globalInstance!.transaction(
                  op.registeredFunction as TransactionFunction<unknown[], unknown>,
                  { ...wfParams, configuredInstance: targetInst },
                  ...args,
                )
            : op.stepConfig
              ? (...args: unknown[]) =>
                  DBOSExecutor.globalInstance!.external(
                    op.registeredFunction as StepFunction<unknown[], unknown>,
                    { ...wfParams, configuredInstance: targetInst },
                    ...args,
                  )
              : op.workflowConfig
                ? async (...args: unknown[]) =>
                    (
                      await DBOSExecutor.globalInstance!.workflow(
                        op.registeredFunction as WorkflowFunction<unknown[], unknown>,
                        { ...wfParams, configuredInstance: targetInst },
                        ...args,
                      )
                    ).getResult()
                : (..._args: unknown[]) => {
                    throw new DBOSNotRegisteredError(
                      op.name,
                      `${op.name} is not a registered DBOS step or transaction`,
                    );
                  };
        }

        augmentProxy(targetInst, proxy);

        return proxy as InvokeFuncsInst<T>;
      }
    }
    const wfctx = assertCurrentWorkflowContext();
    if (typeof object === 'function') {
      const ops = getRegisteredOperations(object);

      const proxy: Record<string, unknown> = {};
      for (const op of ops) {
        proxy[op.name] = op.txnConfig
          ? (...args: unknown[]) =>
              DBOSExecutor.globalInstance!.callTransactionFunction(
                op.registeredFunction as TransactionFunction<unknown[], unknown>,
                null,
                wfctx,
                ...args,
              )
          : op.stepConfig
            ? (...args: unknown[]) =>
                DBOSExecutor.globalInstance!.callStepFunction(
                  op.registeredFunction as StepFunction<unknown[], unknown>,
                  undefined,
                  undefined,
                  null,
                  wfctx,
                  ...args,
                )
            : op.procConfig
              ? (...args: unknown[]) =>
                  DBOSExecutor.globalInstance!.callProcedureFunction(
                    op.registeredFunction as StoredProcedure<unknown[], unknown>,
                    wfctx,
                    ...args,
                  )
              : (..._args: unknown[]) => {
                  throw new DBOSNotRegisteredError(
                    op.name,
                    `${op.name} is not a registered DBOS step, transaction, or procedure`,
                  );
                };
      }

      augmentProxy(object, proxy);

      return proxy as InvokeFuncs<T>;
    } else {
      const targetInst = object as ConfiguredInstance;
      const ops = getRegisteredOperations(targetInst);

      const proxy: Record<string, unknown> = {};
      for (const op of ops) {
        proxy[op.name] = op.txnConfig
          ? (...args: unknown[]) =>
              DBOSExecutor.globalInstance!.callTransactionFunction(
                op.registeredFunction as TransactionFunction<unknown[], unknown>,
                targetInst,
                wfctx,
                ...args,
              )
          : op.stepConfig
            ? (...args: unknown[]) =>
                DBOSExecutor.globalInstance!.callStepFunction(
                  op.registeredFunction as StepFunction<unknown[], unknown>,
                  undefined,
                  undefined,
                  targetInst,
                  wfctx,
                  ...args,
                )
            : undefined;
      }

      augmentProxy(targetInst, proxy);

      return proxy as InvokeFuncsInst<T>;
    }
  }

  /**
   * Send `message` on optional `topic` to the workflow with `destinationID`
   *  This can be done from inside or outside of DBOS workflow functions
   *  Use the optional `idempotencyKey` to guarantee that the message is sent exactly once
   * @see `DBOS.recv`
   *
   * @param destinationID - ID of the workflow that will `recv` the message
   * @param message - Message to send, which must be serializable as JSON
   * @param topic - Optional topic; if specified the `recv` command can specify the same topic to receive selectively
   * @param idempotencyKey - Optional key for sending the message exactly once
   */
  static async send<T>(destinationID: string, message: T, topic?: string, idempotencyKey?: string): Promise<void> {
    if (DBOS.isWithinWorkflow()) {
      if (!DBOS.isInWorkflow()) {
        throw new DBOSInvalidWorkflowTransitionError('Invalid call to `DBOS.send` inside a `step` or `transaction`');
      }
      if (idempotencyKey) {
        throw new DBOSInvalidWorkflowTransitionError(
          'Invalid call to `DBOS.send` with an idempotency key from within a workflow',
        );
      }
      return (getCurrentDBOSContext() as WorkflowContext).send(destinationID, message, topic);
    }
    return DBOS.#executor.send(destinationID, message, topic, idempotencyKey);
  }

  /**
   * Receive a message on optional `topic` from within a workflow.
   *  This must be called from within a workflow; this workflow's ID is used to check for messages sent by `DBOS.send`
   *  This can be configured to time out.
   *  Messages are received in the order in which they are sent (per-sender / causal order).
   * @see `DBOS.send`
   *
   * @param topic - Optional topic; if specified the `recv` command can specify the same topic to receive selectively
   * @param timeoutSeconds - Optional timeout; if no message is received before the timeout, `null` will be returned
   * @template T - The type of message that is expected to be received
   * @returns Any message received, or `null` if the timeout expires
   */
  static async recv<T>(topic?: string, timeoutSeconds?: number): Promise<T | null> {
    if (DBOS.isWithinWorkflow()) {
      if (!DBOS.isInWorkflow()) {
        throw new DBOSInvalidWorkflowTransitionError(
          'Invalid call to `DBOS.setEvent` inside a `step` or `transaction`',
        );
      }
      return (getCurrentDBOSContext() as WorkflowContext).recv<T>(topic, timeoutSeconds);
    }
    throw new DBOSInvalidWorkflowTransitionError('Attempt to call `DBOS.recv` outside of a workflow'); // Only workflows can recv
  }

  /**
   * Set an event, from within a DBOS workflow.  This value can be retrieved with `DBOS.getEvent`.
   * If the event `key` already exists, its `value` is updated.
   * This function can only be called from within a workflow.
   * @see `DBOS.getEvent`
   *
   * @param key - The key for the event; at most one value is associated with a key at any given time.
   * @param value - The value to associate with `key`
   */
  static async setEvent<T>(key: string, value: T): Promise<void> {
    if (DBOS.isWithinWorkflow()) {
      if (!DBOS.isInWorkflow()) {
        throw new DBOSInvalidWorkflowTransitionError(
          'Invalid call to `DBOS.setEvent` inside a `step` or `transaction`',
        );
      }
      return (getCurrentDBOSContext() as WorkflowContext).setEvent(key, value);
    }
    throw new DBOSInvalidWorkflowTransitionError('Attempt to call `DBOS.setEvent` outside of a workflow'); // Only workflows can set event
  }

  /**
   * Get the value of a workflow event, or wait for it to be set.
   * This function can be called inside or outside of DBOS workflow functions.
   * If this function is called from within a workflow, its result is durably checkpointed.
   * @see `DBOS.setEvent`
   *
   * @param workflowID - The ID of the workflow with the corresponding `setEvent`
   * @param key - The key for the event; at most one value is associated with a key at any given time.
   * @param timeoutSeconds - Optional timeout; if a value for `key` is not set before the timeout, `null` will be returned
   * @template T - The expected type for the value assigned to `key`
   * @returns The value to associate with `key`, or `null` if the timeout is hit
   */
  static async getEvent<T>(workflowID: string, key: string, timeoutSeconds?: number): Promise<T | null> {
    if (DBOS.isWithinWorkflow()) {
      if (!DBOS.isInWorkflow()) {
        throw new DBOSInvalidWorkflowTransitionError(
          'Invalid call to `DBOS.getEvent` inside a `step` or `transaction`',
        );
      }
      return (getCurrentDBOSContext() as WorkflowContext).getEvent(workflowID, key, timeoutSeconds);
    }
    return DBOS.#executor.getEvent(workflowID, key, timeoutSeconds);
  }

  //////
  // Decorators
  //////
  /**
   * Decorator associating a class static method with an invocation schedule
   * @param schedulerConfig - The schedule, consisting of a crontab and policy for "make-up work"
   */
  static scheduled(schedulerConfig: SchedulerConfig) {
    function scheddec<This, Return>(
      target: object,
      propertyKey: string,
      inDescriptor: TypedPropertyDescriptor<(this: This, ...args: ScheduledArgs) => Promise<Return>>,
    ) {
      const { descriptor, registration } = registerAndWrapDBOSFunction(target, propertyKey, inDescriptor);
      const schedRegistration = registration as unknown as SchedulerRegistrationBase;
      schedRegistration.schedulerConfig = schedulerConfig;

      return descriptor;
    }
    return scheddec;
  }

  /**
   * Decorator designating a method as a DBOS workflow
   *   Durable execution will be applied within calls to the workflow function
   *   This also registers the function so that it is available during recovery
   * @param config - Configuration information for the workflow
   */
  static workflow(config: WorkflowConfig = {}) {
    function decorator<This, Args extends unknown[], Return>(
      target: object,
      propertyKey: string,
      inDescriptor: TypedPropertyDescriptor<(this: This, ...args: Args) => Promise<Return>>,
    ) {
      const { descriptor, registration } = registerAndWrapDBOSFunction(target, propertyKey, inDescriptor);
      const invoker = DBOS.#getWorkflowInvoker(registration, config);

      descriptor.value = invoker;
      registration.wrappedFunction = invoker;

      return descriptor;
    }
    return decorator;
  }

  /**
   * Create a DBOS workflow function from a provided function.
   *   Similar to the DBOS.workflow, but without requiring a decorator
   *   Durable execution will be applied to calls to the function returned by registerWorkflow
   *   This also registers the function so that it is available during recovery
   * @param func - The function to register as a workflow
   * @param name - The name of the registered workflow
   * @param options - Configuration information for the registered workflow
   */
  static registerWorkflow<This, Args extends unknown[], Return>(
    func: (this: This, ...args: Args) => Promise<Return>,
    name: string,
    options: {
      classOrInst?: object;
      className?: string;
      config?: WorkflowConfig;
    } = {},
  ): (this: This, ...args: Args) => Promise<Return> {
    const { registration } = registerAndWrapDBOSFunctionByName(options.classOrInst, options.className, name, func);
    return DBOS.#getWorkflowInvoker(registration, options.config);
  }

  static async #invokeWorkflow<This, Args extends unknown[], Return>(
    $this: This,
    regOP: MethodRegistrationBase,
    args: Args,
    params: StartWorkflowParams = {},
  ): Promise<WorkflowHandle<Return>> {
    const wfId = getNextWFID(params.workflowID);
    const pctx = getCurrentContextStore();
    const queueName = params.queueName ?? pctx?.queueAssignedForWorkflows;
    const timeoutMS = params.timeoutMS ?? pctx?.workflowTimeoutMS;

    const instance = $this === undefined || typeof $this === 'function' ? undefined : ($this as ConfiguredInstance);
    if (instance && !(instance instanceof ConfiguredInstance)) {
      throw new DBOSInvalidWorkflowTransitionError(
        'Attempt to call a `workflow` function on an object that is not a `ConfiguredInstance`',
      );
    }

    // If this is called from within a workflow, this is a child workflow,
    //  For OAOO, we will need a consistent ID formed from the parent WF and call number
    if (DBOS.isWithinWorkflow()) {
      if (!DBOS.isInWorkflow()) {
        throw new DBOSInvalidWorkflowTransitionError(
          'Invalid call to a `workflow` function from within a `step` or `transaction`',
        );
      }

      const wfctx = assertCurrentWorkflowContext();
      const funcId = wfctx.functionIDGetIncrement();
      const wfParams: WorkflowParams = {
        workflowUUID: wfId || wfctx.workflowUUID + '-' + funcId,
        parentCtx: wfctx,
        configuredInstance: instance,
        queueName,
        timeoutMS,
        // Detach child deadline if a null timeout is configured
        deadlineEpochMS:
          params.timeoutMS === null || pctx?.workflowTimeoutMS === null ? undefined : wfctx.deadlineEpochMS,
        enqueueOptions: params.enqueueOptions,
      };

      return await invokeRegOp(wfParams, wfctx.workflowUUID, funcId);
    } else {
      // Else, we setup a parent context that includes all the potential metadata the application could have set in DBOSLocalCtx
      let parentCtx: DBOSContextImpl | undefined = undefined;
      if (pctx) {
        // If pctx has no span, e.g., has not been setup through `withTracedContext`, set up a parent span for the workflow here.
        const span =
          pctx.span ??
          DBOS.#executor.tracer.startSpan(pctx.operationCaller || 'workflowCaller', {
            operationUUID: wfId,
            operationType: pctx.operationType,
            authenticatedUser: pctx.authenticatedUser,
            assumedRole: pctx.assumedRole,
            authenticatedRoles: pctx.authenticatedRoles,
          });

        parentCtx = new DBOSContextImpl(pctx.operationCaller || 'workflowCaller', span, DBOS.logger as GlobalLogger);
        parentCtx.request = pctx.request ?? {};
        parentCtx.authenticatedUser = pctx.authenticatedUser ?? '';
        parentCtx.assumedRole = pctx.assumedRole ?? '';
        parentCtx.authenticatedRoles = pctx.authenticatedRoles ?? [];
        parentCtx.workflowUUID = wfId ?? '';
      }

      const wfParams: InternalWorkflowParams = {
        workflowUUID: wfId,
        queueName,
        enqueueOptions: params.enqueueOptions,
        configuredInstance: instance,
        parentCtx,
        timeoutMS,
      };

      return await invokeRegOp(wfParams, undefined, undefined);
    }

    function invokeRegOp(wfParams: WorkflowParams, workflowID: string | undefined, funcNum: number | undefined) {
      if (regOP.workflowConfig) {
        const func = regOP.registeredFunction as WorkflowFunction<Args, Return>;
        return DBOSExecutor.globalInstance!.internalWorkflow(func, wfParams, workflowID, funcNum, ...args);
      }
      if (regOP.txnConfig) {
        const func = regOP.registeredFunction as TransactionFunction<Args, Return>;
        return DBOSExecutor.globalInstance!.startTransactionTempWF(func, wfParams, workflowID, funcNum, ...args);
      }
      if (regOP.stepConfig) {
        const func = regOP.registeredFunction as StepFunction<Args, Return>;
        return DBOSExecutor.globalInstance!.startStepTempWF(func, wfParams, workflowID, funcNum, ...args);
      }

      throw new DBOSNotRegisteredError(
        regOP.name,
        `${regOP.name} is not a registered DBOS workflow, step, or transaction function`,
      );
    }
  }

  static #getWorkflowInvoker<This, Args extends unknown[], Return>(
    registration: MethodRegistration<This, Args, Return>,
    config: WorkflowConfig | undefined,
  ): (this: This, ...args: Args) => Promise<Return> {
    registration.setWorkflowConfig(config ?? {});
    const invoker = async function (this: This, ...rawArgs: Args): Promise<Return> {
      const handle = await DBOS.#invokeWorkflow<This, Args, Return>(this, registration, rawArgs);
      return await handle.getResult();
    };
    registerFunctionWrapper(invoker, registration as MethodRegistration<unknown, unknown[], unknown>);
    Object.defineProperty(invoker, 'name', {
      value: registration.name,
    });
    return invoker;
  }

  /**
   * Decorator designating a method as a DBOS transaction, making SQL clients available.
   *   A durable execution checkpoint will be applied to to the underlying database transaction
   * @see `DBOS.sqlClient`
   * @param config - Configuration information for the transaction, particularly its isolation mode
   */
  static transaction(config: TransactionConfig = {}) {
    function decorator<This, Args extends unknown[], Return>(
      target: object,
      propertyKey: string,
      inDescriptor: TypedPropertyDescriptor<(this: This, ...args: Args) => Promise<Return>>,
    ) {
      const { descriptor, registration } = registerAndWrapDBOSFunction(target, propertyKey, inDescriptor);
      registration.setTxnConfig(config);

      const invokeWrapper = async function (this: This, ...rawArgs: Args): Promise<Return> {
        let inst: ConfiguredInstance | undefined = undefined;
        if (this === undefined || typeof this === 'function') {
          // This is static
        } else {
          inst = this as ConfiguredInstance;
          if (!(inst instanceof ConfiguredInstance)) {
            throw new DBOSInvalidWorkflowTransitionError(
              'Attempt to call a `transaction` function on an object that is not a `ConfiguredInstance`',
            );
          }
        }

        if (DBOS.isWithinWorkflow()) {
          if (DBOS.isInTransaction()) {
            throw new DBOSInvalidWorkflowTransitionError(
              'Invalid call to a `transaction` function from within a `transaction`',
            );
          }
          if (DBOS.isInStep()) {
            throw new DBOSInvalidWorkflowTransitionError(
              'Invalid call to a `transaction` function from within a `step`',
            );
          }

          const wfctx = assertCurrentWorkflowContext();
          return await DBOSExecutor.globalInstance!.callTransactionFunction(
            registration.registeredFunction as unknown as TransactionFunction<Args, Return>,
            inst ?? null,
            wfctx,
            ...rawArgs,
          );
        }

        const wfId = getNextWFID(undefined);

        const pctx = getCurrentContextStore();
        let span = pctx?.span;
        if (!span) {
          span = DBOS.#executor.tracer.startSpan(pctx?.operationCaller || 'transactionCaller', {
            operationType: pctx?.operationType,
            authenticatedUser: pctx?.authenticatedUser,
            assumedRole: pctx?.assumedRole,
            authenticatedRoles: pctx?.authenticatedRoles,
          });
        }

        let parentCtx: DBOSContextImpl | undefined = undefined;
        if (pctx) {
          parentCtx = pctx.ctx as DBOSContextImpl;
        }
        if (!parentCtx) {
          parentCtx = new DBOSContextImpl(pctx?.operationCaller || 'workflowCaller', span, DBOS.logger as GlobalLogger);
          parentCtx.request = pctx?.request || {};
          parentCtx.authenticatedUser = pctx?.authenticatedUser || '';
          parentCtx.assumedRole = pctx?.assumedRole || '';
          parentCtx.authenticatedRoles = pctx?.authenticatedRoles || [];
        }
        const wfParams: WorkflowParams = {
          configuredInstance: inst,
          parentCtx,
          workflowUUID: wfId,
        };

        return await DBOS.#executor.transaction(
          registration.registeredFunction as unknown as TransactionFunction<Args, Return>,
          wfParams,
          ...rawArgs,
        );
      };

      descriptor.value = invokeWrapper;
      registration.wrappedFunction = invokeWrapper;

      Object.defineProperty(invokeWrapper, 'name', {
        value: registration.name,
      });

      return descriptor;
    }
    return decorator;
  }

  /**
   * Decorator designating a method as a DBOS stored procedure.
   *   Within the procedure, `DBOS.sqlClient` is available for database operations.
   *   A durable execution checkpoint will be applied to to the underlying database transaction
   * @param config - Configuration information for the stored procedure, particularly its execution mode
   */
  static storedProcedure(config: StoredProcedureConfig = {}) {
    function decorator<This, Args extends unknown[], Return>(
      target: object,
      propertyKey: string,
      inDescriptor: TypedPropertyDescriptor<(this: This, ...args: Args) => Promise<Return>>,
    ) {
      const { descriptor, registration } = registerAndWrapDBOSFunction(target, propertyKey, inDescriptor);
      registration.setProcConfig(config);

      const invokeWrapper = async function (this: This, ...rawArgs: Args): Promise<Return> {
        if (typeof this !== 'function') {
          throw new Error('Stored procedures must be static');
        }

        if (DBOS.isWithinWorkflow()) {
          const wfctx = assertCurrentWorkflowContext();
          return await DBOSExecutor.globalInstance!.callProcedureFunction(
            registration.registeredFunction as unknown as StoredProcedure<Args, Return>,
            wfctx,
            ...rawArgs,
          );
        }

        const wfId = getNextWFID(undefined);

        const pctx = getCurrentContextStore();
        let span = pctx?.span;
        if (!span) {
          span = DBOS.#executor.tracer.startSpan(pctx?.operationCaller || 'transactionCaller', {
            operationType: pctx?.operationType,
            authenticatedUser: pctx?.authenticatedUser,
            assumedRole: pctx?.assumedRole,
            authenticatedRoles: pctx?.authenticatedRoles,
          });
        }

        let parentCtx: DBOSContextImpl | undefined = undefined;
        if (pctx) {
          parentCtx = pctx.ctx as DBOSContextImpl;
        }
        if (!parentCtx) {
          parentCtx = new DBOSContextImpl(pctx?.operationCaller || 'workflowCaller', span, DBOS.logger as GlobalLogger);
          parentCtx.request = pctx?.request || {};
          parentCtx.authenticatedUser = pctx?.authenticatedUser || '';
          parentCtx.assumedRole = pctx?.assumedRole || '';
          parentCtx.authenticatedRoles = pctx?.authenticatedRoles || [];
        }

        const wfParams: WorkflowParams = {
          parentCtx,
          workflowUUID: wfId,
        };

        return await DBOS.#executor.procedure(
          registration.registeredFunction as unknown as StoredProcedure<Args, Return>,
          wfParams,
          ...rawArgs,
        );
      };

      descriptor.value = invokeWrapper;
      registration.wrappedFunction = invokeWrapper;

      Object.defineProperty(invokeWrapper, 'name', {
        value: registration.name,
      });

      return descriptor;
    }

    return decorator;
  }

  /**
   * Decorator designating a method as a DBOS step.
   *   A durable checkpoint will be made after the step completes
   *   This ensures "at least once" execution of the step, and that the step will not
   *    be executed again once the checkpoint is recorded
   *
   * @param config - Configuration information for the step, particularly the retry policy
   */
  static step(config: StepConfig = {}) {
    function decorator<This, Args extends unknown[], Return>(
      target: object,
      propertyKey: string,
      inDescriptor: TypedPropertyDescriptor<(this: This, ...args: Args) => Promise<Return>>,
    ) {
      const { descriptor, registration } = registerAndWrapDBOSFunction(target, propertyKey, inDescriptor);
      registration.setStepConfig(config);

      const invokeWrapper = async function (this: This, ...rawArgs: Args): Promise<Return> {
        let inst: ConfiguredInstance | undefined = undefined;
        if (this === undefined || typeof this === 'function') {
          // This is static
        } else {
          inst = this as ConfiguredInstance;
          if (!(inst instanceof ConfiguredInstance)) {
            throw new DBOSInvalidWorkflowTransitionError(
              'Attempt to call a `step` function on an object that is not a `ConfiguredInstance`',
            );
          }
        }

        if (DBOS.isWithinWorkflow()) {
          if (DBOS.isInTransaction()) {
            throw new DBOSInvalidWorkflowTransitionError(
              'Invalid call to a `step` function from within a `transaction`',
            );
          }
          if (DBOS.isInStep()) {
            // There should probably be checks here about the compatibility of the StepConfig...
            return registration.registeredFunction!.call(this, ...rawArgs);
          }
          const wfctx = assertCurrentWorkflowContext();
          return await DBOSExecutor.globalInstance!.callStepFunction(
            registration.registeredFunction as unknown as StepFunction<Args, Return>,
            undefined,
            undefined,
            inst ?? null,
            wfctx,
            ...rawArgs,
          );
        }

        const wfId = getNextWFID(undefined);

        const pctx = getCurrentContextStore();
        let span = pctx?.span;
        if (!span) {
          span = DBOS.#executor.tracer.startSpan(pctx?.operationCaller || 'transactionCaller', {
            operationType: pctx?.operationType,
            authenticatedUser: pctx?.authenticatedUser,
            assumedRole: pctx?.assumedRole,
            authenticatedRoles: pctx?.authenticatedRoles,
          });
        }

        let parentCtx: DBOSContextImpl | undefined = undefined;
        if (pctx) {
          parentCtx = pctx.ctx as DBOSContextImpl;
        }
        if (!parentCtx) {
          parentCtx = new DBOSContextImpl(pctx?.operationCaller || 'workflowCaller', span, DBOS.logger as GlobalLogger);
          parentCtx.request = pctx?.request || {};
          parentCtx.authenticatedUser = pctx?.authenticatedUser || '';
          parentCtx.assumedRole = pctx?.assumedRole || '';
          parentCtx.authenticatedRoles = pctx?.authenticatedRoles || [];
        }
        const wfParams: WorkflowParams = {
          configuredInstance: inst,
          parentCtx,
          workflowUUID: wfId,
        };

        return await DBOS.#executor.external(
          registration.registeredFunction as unknown as StepFunction<Args, Return>,
          wfParams,
          ...rawArgs,
        );
      };

      descriptor.value = invokeWrapper;
      registration.wrappedFunction = invokeWrapper;

      Object.defineProperty(invokeWrapper, 'name', {
        value: registration.name,
      });

      return descriptor;
    }
    return decorator;
  }

  /**
   * Create a check pointed DBOS step function from  a provided function
   *   Similar to the DBOS.step decorator, but without requiring a decorator
   *   A durable checkpoint will be made after the step completes
   *   This ensures "at least once" execution of the step, and that the step will not
   *    be executed again once the checkpoint is recorded
   * @param func - The function to register as a step
   * @param config - Configuration information for the step, particularly the retry policy
   * @param config.name - The name of the step; if not provided, the function name will be used
   */
  static registerStep<This, Args extends unknown[], Return>(
    func: (this: This, ...args: Args) => Promise<Return>,
    config: StepConfig & { name?: string } = {},
  ): (this: This, ...args: Args) => Promise<Return> {
    const name = config.name ?? func.name;
    const invokeWrapper = async function (this: This, ...rawArgs: Args): Promise<Return> {
      // eslint-disable-next-line @typescript-eslint/no-this-alias
      const inst = this;

      if (DBOS.isWithinWorkflow()) {
        if (DBOS.isInTransaction()) {
          throw new DBOSInvalidWorkflowTransitionError('Invalid call to a `step` function from within a `transaction`');
        }
        if (DBOS.isInStep()) {
          // There should probably be checks here about the compatibility of the StepConfig...
          return func.call(this, ...rawArgs);
        }
        const wfctx = assertCurrentWorkflowContext();
        return await DBOSExecutor.globalInstance!.callStepFunction(
          func as unknown as StepFunction<Args, Return>,
          name,
          config,
          inst ?? null,
          wfctx,
          ...rawArgs,
        );
      }

      throw new DBOSInvalidWorkflowTransitionError(`Call to step '${name}' outside of a workflow`);
    };

    Object.defineProperty(invokeWrapper, 'name', { value: name });
    return invokeWrapper;
  }

  /**
   * Run the enclosed `callback` as a checkpointed step within a DBOS workflow
   * @param callback - function containing code to run
   * @param config - Configuration information for the step, particularly the retry policy
   * @param config.name - The name of the step; if not provided, the function name will be used
   * @returns - result (either obtained from invoking function, or retrieved if run before)
   */
  static runStep<Return>(func: () => Promise<Return>, config: StepConfig & { name?: string } = {}): Promise<Return> {
    const name = config.name ?? func.name;
    if (DBOS.isWithinWorkflow()) {
      if (DBOS.isInTransaction()) {
        throw new DBOSInvalidWorkflowTransitionError('Invalid call to a runStep from within a `transaction`');
      }
      if (DBOS.isInStep()) {
        // There should probably be checks here about the compatibility of the StepConfig...
        return func();
      }
      const wfctx = assertCurrentWorkflowContext();
      return DBOSExecutor.globalInstance!.callStepFunction<[], Return>(
        func as unknown as StepFunction<[], Return>,
        name,
        config,
        null,
        wfctx,
      );
    }

    throw new DBOSInvalidWorkflowTransitionError(`Call to step '${name}' outside of a workflow`);
  }

  /** Decorator indicating that the method is the target of HTTP GET operations for `url` */
  static getApi(url: string) {
    return httpApiDec(APITypes.GET, url);
  }

  /** Decorator indicating that the method is the target of HTTP POST operations for `url` */
  static postApi(url: string) {
    return httpApiDec(APITypes.POST, url);
  }

  /** Decorator indicating that the method is the target of HTTP PUT operations for `url` */
  static putApi(url: string) {
    return httpApiDec(APITypes.PUT, url);
  }

  /** Decorator indicating that the method is the target of HTTP PATCH operations for `url` */
  static patchApi(url: string) {
    return httpApiDec(APITypes.PATCH, url);
  }

  /** Decorator indicating that the method is the target of HTTP DELETE operations for `url` */
  static deleteApi(url: string) {
    return httpApiDec(APITypes.DELETE, url);
  }

  /**
   * Decorate a class with the default list of required roles.
   *   This class-level default can be overridden on a per-function basis with `requiredRole`.
   * @param anyOf - The list of roles allowed access; authorization is granted if the authenticated user has any role on the list
   */
  static defaultRequiredRole(anyOf: string[]) {
    // eslint-disable-next-line @typescript-eslint/no-explicit-any
    function clsdec<T extends { new (...args: any[]): object }>(ctor: T) {
      const clsreg = associateClassWithExternal(DBOS_AUTH, ctor) as ClassAuthDefaults;
      clsreg.requiredRole = anyOf;
      registerAuthChecker();
    }
    return clsdec;
  }

  /**
   * Decorate a method with the default list of required roles.
   * @see `DBOS.defaultRequiredRole`
   * @param anyOf - The list of roles allowed access; authorization is granted if the authenticated user has any role on the list
   */
  static requiredRole(anyOf: string[]) {
    function apidec<This, Args extends unknown[], Return>(
      target: object,
      propertyKey: string,
      inDescriptor: TypedPropertyDescriptor<(this: This, ...args: Args) => Promise<Return>>,
    ) {
      const rr = associateMethodWithExternal(DBOS_AUTH, target, undefined, propertyKey.toString(), inDescriptor.value!);

      (rr.regInfo as MethodAuth).requiredRole = anyOf;
      registerAuthChecker();

      inDescriptor.value = rr.registration.wrappedFunction ?? rr.registration.registeredFunction;

      return inDescriptor;
    }
    return apidec;
  }

  /////
  // Registration, etc
  /////
  /**
   * Construct and register an object.
   * Calling this is not necessary; calling the constructor of any `ConfiguredInstance` subclass is sufficient
   * @deprecated Use `new` directly
   */
  static configureInstance<R extends ConfiguredInstance, T extends unknown[]>(
    cls: new (name: string, ...args: T) => R,
    name: string,
    ...args: T
  ): R {
    return configureInstance(cls, name, ...args);
  }

  /**
   * Register a lifecycle listener
   */
  static registerLifecycleCallback(lcl: DBOSLifecycleCallback) {
    registerLifecycleCallback(lcl);
  }

  /**
   * Register a middleware provider
   */
  static registerMiddlewareInstaller(mwp: DBOSMethodMiddlewareInstaller) {
    registerMiddlewareInstaller(mwp);
  }

  /**
   * Register information to be associated with a DBOS class
   */
  static associateClassWithInfo(external: AnyConstructor | object | string, cls: AnyConstructor | string): object {
    return associateClassWithExternal(external, cls);
  }

  /**
   * Register information to be associated with a DBOS function
   */
  static associateFunctionWithInfo<This, Args extends unknown[], Return>(
    external: AnyConstructor | object | string,
    func: (this: This, ...args: Args) => Promise<Return>,
    target: {
      classOrInst?: object;
      className?: string;
      name: string;
    },
  ) {
    return associateMethodWithExternal(external, target.classOrInst, target.className, target.name, func);
  }

  /**
   * Register information to be associated with a DBOS function
   */
  static associateParamWithInfo<This, Args extends unknown[], Return>(
    external: AnyConstructor | object | string,
    func: (this: This, ...args: Args) => Promise<Return>,
    target: {
      classOrInst?: object;
      className?: string;
      name: string;
      param: number | string;
    },
  ) {
    return associateParameterWithExternal(
      external,
      target.classOrInst,
      target.className,
      target.name,
      func,
      target.param,
    );
  }

  /** Get registrations */
  static getAssociatedInfo(external: AnyConstructor | object | string, cls?: object | string, funcName?: string) {
    return getRegistrationsForExternal(external, cls, funcName);
  }
}

/** @deprecated */
export class InitContext {
  createUserSchema(): Promise<void> {
    DBOS.logger.warn(
      'Schema synchronization is deprecated and unsafe for production use. Please use migrations instead: https://typeorm.io/migrations',
    );
    return DBOS.createUserSchema();
  }

  dropUserSchema(): Promise<void> {
    DBOS.logger.warn(
      'Schema synchronization is deprecated and unsafe for production use. Please use migrations instead: https://typeorm.io/migrations',
    );
    return DBOS.dropUserSchema();
  }

  queryUserDB<R>(sql: string, ...params: unknown[]): Promise<R[]> {
    return DBOS.queryUserDB(sql, params);
  }

  getConfig<T>(key: string): T | undefined;
  getConfig<T>(key: string, defaultValue: T): T;
  getConfig<T>(key: string, defaultValue?: T): T | undefined {
    const value = DBOS.getConfig(key, defaultValue);
    // If the key is found and the default value is provided, check whether the value is of the same type.
    if (value && defaultValue && typeof value !== typeof defaultValue) {
      throw new DBOSConfigKeyTypeError(key, typeof defaultValue, typeof value);
    }
    return value;
  }
}<|MERGE_RESOLUTION|>--- conflicted
+++ resolved
@@ -1292,118 +1292,7 @@
       );
     }
 
-<<<<<<< HEAD
-  /**
-   * Start a workflow in the background, returning a handle that can be used to check status,
-   *   await the result, or otherwise interact with the workflow.
-   * @param func - The function to start.  If a class or instance method, supply `this` within `params`.
-   * @param params - `StartWorkflowFunctionParams` which may specify the ID, queue, `this`, or other parameters
-   * @param args - Arguments passed to `func`
-   * @returns `WorkflowHandle` which can be used to interact with the started workflow
-   */
-  static async startWorkflowFunction<This, Args extends unknown[], Return>(
-    params: StartWorkflowFunctionParams<This> | undefined,
-    func: (this: This, ...args: Args) => Promise<Return>,
-    ...args: Args
-  ): Promise<WorkflowHandle<Return>> {
-    let wfId = getNextWFID(params?.workflowID);
-    const pctx = getCurrentContextStore();
-
-    const target = params?.instance;
-    let configuredInstance: ConfiguredInstance | undefined = undefined;
-    if (target) {
-      if (typeof target === 'function') {
-        // This is static
-      } else {
-        configuredInstance = target as unknown as ConfiguredInstance;
-        if (!('name' in configuredInstance)) {
-          throw new DBOSInvalidWorkflowTransitionError(
-            'Attempt to call a `workflow` function on an object that is not a `ConfiguredInstance`',
-          );
-        }
-      }
-    }
-    DBOS.logger.warn(`Configured instance is set to ${configuredInstance?.name}`);
-
-    const op = getRegistrationForFunction(func);
-    if (!op) {
-      throw new DBOSNotRegisteredError(func.name, `${func.name} is not a registered DBOS workflow function`);
-    }
-
-    // If this is called from within a workflow, this is a child workflow,
-    //  For OAOO, we will need a consistent ID formed from the parent WF and call number
-    if (DBOS.isWithinWorkflow()) {
-      if (!DBOS.isInWorkflow()) {
-        throw new DBOSInvalidWorkflowTransitionError(
-          'Invalid call to `DBOS.startWorkflow` from within a `step` or `transaction`',
-        );
-      }
-
-      const wfctx = assertCurrentWorkflowContext();
-
-      const funcId = wfctx.functionIDGetIncrement();
-      wfId = wfId || wfctx.workflowUUID + '-' + funcId;
-      const wfParams: WorkflowParams = {
-        workflowUUID: wfId,
-        parentCtx: wfctx,
-        configuredInstance,
-        queueName: params?.queueName ?? pctx?.queueAssignedForWorkflows,
-      };
-
-      return (await DBOSExecutor.globalInstance!.internalWorkflow(
-        op.registeredFunction as WorkflowFunction<unknown[], unknown>,
-        wfParams,
-        wfctx.workflowUUID,
-        funcId,
-        ...args,
-      )) as WorkflowHandle<Return>;
-    }
-
-    // Else, we setup a parent context that includes all the potential metadata the application could have set in DBOSLocalCtx
-    let parentCtx: DBOSContextImpl | undefined = undefined;
-    if (pctx) {
-      // If pctx has no span, e.g., has not been setup through `withTracedContext`, set up a parent span for the workflow here.
-      let span = pctx.span;
-      if (!span) {
-        span = DBOS.#executor.tracer.startSpan(pctx.operationCaller || 'startWorkflow', {
-          operationUUID: wfId,
-          operationType: pctx.operationType,
-          authenticatedUser: pctx.authenticatedUser,
-          assumedRole: pctx.assumedRole,
-          authenticatedRoles: pctx.authenticatedRoles,
-        });
-      }
-      parentCtx = new DBOSContextImpl(pctx.operationCaller || 'startWorkflow', span, DBOS.logger as GlobalLogger);
-      parentCtx.request = pctx.request || {};
-      parentCtx.authenticatedUser = pctx.authenticatedUser || '';
-      parentCtx.assumedRole = pctx.assumedRole || '';
-      parentCtx.authenticatedRoles = pctx.authenticatedRoles || [];
-      parentCtx.workflowUUID = wfId || '';
-    }
-
-    const wfParams: InternalWorkflowParams = {
-      workflowUUID: wfId,
-      queueName: params?.queueName ?? pctx?.queueAssignedForWorkflows,
-      configuredInstance,
-      parentCtx,
-    };
-
-    return (await DBOS.#executor.workflow(
-      op.registeredFunction as WorkflowFunction<unknown[], unknown>,
-      wfParams,
-      ...args,
-    )) as WorkflowHandle<Return>;
-  }
-
-  static #proxyInvokeWF<T extends object>(
-    object: T,
-    configuredInstance: ConfiguredInstance | null,
-    inParams?: StartWorkflowParams,
-  ): InvokeFunctionsAsync<T> {
-    const ops = getRegisteredOperations(object);
-=======
     const regOps = getRegisteredOperations(target);
->>>>>>> 1a39f4e8
     const proxy: Record<string, unknown> = {};
 
     for (const regOp of regOps) {
