--- conflicted
+++ resolved
@@ -70,13 +70,8 @@
   DBOSMethodMiddlewareInstaller,
   DBOSLifecycleCallback,
 } from './decorators';
-<<<<<<< HEAD
-import { DBOSJSON, globalParams, sleepms } from './utils';
+import { DBOSJSON, globalParams, JSONValue, registerSerializationRecipe, SerializationRecipe, sleepms } from './utils';
 import { DBOSAdminServer } from './adminserver';
-=======
-import { DBOSJSON, globalParams, JSONValue, registerSerializationRecipe, SerializationRecipe, sleepms } from './utils';
-import { DBOSHttpServer } from './httpServer/server';
->>>>>>> ddb31a61
 import { Server } from 'http';
 
 import { randomUUID } from 'node:crypto';
@@ -1517,9 +1512,7 @@
     return func();
   }
 
-  /**
-<<<<<<< HEAD
-=======
+  /*
    * Register serialization recipe; this is used to save/retrieve objects from the DBOS system
    *  database.  This includes workflow inputs, function return values, messages, and events.
    */
@@ -1531,47 +1524,6 @@
   }
 
   /**
-   * Decorator indicating that the method is the target of HTTP GET operations for `url`
-   * @deprecated - use `@dbos-inc/koa-serve`
-   */
-  static getApi(url: string) {
-    return httpApiDec(APITypes.GET, url);
-  }
-
-  /**
-   * Decorator indicating that the method is the target of HTTP POST operations for `url`
-   * @deprecated - use `@dbos-inc/koa-serve`
-   */
-  static postApi(url: string) {
-    return httpApiDec(APITypes.POST, url);
-  }
-
-  /**
-   * Decorator indicating that the method is the target of HTTP PUT operations for `url`
-   * @deprecated - use `@dbos-inc/koa-serve`
-   */
-  static putApi(url: string) {
-    return httpApiDec(APITypes.PUT, url);
-  }
-
-  /**
-   * Decorator indicating that the method is the target of HTTP PATCH operations for `url`
-   * @deprecated - use `@dbos-inc/koa-serve`
-   */
-  static patchApi(url: string) {
-    return httpApiDec(APITypes.PATCH, url);
-  }
-
-  /**
-   * Decorator indicating that the method is the target of HTTP DELETE operations for `url`
-   * @deprecated - use `@dbos-inc/koa-serve`
-   */
-  static deleteApi(url: string) {
-    return httpApiDec(APITypes.DELETE, url);
-  }
-
-  /**
->>>>>>> ddb31a61
    * Decorate a class with the default list of required roles.
    *   This class-level default can be overridden on a per-function basis with `requiredRole`.
    * @param anyOf - The list of roles allowed access; authorization is granted if the authenticated user has any role on the list
