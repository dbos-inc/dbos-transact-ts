import { Span } from "@opentelemetry/sdk-trace-base";
import { getCurrentContextStore, getCurrentDBOSContext, HTTPRequest } from "./context";
import { DBOSConfig, DBOSExecutor, InternalWorkflowParams } from "./dbos-executor";
import { Workflow, WorkflowContext, WorkflowHandle } from "./workflow";
import { DBOSExecutorContext } from "./eventreceiver";
import { DLogger, GlobalLogger } from "./telemetry/logs";
import { DBOSExecutorNotInitializedError, DBOSInvalidWorkflowTransitionError } from "./error";
import { parseConfigFile } from "./dbos-runtime/config";
import { DBOSRuntimeConfig } from "./dbos-runtime/runtime";
<<<<<<< HEAD
import { ScheduledArgs, SchedulerConfig, SchedulerRegistrationBase } from "./scheduler/scheduler";
import { registerAndWrapContextFreeFunction } from "./decorators";
import { sleepms } from "./utils";
=======
import { DBOSHttpServer } from "./httpServer/server";
import { Server } from "http";
>>>>>>> f7b3b93e

export class DBOS {
  ///////
  // Lifecycle
  ///////
  static adminServer: Server | undefined = undefined;
  static async launch() {
    // Do nothing is DBOS is already initialized
    if (DBOSExecutor.globalInstance) return;

    // Initialize the DBOS executor
    const [dbosConfig, runtimeConfig]: [DBOSConfig, DBOSRuntimeConfig] = parseConfigFile();
    DBOSExecutor.globalInstance = new DBOSExecutor(dbosConfig);
    const executor: DBOSExecutor = DBOSExecutor.globalInstance;
    await executor.init();

    // Start the DBOS admin server
    const logger = DBOS.logger;
    const adminApp = DBOSHttpServer.setupAdminApp(executor);
    await DBOSHttpServer.checkPortAvailabilityIPv4Ipv6(runtimeConfig.admin_port, logger as GlobalLogger);

    const adminServer = adminApp.listen(runtimeConfig.admin_port, () => {
      this.logger.info(`DBOS Admin Server is running at http://localhost:${runtimeConfig.admin_port}`);
    });
  }

  static async shutdown() {
    // Stop the admin server
    if (DBOS.adminServer) {
      DBOS.adminServer.close();
    }

    // Stop the executor
    if (DBOSExecutor.globalInstance) {
      await DBOSExecutor.globalInstance.destroy();
    }
  }

  static get executor() {
    return DBOSExecutor.globalInstance as DBOSExecutorContext;
  }

  //////
  // Globals
  //////
  static globalLogger?: DLogger;
  static dbosConfig?: DBOSConfig;

  //////
  // Context
  //////
  static get logger(): DLogger {
    const ctx = getCurrentDBOSContext();
    if (ctx) return ctx.logger;
    const executor = DBOS.executor;
    if (executor) return executor.logger;
    return new GlobalLogger();
  }
  static get span(): Span | undefined {
    const ctx = getCurrentDBOSContext();
    if (ctx) return ctx.span;
    return undefined;
  }

  static get request(): HTTPRequest | undefined {
    return getCurrentDBOSContext()?.request;
  }

  static get workflowID(): string | undefined {
    return getCurrentDBOSContext()?.workflowUUID;
  }
  static get authenticatedUser(): string {
    return getCurrentDBOSContext()?.authenticatedUser ?? "";
  }
  static get authenticatedRoles(): string[] {
    return getCurrentDBOSContext()?.authenticatedRoles ?? [];
  }
  static get assumedRole(): string {
    return getCurrentDBOSContext()?.assumedRole ?? "";
  }

  static isInTransaction(): boolean {
    return getCurrentContextStore()?.curTxFunctionId !== undefined;
  }

  static isInStep(): boolean {
    return getCurrentContextStore()?.curStepFunctionId !== undefined;
  }

  static isWithinWorkflow(): boolean {
    return getCurrentContextStore()?.workflowId !== undefined;
  }

  static isInWorkflow(): boolean {
    return DBOS.isWithinWorkflow() && !DBOS.isInTransaction() && !DBOS.isInStep();
  }

  // sql session
  // parent workflow ID

  static getConfig<T>(key: string): T | undefined;
  static getConfig<T>(key: string, defaultValue: T): T;
  static getConfig<T>(key: string, defaultValue?: T): T | undefined {
    const ctx = getCurrentDBOSContext();
    if (ctx && defaultValue) return ctx.getConfig<T>(key, defaultValue);
    if (ctx) return ctx.getConfig<T>(key);
    if (DBOS.executor) return DBOS.executor.getConfig(key, defaultValue);
    return defaultValue;
  }

  //////
  // Workflow and other operations
  //////
  static getWorkflowStatus(workflowID: string) {
    return DBOS.executor.getWorkflowStatus(workflowID);
  }

  static retrieveWorkflow(workflowID: string) {
    return DBOS.executor.retrieveWorkflow(workflowID);
  }

  static async workflow<T extends unknown[], R>(wf: Workflow<T, R>, params: InternalWorkflowParams, ...args: T): Promise<WorkflowHandle<R>> {
    const executor = DBOS.executor;
    if (!executor) {
      throw new DBOSExecutorNotInitializedError();
    }
    return executor.workflow(wf, params, ...args);
  }

  static async sleepms(durationMS: number): Promise<void> {
    if (DBOS.isWithinWorkflow()) {
      if (DBOS.isInTransaction() || DBOS.isInStep()) {
        throw new DBOSInvalidWorkflowTransitionError();
      }
      return (getCurrentDBOSContext()! as WorkflowContext).sleepms(durationMS);
    }
    await sleepms(durationMS);
  }
  static async sleep(durationSec: number): Promise<void> {
    return this.sleepms(durationSec * 1000);
  }

  // sleep
  // startWorkflow (child or not)
  // send
  // recv
  // setEvent
  // getEvent
  // executeWorkflowId
  // recoverPendingWorkflows

  //////
  // Decorators
  //////
  static scheduled(schedulerConfig: SchedulerConfig) {
    function scheddec<This, Return>(
      target: object,
      propertyKey: string,
      inDescriptor: TypedPropertyDescriptor<(this: This, ...args: ScheduledArgs) => Promise<Return>>
    ) {
      const { descriptor, registration } = DBOS.registerAndWrapContextFreeFunction(target, propertyKey, inDescriptor);
      const schedRegistration = registration as unknown as SchedulerRegistrationBase;
      schedRegistration.schedulerConfig = schedulerConfig;

      return descriptor;
    }
    return scheddec;
  }

  //workflow
  //transaction
  //step
  //class
  //required roles
  //etc

  /////
  // Registration, etc
  /////

  // Function registration
  static registerAndWrapContextFreeFunction<This, Args extends unknown[], Return>(
    target: object,
    propertyKey: string,
    descriptor: TypedPropertyDescriptor<(this: This, ...args: Args) => Promise<Return>>,
  )
  {
    return registerAndWrapContextFreeFunction(target, propertyKey, descriptor);
  }

  // Middleware ops like setting auth
  // Setting next WF id
}<|MERGE_RESOLUTION|>--- conflicted
+++ resolved
@@ -7,14 +7,11 @@
 import { DBOSExecutorNotInitializedError, DBOSInvalidWorkflowTransitionError } from "./error";
 import { parseConfigFile } from "./dbos-runtime/config";
 import { DBOSRuntimeConfig } from "./dbos-runtime/runtime";
-<<<<<<< HEAD
 import { ScheduledArgs, SchedulerConfig, SchedulerRegistrationBase } from "./scheduler/scheduler";
 import { registerAndWrapContextFreeFunction } from "./decorators";
 import { sleepms } from "./utils";
-=======
 import { DBOSHttpServer } from "./httpServer/server";
 import { Server } from "http";
->>>>>>> f7b3b93e
 
 export class DBOS {
   ///////
