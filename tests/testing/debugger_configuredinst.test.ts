--- conflicted
+++ resolved
@@ -1,15 +1,7 @@
 import { ConfiguredInstance, DBOS, InitContext } from '../../src/';
 import { generateDBOSTestConfig, setUpDBOSTestDb } from '../helpers';
 import { v1 as uuidv1 } from 'uuid';
-<<<<<<< HEAD
-import { DBOSConfigInternal, DebugMode } from '../../src/dbos-executor';
-import { PoolClient } from 'pg';
-import { TestingRuntime, TestingRuntimeImpl, createInternalTestRuntime } from '../../src/testing/testing_runtime';
-
-type TestTransactionContext = TransactionContext<PoolClient>;
-=======
 import { DBOSConfig, DebugMode } from '../../src/dbos-executor';
->>>>>>> 898f31f2
 
 class DebuggerCCTest extends ConfiguredInstance {
   constructor(name: string) {
@@ -54,18 +46,9 @@
 const configR = new DebuggerCCTest('configA');
 
 describe('debugger-test', () => {
-<<<<<<< HEAD
-  let config: DBOSConfigInternal;
-  let debugConfig: DBOSConfigInternal;
-  let debugProxyConfig: DBOSConfigInternal;
-  let testRuntime: TestingRuntime;
-  let debugRuntime: TestingRuntime;
-  let debugProxyRuntime: TestingRuntime;
-=======
   let config: DBOSConfig;
   let debugConfig: DBOSConfig;
   let debugProxyConfig: DBOSConfig;
->>>>>>> 898f31f2
 
   beforeAll(async () => {
     config = generateDBOSTestConfig();
