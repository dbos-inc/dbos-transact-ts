--- conflicted
+++ resolved
@@ -3,12 +3,9 @@
 import { generateDBOSTestConfig, setUpDBOSTestDb } from './helpers';
 import request from 'supertest';
 import { DBOS } from '../src';
-<<<<<<< HEAD
 import { context, trace } from '@opentelemetry/api';
 import type { Span as SDKSpan } from '@opentelemetry/sdk-trace-base';
-=======
 import { translateDbosConfig } from '../src/dbos-runtime/config';
->>>>>>> f98bb0fb
 
 export class TestClass {
   @DBOS.step({})
