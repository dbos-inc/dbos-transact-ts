import { DBOS, parseConfigFile } from '@dbos-inc/dbos-sdk';
import { StoredProcTest } from './operations';
import { v1 as uuidv1 } from 'uuid';

import { workflow_status } from '@dbos-inc/dbos-sdk/schemas/system_db_schema';
import { transaction_outputs } from '@dbos-inc/dbos-sdk/schemas/user_db_schema';
import { DBOSConfig } from '@dbos-inc/dbos-sdk';
import { DBOSConfigInternal } from '@dbos-inc/dbos-sdk/dist/src/dbos-executor';
import { Client, ClientConfig } from 'pg';
import { runWithTopContext } from '../../../dist/src/context';
import { DebugMode } from '../../../src/dbos-executor';

async function runSql<T>(config: ClientConfig, func: (client: Client) => Promise<T>) {
  const client = new Client(config);
  try {
    await client.connect();
    return await func(client);
  } finally {
    await client.end();
  }
}

async function dropLocalProcs() {
  const localProcs = ['getGreetCountLocal', 'helloProcedureLocal', 'helloProcedure_v2_local'];
  const sqlDropLocalProcs = localProcs
    .map(
      (proc) => `DROP ROUTINE IF EXISTS "StoredProcTest_${proc}_p"; DROP ROUTINE IF EXISTS "StoredProcTest_${proc}_f";`,
    )
    .join('\n');
  await DBOS.queryUserDB(sqlDropLocalProcs);
}

describe('stored-proc-v2-test', () => {
  let config: DBOSConfig;

  beforeAll(async () => {
    [config] = parseConfigFile();
<<<<<<< HEAD
    const testRuntime = await createInternalTestRuntime([StoredProcTest], config as DBOSConfigInternal);
=======
    DBOS.setConfig(config);
    await DBOS.launch();
>>>>>>> 898f31f2
    try {
      await dropLocalProcs();
    } finally {
      await DBOS.shutdown();
    }
  });

  beforeEach(async () => {
    DBOS.setConfig(config);
    await DBOS.launch();
  });

  afterEach(async () => {
    await DBOS.shutdown();
  });

  test('wf_GetWorkflowID', async () => {
    const wfUUID = `wf-${Date.now()}`;
    const result = await DBOS.withNextWorkflowID(wfUUID, async () => {
      return await StoredProcTest.wf_GetWorkflowID();
    });

    expect(result).toBe(wfUUID);
  });

  test('sp_GetWorkflowID', async () => {
    const wfUUID = `sp-${Date.now()}`;
    const result = await DBOS.withNextWorkflowID(wfUUID, async () => {
      return await StoredProcTest.sp_GetWorkflowID();
    });

    expect(result).toBe(wfUUID);
  });

  test('sp_GetAuth', async () => {
    const now = `${Date.now()}`;
    const user = `user-${now}`;
    const roles = [`role-1-${now}`, `role-2-${now}`, `role-3-${now}`];
    const actual = await DBOS.withAuthedContext(user, roles, async () => {
      return await StoredProcTest.sp_GetAuth();
    });
    expect(actual).toEqual({ user, roles });
  });

  test('sp_GetRequest', async () => {
    const ctx = {
      request: { requestID: `requestID-${Date.now()}` },
    };
    const actual = await runWithTopContext(ctx, async () => {
      return await StoredProcTest.sp_GetRequest();
    });
    expect(actual.requestID).toEqual(ctx.request.requestID);
  });

  test('test-txAndProcGreetingWorkflow_v2', async () => {
    const wfUUID = uuidv1();
    const user = `txAndProcWFv2_${Date.now()}`;
    const res = await DBOS.withNextWorkflowID(wfUUID, async () => {
      return await StoredProcTest.txAndProcGreetingWorkflow_v2(user);
    });

    expect(res.count).toBe(0);
    expect(res.greeting).toMatch(`Hello, ${user}! You have been greeted 1 times.`);
    expect(res.local).toMatch(`Hello, ${user}_local! You have been greeted 1 times.`);

    const dbClient = new Client(config.poolConfig);
    try {
      await dbClient.connect();
      const { rows: txRows } = await dbClient.query<transaction_outputs>(
        'SELECT * FROM dbos.transaction_outputs WHERE workflow_uuid=$1',
        [wfUUID],
      );
      expect(txRows.length).toBe(3);
      expect(txRows[0].function_id).toBe(0);
      expect(txRows[0].output).toBe('0');
      expectNullResult(txRows[0].error);

      expect(txRows[1].function_id).toBe(1);
      expect(txRows[1].output).toMatch(`Hello, ${user}! You have been greeted 1 times.`);
      expectNullResult(txRows[1].error);

      expect(txRows[2].function_id).toBe(2);
      expect(txRows[2].output).toMatch(`Hello, ${user}_local! You have been greeted 1 times.`);
      expectNullResult(txRows[2].error);
    } finally {
      await dbClient.end();
    }
  });
});

describe('stored-proc-test', () => {
  let config: DBOSConfig;

  beforeAll(async () => {
    [config] = parseConfigFile();
<<<<<<< HEAD
    testRuntime = await createInternalTestRuntime([StoredProcTest], config as DBOSConfigInternal);
    await dropLocalProcs(testRuntime);
=======
    DBOS.setConfig(config);
    await DBOS.launch();
    await dropLocalProcs();
>>>>>>> 898f31f2
  });

  afterAll(async () => {
    await DBOS.shutdown();
  });

  test('test-procReplay', async () => {
    const now = Date.now();
    const user = `procReplay-${now}`;
    const res = await StoredProcTest.helloProcedure(user);
    expect(res).toMatch(`Hello, ${user}! You have been greeted 1 times.`);

    const wfUUID = `procReplay-wfid-${now}`;
    await DBOS.withNextWorkflowID(wfUUID, async () => {
      expect(await StoredProcTest.getGreetCount(user)).toBe(1);
    });

    await DBOS.retrieveWorkflow(wfUUID).getResult();

    const statuses = await runSql({ ...config.poolConfig, database: config.system_database }, async (client) => {
      const { rows } = await client.query<workflow_status>(
        'SELECT * FROM dbos.workflow_status WHERE workflow_uuid = $1',
        [wfUUID],
      );
      return rows;
    });

    expect(statuses.length).toBe(1);
    expect(statuses[0].status).toBe('SUCCESS');
    expect(statuses[0].output).toBe(JSON.stringify(1));
    expectNullResult(statuses[0].error);

    await DBOS.withNextWorkflowID(wfUUID, async () => {
      expect(await StoredProcTest.getGreetCount(user)).toBe(1);
    });

    const txRows = await DBOS.queryUserDB<transaction_outputs>(
      'SELECT * FROM dbos.transaction_outputs WHERE workflow_uuid=$1',
      [wfUUID],
    );
    expect(txRows.length).toBe(1);
    expect(txRows[0].function_id).toBe(0);
    expect(txRows[0].output).toBe('1');
    expectNullResult(txRows[0].error);
  });

  test('test-procGreetingWorkflow', async () => {
    const wfUUID = uuidv1();
    const user = `procWF_${Date.now()}`;
    await DBOS.withNextWorkflowID(wfUUID, async () => {
      const res = await StoredProcTest.procGreetingWorkflow(user);
      expect(res.count).toBe(0);
      expect(res.greeting).toMatch(`Hello, ${user}! You have been greeted 1 times.`);
      expect(res.rowCount).toBeGreaterThan(0);

      const txRows = await DBOS.queryUserDB<transaction_outputs>(
        'SELECT * FROM dbos.transaction_outputs WHERE workflow_uuid=$1',
        [wfUUID],
      );
      expect(txRows.length).toBe(3);
      expect(txRows[0].function_id).toBe(0);
      expect(txRows[0].output).toBe('0');
      expectNullResult(txRows[0].error);

      expect(txRows[1].function_id).toBe(1);
      expect(txRows[1].output).toMatch(`Hello, ${user}! You have been greeted 1 times.`);
      expectNullResult(txRows[1].error);

      expect(txRows[2].function_id).toBe(2);
      expect(txRows[2].output).toEqual(`${res.rowCount}`);
      expectNullResult(txRows[1].error);
    });
  });

  test('test-debug-procGreetingWorkflow', async () => {
    const wfUUID = uuidv1();
    const user = `debugProcWF_${Date.now()}`;
    let res: { count: number; greeting: string; rowCount: number } | undefined = undefined;
    await DBOS.withNextWorkflowID(wfUUID, async () => {
      res = await StoredProcTest.procGreetingWorkflow(user);
      expect(res.count).toBe(0);
      expect(res.greeting).toMatch(`Hello, ${user}! You have been greeted 1 times.`);
      expect(res.rowCount).toBeGreaterThan(0);
    });
    await DBOS.shutdown();

    // Temporarily use debug
    const debugConfig = { ...config, debugMode: true };
<<<<<<< HEAD
    const debugRuntime = await createInternalTestRuntime([StoredProcTest], debugConfig as DBOSConfigInternal);
=======
    DBOS.setConfig(debugConfig);
    await DBOS.launch({ debugMode: DebugMode.ENABLED });
>>>>>>> 898f31f2
    try {
      await DBOS.withNextWorkflowID(wfUUID, async () => {
        await expect(StoredProcTest.procGreetingWorkflow(user)).resolves.toEqual(res);
      });
      await expect(DBOS.executeWorkflowById(wfUUID).then((x) => x.getResult())).resolves.toEqual(res);
    } finally {
      await DBOS.shutdown();
    }

    DBOS.setConfig(config);
    await DBOS.launch();
  });

  test('test-txGreetingWorkflow', async () => {
    const wfUUID = uuidv1();

    const user = `txWF_${Date.now()}`;
    await DBOS.withNextWorkflowID(wfUUID, async () => {
      const res = await StoredProcTest.txAndProcGreetingWorkflow(user);
      expect(res.count).toBe(0);
      expect(res.greeting).toMatch(`Hello, ${user}! You have been greeted 1 times.`);
    });

    const txRows = await DBOS.queryUserDB<transaction_outputs>(
      'SELECT * FROM dbos.transaction_outputs WHERE workflow_uuid=$1',
      [wfUUID],
    );
    expect(txRows.length).toBe(2);
    expect(txRows[0].function_id).toBe(0);
    expect(txRows[0].output).toBe('0');
    expectNullResult(txRows[0].error);

    expect(txRows[1].function_id).toBe(1);
    expect(txRows[1].output).toMatch(`Hello, ${user}! You have been greeted 1 times.`);
    expectNullResult(txRows[1].error);
  });

  test('test-procLocalGreetingWorkflow', async () => {
    const wfUUID = uuidv1();
    const user = `procLocalWF_${Date.now()}`;
    await DBOS.withNextWorkflowID(wfUUID, async () => {
      const res = await StoredProcTest.procLocalGreetingWorkflow(user);
      expect(res.count).toBe(0);
      expect(res.greeting).toMatch(`Hello, ${user}! You have been greeted 1 times.`);
      expect(res.rowCount).toBeGreaterThan(0);

      const txRows = await DBOS.queryUserDB<transaction_outputs>(
        'SELECT * FROM dbos.transaction_outputs WHERE workflow_uuid=$1',
        [wfUUID],
      );
      expect(txRows.length).toBe(3);
      expect(txRows[0].function_id).toBe(0);
      expect(txRows[0].output).toBe('0');
      expectNullResult(txRows[0].error);

      expect(txRows[1].function_id).toBe(1);
      expect(txRows[1].output).toMatch(`Hello, ${user}! You have been greeted 1 times.`);
      expectNullResult(txRows[1].error);

      expect(txRows[2].function_id).toBe(2);
      expect(txRows[2].output).toEqual(`${res.rowCount}`);
      expectNullResult(txRows[1].error);
    });
  });

  test('test-txAndProcGreetingWorkflow', async () => {
    const wfUUID = uuidv1();
    const user = `txAndProcWF_${Date.now()}`;
    await DBOS.withNextWorkflowID(wfUUID, async () => {
      const res = await StoredProcTest.txAndProcGreetingWorkflow(user);
      expect(res.count).toBe(0);
      expect(res.greeting).toMatch(`Hello, ${user}! You have been greeted 1 times.`);
    });

    const txRows = await DBOS.queryUserDB<transaction_outputs>(
      'SELECT * FROM dbos.transaction_outputs WHERE workflow_uuid=$1',
      [wfUUID],
    );
    expect(txRows.length).toBe(2);
    expect(txRows[0].function_id).toBe(0);
    expect(txRows[0].output).toBe('0');
    expectNullResult(txRows[0].error);

    expect(txRows[1].function_id).toBe(1);
    expect(txRows[1].output).toMatch(`Hello, ${user}! You have been greeted 1 times.`);
    expectNullResult(txRows[1].error);
  });

  test('test-procErrorWorkflow', async () => {
    const wfid = uuidv1();
    const user = `procErrorWF_${Date.now()}`;

    await DBOS.withNextWorkflowID(wfid, async () => {
      await expect(StoredProcTest.procErrorWorkflow(user)).rejects.toThrow('This is a test error');
    });

    const txRows = await DBOS.queryUserDB<transaction_outputs>(
      'SELECT * FROM dbos.transaction_outputs WHERE workflow_uuid=$1',
      [wfid],
    );

    expect(txRows.length).toBe(3);

    expect(txRows[0].function_id).toBe(0);
    expect(txRows[0].output).toMatch(`Hello, ${user}! You have been greeted 1 times.`);
    expectNullResult(txRows[0].error);

    expect(txRows[1].function_id).toBe(1);
    expect(txRows[1].output).toMatch(`1`);
    expectNullResult(txRows[1].error);

    expect(txRows[2].function_id).toBe(2);
    expectNullResult(txRows[2].output);
    expect(txRows[2].error).not.toBeNull();
    // eslint-disable-next-line @typescript-eslint/no-unsafe-member-access
    expect(JSON.parse(txRows[2].error!).message).toMatch('This is a test error');
  });
});

function expectNullResult(result: string | null) {
  if (typeof result === 'string') {
    expect(JSON.parse(result)).toBeNull();
  } else {
    expect(result).toBeNull();
  }
}<|MERGE_RESOLUTION|>--- conflicted
+++ resolved
@@ -35,12 +35,8 @@
 
   beforeAll(async () => {
     [config] = parseConfigFile();
-<<<<<<< HEAD
-    const testRuntime = await createInternalTestRuntime([StoredProcTest], config as DBOSConfigInternal);
-=======
     DBOS.setConfig(config);
     await DBOS.launch();
->>>>>>> 898f31f2
     try {
       await dropLocalProcs();
     } finally {
@@ -136,14 +132,9 @@
 
   beforeAll(async () => {
     [config] = parseConfigFile();
-<<<<<<< HEAD
-    testRuntime = await createInternalTestRuntime([StoredProcTest], config as DBOSConfigInternal);
-    await dropLocalProcs(testRuntime);
-=======
     DBOS.setConfig(config);
     await DBOS.launch();
     await dropLocalProcs();
->>>>>>> 898f31f2
   });
 
   afterAll(async () => {
@@ -232,12 +223,8 @@
 
     // Temporarily use debug
     const debugConfig = { ...config, debugMode: true };
-<<<<<<< HEAD
-    const debugRuntime = await createInternalTestRuntime([StoredProcTest], debugConfig as DBOSConfigInternal);
-=======
     DBOS.setConfig(debugConfig);
     await DBOS.launch({ debugMode: DebugMode.ENABLED });
->>>>>>> 898f31f2
     try {
       await DBOS.withNextWorkflowID(wfUUID, async () => {
         await expect(StoredProcTest.procGreetingWorkflow(user)).resolves.toEqual(res);
