import { DBOS } from '../src';
import { DBOSConfig, DBOSExecutor } from '../src/dbos-executor';
import { TestKvTable, generateDBOSTestConfig, setUpDBOSTestDb } from './helpers';
import { v1 as uuidv1 } from 'uuid';

const testTableName = 'dbos_test_kv';

describe('oaoo-tests', () => {
  let username: string;
  let config: DBOSConfig;

  beforeAll(async () => {
    config = generateDBOSTestConfig();
    username = config.poolConfig.user || 'postgres';
    await setUpDBOSTestDb(config);
    DBOS.setConfig(config);
  });

  beforeEach(async () => {
    await DBOS.dropSystemDB();
    await DBOS.launch();

    await DBOS.queryUserDB(`DROP TABLE IF EXISTS ${testTableName};`);
    await DBOS.queryUserDB(`CREATE TABLE IF NOT EXISTS ${testTableName} (id SERIAL PRIMARY KEY, value TEXT);`);
  });

  afterEach(async () => {
    await DBOS.shutdown();
  });

  /**
   * Step OAOO tests.
   */
  class StepOAOO {
    static #counter = 0;
    static get counter() {
      return StepOAOO.#counter;
    }
    @DBOS.step()
    static async testStep() {
      return Promise.resolve(StepOAOO.#counter++);
    }

    @DBOS.workflow()
    static async testCommWorkflow() {
      const funcResult = StepOAOO.testStep();
      return funcResult ?? -1;
    }
  }

  test('step-oaoo', async () => {
    const workflowUUID: string = uuidv1();

    let result: number = -222;
    result = await DBOS.withNextWorkflowID(workflowUUID, async () => await StepOAOO.testCommWorkflow());
    expect(result).toBe(0);
    expect(StepOAOO.counter).toBe(1);

    // Test OAOO. Should return the original result.
    result = await DBOS.withNextWorkflowID(workflowUUID, async () => await StepOAOO.testCommWorkflow());
    expect(result).toBe(0);
    expect(StepOAOO.counter).toBe(1);

    // Should be a new run.
    expect(await StepOAOO.testCommWorkflow()).toBe(1);
    expect(StepOAOO.counter).toBe(2);
  });

  /**
   * Workflow OAOO tests.
   */
  class WorkflowOAOO {
    @DBOS.transaction()
    static async testInsertTx(name: string) {
      expect(DBOS.getConfig<number>('counter')).toBe(3);
      const { rows } = await DBOS.pgClient.query<TestKvTable>(
        `INSERT INTO ${testTableName}(value) VALUES ($1) RETURNING id`,
        [name],
      );
      return Number(rows[0].id);
    }

    @DBOS.transaction({ readOnly: true })
    static async testReadTx(id: number) {
      const { rows } = await DBOS.pgClient.query<TestKvTable>(`SELECT id FROM ${testTableName} WHERE id=$1`, [id]);
      if (rows.length > 0) {
        return Number(rows[0].id);
      } else {
        // Cannot find, return a negative number.
        return -1;
      }
    }

    @DBOS.workflow()
    static async testTxWorkflow(name: string) {
      expect(DBOS.getConfig<number>('counter')).toBe(3);
      const funcResult: number = await WorkflowOAOO.testInsertTx(name);
      const checkResult: number = await WorkflowOAOO.testReadTx(funcResult);
      return checkResult;
    }

    @DBOS.workflow()
    static async nestedWorkflow(name: string) {
      return await WorkflowOAOO.testTxWorkflow(name);
    }

    static numberOfChildInvocationsMax1 = 0;

    @DBOS.step()
    static async nestedWorkflowStepToRunOnce() {
      ++WorkflowOAOO.numberOfChildInvocationsMax1;
      return Promise.resolve();
    }

    @DBOS.workflow()
    static async nestedWorkflowChildToRunOnce() {
      return await WorkflowOAOO.nestedWorkflowStepToRunOnce();
    }

    @DBOS.workflow()
    static async nestedWorkflowRunChildOnce() {
      return DBOS.withNextWorkflowID(
        'constant-idempotency-run-once',
        async () => await WorkflowOAOO.nestedWorkflowChildToRunOnce(),
      );
    }

    @DBOS.workflow()
    static async sleepWorkflow(durationSec: number) {
      await DBOS.sleepSeconds(durationSec);
      return;
    }

    @DBOS.workflow()
    static async recvWorkflow(timeoutSeconds: number) {
      await DBOS.recv('a-topic', timeoutSeconds);
      return;
    }

    @DBOS.workflow()
    static async getEventWorkflow(timeoutSeconds: number) {
      await DBOS.getEvent(uuidv1(), 'a-key', timeoutSeconds);
      return;
    }
  }

  test('workflow-sleep-oaoo', async () => {
    const workflowUUID = uuidv1();
    const initTime = Date.now();
    await DBOS.withNextWorkflowID(workflowUUID, async () => {
      await expect(WorkflowOAOO.sleepWorkflow(2)).resolves.toBeFalsy();
    });
    expect(Date.now() - initTime).toBeGreaterThanOrEqual(1950);

    // Rerunning should skip the sleep
    const startTime = Date.now();
    await DBOS.withNextWorkflowID(workflowUUID, async () => {
      await expect(WorkflowOAOO.sleepWorkflow(2)).resolves.toBeFalsy();
    });
    expect(Date.now() - startTime).toBeLessThanOrEqual(200);
  });

  test('workflow-recv-oaoo', async () => {
    const workflowUUID = uuidv1();
    const initTime = Date.now();
    await DBOS.withNextWorkflowID(workflowUUID, async () => {
      await expect(WorkflowOAOO.recvWorkflow(2)).resolves.toBeFalsy();
    });
    expect(Date.now() - initTime).toBeGreaterThanOrEqual(1950);

    // Rerunning should skip the sleep
    const startTime = Date.now();
    await DBOS.withNextWorkflowID(workflowUUID, async () => {
      await expect(WorkflowOAOO.recvWorkflow(2)).resolves.toBeFalsy();
    });
    expect(Date.now() - startTime).toBeLessThanOrEqual(200);
  });

  test('workflow-getEvent-oaoo', async () => {
    const workflowUUID = uuidv1();
    const initTime = Date.now();
    await DBOS.withNextWorkflowID(
      workflowUUID,
      async () => await expect(WorkflowOAOO.getEventWorkflow(2)).resolves.toBeFalsy(),
    );
    expect(Date.now() - initTime).toBeGreaterThanOrEqual(1950);

    // Rerunning should skip the sleep
    const startTime = Date.now();
    await DBOS.withNextWorkflowID(
      workflowUUID,
      async () => await expect(WorkflowOAOO.getEventWorkflow(2)).resolves.toBeFalsy(),
    );
    expect(Date.now() - startTime).toBeLessThanOrEqual(200);
  });

  test('workflow-oaoo', async () => {
    let workflowResult: number;
    const uuidArray: string[] = [];

    for (let i = 0; i < 10; i++) {
      const workflowHandle = await DBOS.startWorkflow(WorkflowOAOO).testTxWorkflow(username);
      const workflowUUID: string = workflowHandle.getWorkflowUUID();
      uuidArray.push(workflowUUID);
      workflowResult = await workflowHandle.getResult();
      expect(workflowResult).toEqual(i + 1);
    }

    // Rerunning with the same workflow UUID should return the same output.
    for (let i = 0; i < 10; i++) {
      const workflowUUID: string = uuidArray[i];
      const workflowResult: number = await DBOS.withNextWorkflowID(
        workflowUUID,
        async () => await WorkflowOAOO.testTxWorkflow(username),
      );
      expect(workflowResult).toEqual(i + 1);
    }
  });

  test('nested-workflow-oaoo', async () => {
    const dbosExec = DBOSExecutor.globalInstance!;
    clearInterval(dbosExec.flushBufferID); // Don't flush the output buffer.

    const workflowUUID = uuidv1();
<<<<<<< HEAD
    await expect(testRuntime.invokeWorkflow(WorkflowOAOO, workflowUUID).nestedWorkflow(username)).resolves.toBe(1);
    await dbosExec.flushWorkflowBuffers();
    await expect(testRuntime.invokeWorkflow(WorkflowOAOO, workflowUUID).nestedWorkflow(username)).resolves.toBe(1);
=======
    await DBOS.withNextWorkflowID(workflowUUID, async () => {
      await expect(WorkflowOAOO.nestedWorkflow(username)).resolves.toBe(1);
    });
    await DBOS.withNextWorkflowID(workflowUUID, async () => {
      await expect(WorkflowOAOO.nestedWorkflow(username)).resolves.toBe(1);
    });
>>>>>>> 667e1fb7

    // Retrieve output of the child workflow.
    await dbosExec.flushWorkflowBuffers();
    const retrievedHandle = DBOS.retrieveWorkflow(workflowUUID + '-0');
    await expect(retrievedHandle.getResult()).resolves.toBe(1);

    // Nested with OAOO key calculated
    await WorkflowOAOO.nestedWorkflowRunChildOnce();
    await WorkflowOAOO.nestedWorkflowRunChildOnce();
    expect(WorkflowOAOO.numberOfChildInvocationsMax1).toBe(1);
  });

  /**
   * Workflow notification OAOO tests.
   */
  class NotificationOAOO {
    @DBOS.workflow()
    static async receiveOaooWorkflow(topic: string, timeout: number) {
      // This returns true if and only if exactly one message is sent to it.
      const succeeds = await DBOS.recv<number>(topic, timeout);
      const fails = await DBOS.recv<number>(topic, 0);
      return succeeds === 123 && fails === null;
    }
  }

  test('notification-oaoo', async () => {
    const recvWorkflowUUID = uuidv1();
    const idempotencyKey = 'test-suffix';

    // Receive twice with the same UUID.  Each should get the same result of true.
    const recvHandle1 = await DBOS.startWorkflow(NotificationOAOO, {
      workflowID: recvWorkflowUUID,
    }).receiveOaooWorkflow('testTopic', 1);
    const recvHandle2 = await DBOS.startWorkflow(NotificationOAOO, {
      workflowID: recvWorkflowUUID,
    }).receiveOaooWorkflow('testTopic', 1);

    // Send twice with the same idempotency key.  Only one message should be sent.
    await expect(DBOS.send(recvWorkflowUUID, 123, 'testTopic', idempotencyKey)).resolves.not.toThrow();
    await expect(DBOS.send(recvWorkflowUUID, 123, 'testTopic', idempotencyKey)).resolves.not.toThrow();

    await expect(recvHandle1.getResult()).resolves.toBe(true);
    await expect(recvHandle2.getResult()).resolves.toBe(true);

    // A receive with a different UUID should return false.
    await expect(NotificationOAOO.receiveOaooWorkflow('testTopic', 0)).resolves.toBe(false);
  });

  /**
   * GetEvent/Status OAOO tests.
   */
  class EventStatusOAOO {
    static wfCnt: number = 0;
    static resolve: () => void;
    static promise = new Promise<void>((r) => {
      EventStatusOAOO.resolve = r;
    });

    @DBOS.workflow()
    static async setEventWorkflow() {
      await DBOS.setEvent('key1', 'value1');
      await DBOS.setEvent('key2', 'value2');
      await EventStatusOAOO.promise;
      throw Error('Failed workflow');
    }

    @DBOS.workflow()
    static async getEventRetrieveWorkflow(targetUUID: string): Promise<string> {
      let res = '';
      const getValue = await DBOS.getEvent<string>(targetUUID, 'key1', 0);
      EventStatusOAOO.wfCnt++;
      if (getValue === null) {
        res = 'valueNull';
      } else {
        res = getValue;
      }

      const handle = DBOS.retrieveWorkflow(targetUUID);
      const status = await handle.getStatus();
      EventStatusOAOO.wfCnt++;
      if (status === null) {
        res += '-statusNull';
      } else {
        res += '-' + status.status;
      }

      // Set the child workflow UUID to targetUUID.
      const invokedHandle = await DBOS.startWorkflow(EventStatusOAOO, { workflowID: targetUUID }).setEventWorkflow();
      try {
        if (EventStatusOAOO.wfCnt > 2) {
          await invokedHandle.getResult();
        }
      } catch (e) {
        // Ignore error.
        DBOS.logger.error(e);
      }

      const ires = await invokedHandle.getStatus();
      res += '-' + ires?.status;
      return res;
    }
  }

  test('workflow-getevent-retrieve', async () => {
    // Execute a workflow (w/ getUUID) to get an event and retrieve a workflow that doesn't exist, then invoke the setEvent workflow as a child workflow.
    // If we execute the get workflow without UUID, both getEvent and retrieveWorkflow should return values.
    // But if we run the get workflow again with getUUID, getEvent/retrieveWorkflow should still return null.
    const dbosExec = DBOSExecutor.globalInstance!;
    clearInterval(dbosExec.flushBufferID); // Don't flush the output buffer.

    const getUUID = uuidv1();
    const setUUID = uuidv1();

    await DBOS.withNextWorkflowID(getUUID, async () => {
      await expect(EventStatusOAOO.getEventRetrieveWorkflow(setUUID)).resolves.toBe('valueNull-statusNull-PENDING');
    });
    expect(EventStatusOAOO.wfCnt).toBe(2);
    await expect(DBOS.getEvent(setUUID, 'key1')).resolves.toBe('value1');

    EventStatusOAOO.resolve();

    // Wait for the child workflow to finish.
    const handle = DBOS.retrieveWorkflow(setUUID);
    await expect(handle.getResult()).rejects.toThrow('Failed workflow');

    // Run without UUID, should get the new result.
    await expect(EventStatusOAOO.getEventRetrieveWorkflow(setUUID)).resolves.toBe('value1-ERROR-ERROR');

    // Test OAOO for getEvent and getWorkflowStatus.
    await DBOS.withNextWorkflowID(getUUID, async () => {
      await expect(EventStatusOAOO.getEventRetrieveWorkflow(setUUID)).resolves.toBe('valueNull-statusNull-PENDING');
    });
    expect(EventStatusOAOO.wfCnt).toBe(6); // Should re-execute the workflow because we're not flushing the result buffer.
  });
});<|MERGE_RESOLUTION|>--- conflicted
+++ resolved
@@ -222,18 +222,14 @@
     clearInterval(dbosExec.flushBufferID); // Don't flush the output buffer.
 
     const workflowUUID = uuidv1();
-<<<<<<< HEAD
-    await expect(testRuntime.invokeWorkflow(WorkflowOAOO, workflowUUID).nestedWorkflow(username)).resolves.toBe(1);
+    await DBOS.withNextWorkflowID(workflowUUID, async () => {
+      await expect(WorkflowOAOO.nestedWorkflow(username)).resolves.toBe(1);
+    });
+
     await dbosExec.flushWorkflowBuffers();
-    await expect(testRuntime.invokeWorkflow(WorkflowOAOO, workflowUUID).nestedWorkflow(username)).resolves.toBe(1);
-=======
     await DBOS.withNextWorkflowID(workflowUUID, async () => {
       await expect(WorkflowOAOO.nestedWorkflow(username)).resolves.toBe(1);
     });
-    await DBOS.withNextWorkflowID(workflowUUID, async () => {
-      await expect(WorkflowOAOO.nestedWorkflow(username)).resolves.toBe(1);
-    });
->>>>>>> 667e1fb7
 
     // Retrieve output of the child workflow.
     await dbosExec.flushWorkflowBuffers();
