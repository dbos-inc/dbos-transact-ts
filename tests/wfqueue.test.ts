--- conflicted
+++ resolved
@@ -71,15 +71,10 @@
         expect(await wfh.getResult()).toBe('abcd123');
         expect((await wfh.getStatus())?.queueName).toBe('testQ');
 
-<<<<<<< HEAD
-        expect(await testRuntime.invokeWorkflow(TestWFs, wfid).testWorkflow('abc', '123')).toBe('abcd123');
-        expect(TestWFs.wfCounter).toBe(1);
-=======
         await DBOS.withNextWorkflowID(wfid, async () => {
             expect(await TestWFs.testWorkflow('abc', '123')).toBe('abcd123');
         });
-        expect(TestWFs.wfCounter).toBe(2);
->>>>>>> 1aa5e3b2
+        expect(TestWFs.wfCounter).toBe(1);
         expect(TestWFs.stepCounter).toBe(1);
 
         expect((await wfh.getStatus())?.queueName).toBe('testQ');
@@ -274,6 +269,7 @@
     */
 
     test("queue workflow in recovered workflow", async() => {
+        expect(WF.x).toBe(5);
         console.log('shutdown');
         await DBOS.shutdown(); // DO not want to take queued jobs from here
 
@@ -297,12 +293,8 @@
 
         // It should proceed.  And should not take too long, either...
         //  We could also recover the workflow
-        console.log("Waiting for recovered WF to complete...")
-
-        await DBOS.withNextWorkflowID('testqueuedwfcrash', async () => {
-            await WF.enqueue5Tasks();
-        });
-        expect(wfh.getResult()).toBe(5);
+        console.log("Waiting for recovered WF to complete...");
+        expect(await wfh.getResult()).toBe(5);
 
         expect((await wfh.getStatus())?.status).toBe('SUCCESS');
         expect(await queueEntriesAreCleanedUp()).toBe(true);
