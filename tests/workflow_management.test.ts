--- conflicted
+++ resolved
@@ -339,16 +339,10 @@
     expect(TestEndpoints.tries).toBe(2);
     expect(result.rows[0].status).toBe(StatusString.SUCCESS);
 
-<<<<<<< HEAD
-    // Restart the workflow
-    const wfh = await DBOS.forkWorkflow(handle.getWorkflowUUID(), 0);
-    await wfh.getResult();
-=======
     // fork the workflow
-    const wfh = await DBOS.forkWorkflow(workflowID);
+    const wfh = await DBOS.forkWorkflow(workflowID, 0);
     await DBOS.send(wfh.workflowID, 'fork-message');
     await expect(wfh.getResult()).resolves.toEqual(`42-fork-message`);
->>>>>>> 5c8abae5
     expect(TestEndpoints.tries).toBe(3);
 
     // Validate a new workflow is started and successful
@@ -1396,7 +1390,7 @@
     const forkedWfid = randomUUID();
 
     await DBOS.withNextWorkflowID(forkedWfid, async () => {
-      const forkedHandle = await DBOS.forkWorkflow(wfid);
+      const forkedHandle = await DBOS.forkWorkflow(wfid, 0);
       const forkresult = await forkedHandle.getResult();
       expect(forkresult).toBe(550);
       expect(forkedHandle.workflowID).toBe(forkedWfid);
