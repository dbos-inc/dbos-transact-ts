--- conflicted
+++ resolved
@@ -4,13 +4,8 @@
 import { generateDBOSTestConfig, setUpDBOSTestDb, Event } from './helpers';
 import { getWorkflow, listWorkflows, listQueuedWorkflows } from '../src/dbos-runtime/workflow_management';
 import { Client } from 'pg';
-<<<<<<< HEAD
-import { v4 as uuidv4 } from 'uuid';
 import { GetQueuedWorkflowsInput, WorkflowHandle, WorkflowStatus } from '../src/workflow';
-=======
 import { randomUUID } from 'node:crypto';
-import { GetQueuedWorkflowsInput, WorkflowHandle } from '../src/workflow';
->>>>>>> fda0247a
 import { globalParams } from '../src/utils';
 
 describe('workflow-management-tests', () => {
