--- conflicted
+++ resolved
@@ -1,15 +1,7 @@
 import { OperonConfig } from 'src';
 import { Client } from 'pg';
 
-<<<<<<< HEAD
-export interface TestKvTable {
-  id?: number,
-  value?: string,
-}
-=======
 /* DB management helpers */
->>>>>>> 02519e45
-
 export function generateOperonTestConfig(): OperonConfig {
   const dbPassword: string | undefined = process.env.DB_PASSWORD || process.env.PGPASSWORD;
   if (!dbPassword) {
@@ -44,12 +36,7 @@
   await pgSystemClient.end();
 }
 
-/* Event helpers */
-
-export const sleep = (ms: number) => new Promise(r => setTimeout(r, ms));
-
 /* Common test types */
-
 export interface TestKvTable {
   id?: number,
   value?: string,
