<<<<<<< HEAD
import { DBOSConfig, DBOSConfigInternal, isDeprecatedDBOSConfig } from '../src/dbos-executor';
=======
import { DBOSConfig, isDeprecatedDBOSConfig } from '../src/dbos-executor';
>>>>>>> 95a156fb
import { Client } from 'pg';
import { UserDatabaseName } from '../src/user_database';
import { DBOS } from '../src';
import { sleepms } from '../src/utils';
import { translatePublicDBOSconfig } from '../src/dbos-runtime/config';

/* DB management helpers */
export function generateDBOSTestConfig(dbClient?: UserDatabaseName): DBOSConfigInternal {
  const dbPassword: string | undefined = process.env.DB_PASSWORD || process.env.PGPASSWORD;
  if (!dbPassword) {
    throw new Error('DB_PASSWORD or PGPASSWORD environment variable not set');
  }

  const silenceLogs: boolean = process.env.SILENCE_LOGS === 'true' ? true : false;

  const dbosTestConfig: DBOSConfigInternal = {
    poolConfig: {
      host: 'localhost',
      port: 5432,
      user: 'postgres',
      password: process.env.PGPASSWORD,
      // We can use another way of randomizing the DB name if needed
      database: 'dbostest',
    },
    application: {
      counter: 3,
      shouldExist: 'exists',
    },
    telemetry: {
      logs: {
        silent: silenceLogs,
      },
    },
    system_database: 'dbostest_dbos_sys',
    userDbclient: dbClient || UserDatabaseName.PGNODE,
  };

  return dbosTestConfig;
}

export function generatePublicDBOSTestConfig(kwargs?: object): DBOSConfig {
  return {
    name: 'dbostest', // Passing a name is kind of required because otherwise, we'll take in the name of the framework package.json, which is not a valid DB name
    database_url: `postgres://postgres:${process.env.PGPASSWORD}@localhost:5432/dbostest`,
    userDbclient: UserDatabaseName.PGNODE,
    ...kwargs,
  };
}

export async function setUpDBOSTestDb(cfg: DBOSConfig) {
<<<<<<< HEAD
  let config: DBOSConfigInternal;
=======
  let config = cfg;
>>>>>>> 95a156fb
  if (!isDeprecatedDBOSConfig(cfg)) {
    if (!cfg.name) {
      cfg.name = 'dbostest';
    }
    [config] = translatePublicDBOSconfig(cfg);
<<<<<<< HEAD
  } else {
    config = cfg as DBOSConfigInternal;
=======
>>>>>>> 95a156fb
  }
  const pgSystemClient = new Client({
    user: config.poolConfig!.user,
    port: config.poolConfig!.port,
    host: config.poolConfig!.host,
    password: config.poolConfig!.password,
    database: 'postgres',
  });
  try {
    await pgSystemClient.connect();
    await pgSystemClient.query(`DROP DATABASE IF EXISTS ${config.poolConfig!.database};`);
    await pgSystemClient.query(`CREATE DATABASE ${config.poolConfig!.database};`);
    await pgSystemClient.query(`DROP DATABASE IF EXISTS ${config.system_database};`);
    await pgSystemClient.end();
  } catch (e) {
    if (e instanceof AggregateError) {
      console.error(`Test database setup failed: AggregateError containing ${e.errors.length} errors:`);
      e.errors.forEach((err, index) => {
        console.error(`  Error ${index + 1}:`, err);
      });
    } else {
      console.error(`Test database setup failed:`, e);
    }
    throw e;
  }
}

/* Common test types */
export interface TestKvTable {
  id?: number;
  value?: string;
}

// A helper class for testing concurrency. Behaves similarly to threading.Event in Python.
// The class contains a promise and a resolution.
// Await Event.wait() to await the promise.
// Call event.set() to resolve the promise.
export class Event {
  private _resolve: (() => void) | null = null;
  private _promise: Promise<void>;

  constructor() {
    this._promise = new Promise((resolve) => {
      this._resolve = resolve;
    });
  }

  set(): void {
    if (this._resolve) {
      this._resolve();
      this._resolve = null;
    }
  }

  wait(): Promise<void> {
    return this._promise;
  }

  clear(): void {
    this._promise = new Promise((resolve) => {
      this._resolve = resolve;
    });
  }
}

export async function queueEntriesAreCleanedUp() {
  let maxTries = 10;
  let success = false;
  while (maxTries > 0) {
    const r = await DBOS.getWorkflowQueue({});
    if (r.workflows.length === 0) {
      success = true;
      break;
    }
    await sleepms(1000);
    --maxTries;
  }
  return success;
}<|MERGE_RESOLUTION|>--- conflicted
+++ resolved
@@ -1,8 +1,4 @@
-<<<<<<< HEAD
 import { DBOSConfig, DBOSConfigInternal, isDeprecatedDBOSConfig } from '../src/dbos-executor';
-=======
-import { DBOSConfig, isDeprecatedDBOSConfig } from '../src/dbos-executor';
->>>>>>> 95a156fb
 import { Client } from 'pg';
 import { UserDatabaseName } from '../src/user_database';
 import { DBOS } from '../src';
@@ -53,21 +49,14 @@
 }
 
 export async function setUpDBOSTestDb(cfg: DBOSConfig) {
-<<<<<<< HEAD
   let config: DBOSConfigInternal;
-=======
-  let config = cfg;
->>>>>>> 95a156fb
   if (!isDeprecatedDBOSConfig(cfg)) {
     if (!cfg.name) {
       cfg.name = 'dbostest';
     }
     [config] = translatePublicDBOSconfig(cfg);
-<<<<<<< HEAD
   } else {
     config = cfg as DBOSConfigInternal;
-=======
->>>>>>> 95a156fb
   }
   const pgSystemClient = new Client({
     user: config.poolConfig!.user,
