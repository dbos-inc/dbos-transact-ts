--- conflicted
+++ resolved
@@ -1,8 +1,4 @@
-<<<<<<< HEAD
-import { DBOSConfig, DBOSExecutor } from '../src/dbos-executor';
-=======
-import { DBOSConfig, isDeprecatedDBOSConfig } from '../src/dbos-executor';
->>>>>>> 898f31f2
+import { DBOSConfig, DBOSExecutor, isDeprecatedDBOSConfig } from '../src/dbos-executor';
 import { Client } from 'pg';
 import { UserDatabaseName } from '../src/user_database';
 import { DBOS } from '../src';
