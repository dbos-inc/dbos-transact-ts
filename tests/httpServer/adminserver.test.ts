import { DBOS, DBOSRuntimeConfig, StatusString } from '../../src';
import { DBOSConfig, DBOSConfigInternal } from '../../src/dbos-executor';
import { WorkflowQueue } from '../../src';
import { generateDBOSTestConfig, generatePublicDBOSTestConfig, setUpDBOSTestDb } from '../helpers';
import { QueueMetadataResponse } from '../../src/httpServer/server';
import { HealthUrl, WorkflowQueuesMetadataUrl, WorkflowRecoveryUrl } from '../../src/httpServer/server';
import { globalParams, sleepms } from '../../src/utils';
import { Client } from 'pg';
import { step_info } from '../../schemas/system_db_schema';
import http from 'http';

describe('not-running-admin-server', () => {
  let config: DBOSConfig;
  beforeEach(async () => {
    await DBOS.shutdown();
  });

  test('test-admin-server-not-running', async () => {
    config = generatePublicDBOSTestConfig({ runAdminServer: false });
    DBOS.setConfig(config);
    await setUpDBOSTestDb(config);
    await DBOS.launch();

    await expect(async () => {
      await fetch(`http://localhost:3001${HealthUrl}`, {
        method: 'GET',
      });
    }).rejects.toThrow();

    await DBOS.shutdown();
  });

  test('admin-port-already-in-use', async () => {
    // Start a dummy server on the admin port
    const server = http.createServer().listen(3001, '127.0.0.1');
    try {
      config = generatePublicDBOSTestConfig({ runAdminServer: true });
      DBOS.setConfig(config);
      await setUpDBOSTestDb(config);
      await DBOS.launch();
      await DBOS.shutdown();
    } finally {
      server.close();
    }
  });
});

describe('running-admin-server-tests', () => {
  let config: DBOSConfigInternal;
  let systemDBClient: Client;

  beforeAll(async () => {
    // Reset the executor ID
    process.env.DBOS__VMID = 'test-executor';
    await DBOS.shutdown();
    config = generateDBOSTestConfig();
    const runtimeConfig: DBOSRuntimeConfig = {
      entrypoints: [],
      port: 3000,
      admin_port: 3001,
      runAdminServer: true,
      start: [],
      setup: [],
    };
    DBOS.setConfig(config, runtimeConfig);
    await setUpDBOSTestDb(config);
    await DBOS.launch();
    await DBOS.launchAppHTTPServer();
  });

  beforeEach(async () => {
    systemDBClient = new Client({
      user: config.poolConfig.user,
      port: config.poolConfig.port,
      host: config.poolConfig.host,
      password: config.poolConfig.password,
      database: config.system_database,
    });
    await systemDBClient.connect();
    testAdminWorkflow.counter = 0;
  });

  afterEach(async () => {
    await systemDBClient.end();
  }, 10000);

  afterAll(async () => {
    await DBOS.shutdown();
  });

  const testQueueOne = new WorkflowQueue('test-queue-1');
  const testQueueTwo = new WorkflowQueue('test-queue-2', { concurrency: 1 });
  const testQueueThree = new WorkflowQueue('test-queue-3', { concurrency: 1, workerConcurrency: 1 });
  const testQueueFour = new WorkflowQueue('test-queue-4', {
    concurrency: 1,
    workerConcurrency: 1,
    rateLimit: { limitPerPeriod: 0, periodSec: 0 },
  });

  class testAdminWorkflow {
    static counter = 0;

    @DBOS.workflow()
    static async simpleWorkflow(value: number) {
      testAdminWorkflow.counter++;
      const msg = await DBOS.recv<string>();
      return `${value}-${msg}`;
    }

    @DBOS.step()
    static async stepOne() {
      return Promise.resolve();
    }

    @DBOS.step()
    static async stepTwo() {
      return Promise.resolve();
    }

    @DBOS.workflow()
    static async workflowWithSteps() {
      await testAdminWorkflow.stepOne();
      await DBOS.sleepSeconds(1);
      await testAdminWorkflow.stepTwo();
      return Promise.resolve();
    }
  }

  test('test-admin-workflow-management', async () => {
    // Run the workflow. Verify it succeeds.
    const handle = await DBOS.startWorkflow(testAdminWorkflow).simpleWorkflow(42);

    // Cancel the workflow. Verify it was cancelled.
    let response = await fetch(`http://localhost:3001/workflows/${handle.workflowID}/cancel`, {
      method: 'POST',
      headers: {
        'Content-Type': 'application/json',
      },
    });
    expect(response.status).toBe(204);
    await expect(handle.getStatus()).resolves.toMatchObject({
      status: StatusString.CANCELLED,
    });

    // Resume the workflow. Verify it succeeds again.
    response = await fetch(`http://localhost:3001/workflows/${handle.workflowID}/resume`, {
      method: 'POST',
      headers: {
        'Content-Type': 'application/json',
      },
    });
    expect(response.status).toBe(204);

    await expect(handle.getStatus()).resolves.toMatchObject({
      status: StatusString.ENQUEUED,
    });

    await DBOS.send(handle.workflowID, 'message');
    const newHandle = DBOS.retrieveWorkflow(handle.workflowID);
    await expect(newHandle.getResult()).resolves.toEqual('42-message');
    await expect(newHandle.getStatus()).resolves.toMatchObject({
      status: StatusString.SUCCESS,
    });

    // Restart the workflow. Verify it runs
    response = await fetch(`http://localhost:3001/workflows/${handle.workflowID}/restart`, {
      method: 'POST',
      headers: {
        'Content-Type': 'application/json',
      },
    });
    expect(response.status).toBe(200);
<<<<<<< HEAD
    const restartWFID = await response.text();
    const restartHandle = DBOS.retrieveWorkflow(restartWFID);
    await expect(restartHandle.getStatus()).resolves.toMatchObject({
      status: StatusString.ENQUEUED,
    });

    await DBOS.send(restartWFID, 'restart-message');
    await expect(restartHandle.getResult()).resolves.toEqual('42-restart-message');
=======

    let new_workflowID_json = (await response.json()) as { workflow_id: string };
    let new_workflowID = new_workflowID_json.workflow_id;

    let succeeded = false;
    for (let i = 0; i < 5; i++) {
      const status = await DBOS.getWorkflowStatus(new_workflowID);
      if (status !== null && status.status === StatusString.SUCCESS) {
        succeeded = true;
        break;
      }
      await sleepms(1000);
    }

    expect(succeeded).toBe(true);

    // test fork
    response = await fetch(`http://localhost:3001/workflows/${handle.workflowID}/fork`, {
      method: 'POST',
      headers: {
        'Content-Type': 'application/json',
      },
      body: JSON.stringify({ start_step: 0 }),
    });
    expect(response.status).toBe(200);

    new_workflowID_json = (await response.json()) as { workflow_id: string };
    new_workflowID = new_workflowID_json.workflow_id;

    succeeded = false;
    for (let i = 0; i < 5; i++) {
      const status = await DBOS.getWorkflowStatus(new_workflowID);
      if (status !== null && status.status === StatusString.SUCCESS) {
        succeeded = true;
        break;
      }
      await sleepms(1000);
    }
>>>>>>> b72b03ae
  });

  test('test-admin-list-workflow-steps', async () => {
    const handle = await DBOS.startWorkflow(testAdminWorkflow).workflowWithSteps();
    await handle.getResult();
    await expect(handle.getStatus()).resolves.toMatchObject({
      status: StatusString.SUCCESS,
    });

    const response = await fetch(`http://localhost:3001/workflows/${handle.workflowID}/steps`, {
      method: 'GET',
      headers: {
        'Content-Type': 'application/json',
      },
    });
    expect(response.status).toBe(200);
    //eslint-disable-next-line @typescript-eslint/no-unsafe-assignment
    const steps: step_info[] = await response.json();
    expect(steps.length).toBe(3);
    expect(steps[0].function_name).toBe('stepOne');
    expect(steps[1].function_name).toBe('DBOS.sleep');
    expect(steps[2].function_name).toBe('stepTwo');
  });

  test('test-admin-workflow-recovery', async () => {
    // Verify the executor ID is set.
    expect(globalParams.executorID).toBe('test-executor');

    // Run the workflow. Verify it succeeds.
    const handle = await DBOS.startWorkflow(testAdminWorkflow).simpleWorkflow(42);
    await DBOS.send(handle.workflowID, 'message');
    await expect(handle.getResult()).resolves.toEqual('42-message');
    expect(testAdminWorkflow.counter).toBe(1);
    await expect(handle.getStatus()).resolves.toMatchObject({
      status: StatusString.SUCCESS,
    });

    // Set the workflow back to pending and change the executor ID.
    await systemDBClient.query(
      `UPDATE dbos.workflow_status SET status='PENDING', executor_id=$1 WHERE workflow_uuid=$2`,
      ['other-executor', handle.getWorkflowUUID()],
    );
    const wfStatus = await DBOS.getWorkflowStatus(handle.getWorkflowUUID());
    expect(wfStatus).not.toBeNull();
    expect(wfStatus?.executorId).toBe('other-executor');
    expect(wfStatus?.status).toBe(StatusString.PENDING);

    // Recover the workflow, and make sure it finishes with the correct executor ID.
    const data = ['other-executor'];
    const recoveryResponse = await fetch(`http://localhost:3001${WorkflowRecoveryUrl}`, {
      method: 'POST',
      headers: {
        'Content-Type': 'application/json',
      },
      body: JSON.stringify(data),
    });
    expect(recoveryResponse.status).toBe(200);
    expect(await recoveryResponse.json()).toEqual([handle.getWorkflowUUID()]);

    // Wait until it succeeds.
    let succeeded = false;
    for (let i = 0; i < 10; i++) {
      const status = await DBOS.getWorkflowStatus(handle.getWorkflowUUID());
      if (status?.status === StatusString.SUCCESS) {
        expect(status.executorId).toBe('test-executor');
        expect(status.status).toBe(StatusString.SUCCESS);
        succeeded = true;
        break;
      }
      await sleepms(1000);
    }
    expect(succeeded).toBe(true);
  });

  test('test-admin-endpoints', async () => {
    // Test GET /dbos-healthz
    const healthzResponse = await fetch(`http://localhost:3001${HealthUrl}`, {
      method: 'GET',
    });
    expect(healthzResponse.status).toBe(200);
    expect(await healthzResponse.text()).toBe('healthy');

    // Test POST /dbos-workflow-recovery
    const data = ['executor1', 'executor2'];
    const recoveryResponse = await fetch(`http://localhost:3001${WorkflowRecoveryUrl}`, {
      method: 'POST',
      headers: {
        'Content-Type': 'application/json',
      },
      body: JSON.stringify(data),
    });
    expect(recoveryResponse.status).toBe(200);
    expect(await recoveryResponse.json()).toEqual([]);

    // Test WorkflowQueuesMetadataUrl
    const metadataResponse = await fetch(`http://localhost:3001${WorkflowQueuesMetadataUrl}`, {
      method: 'GET',
    });
    expect(metadataResponse.status).toBe(200);
    const queueMetadata: QueueMetadataResponse[] = (await metadataResponse.json()) as QueueMetadataResponse[];
    expect(queueMetadata.length).toBe(5);
    for (const q of queueMetadata) {
      if (q.name === testQueueOne.name) {
        expect(q.concurrency).toBeUndefined();
        expect(q.workerConcurrency).toBeUndefined();
        expect(q.rateLimit).toBeUndefined();
      } else if (q.name === testQueueTwo.name) {
        expect(q.concurrency).toBe(1);
        expect(q.workerConcurrency).toBeUndefined();
        expect(q.rateLimit).toBeUndefined();
      } else if (q.name === testQueueThree.name) {
        expect(q.concurrency).toBe(1);
        expect(q.workerConcurrency).toBe(1);
        expect(q.rateLimit).toBeUndefined();
      } else if (q.name === testQueueFour.name) {
        expect(q.concurrency).toBe(1);
        expect(q.workerConcurrency).toBe(1);
        expect(q.rateLimit).toEqual({ limitPerPeriod: 0, periodSec: 0 });
      }
    }

    // Test GET not found
    const getNotFoundResponse = await fetch('http://localhost:3001/stuff', {
      method: 'GET',
    });
    expect(getNotFoundResponse.status).toBe(404);

    // Test POST not found
    const postNotFoundResponse = await fetch('http://localhost:3001/stuff', {
      method: 'POST',
    });
    expect(postNotFoundResponse.status).toBe(404);
  });
});<|MERGE_RESOLUTION|>--- conflicted
+++ resolved
@@ -170,31 +170,15 @@
       },
     });
     expect(response.status).toBe(200);
-<<<<<<< HEAD
-    const restartWFID = await response.text();
-    const restartHandle = DBOS.retrieveWorkflow(restartWFID);
+
+    const { workflow_id: restartWorkflowID } = (await response.json()) as { workflow_id: string };
+    const restartHandle = DBOS.retrieveWorkflow(restartWorkflowID);
     await expect(restartHandle.getStatus()).resolves.toMatchObject({
       status: StatusString.ENQUEUED,
     });
 
-    await DBOS.send(restartWFID, 'restart-message');
+    await DBOS.send(restartWorkflowID, 'restart-message');
     await expect(restartHandle.getResult()).resolves.toEqual('42-restart-message');
-=======
-
-    let new_workflowID_json = (await response.json()) as { workflow_id: string };
-    let new_workflowID = new_workflowID_json.workflow_id;
-
-    let succeeded = false;
-    for (let i = 0; i < 5; i++) {
-      const status = await DBOS.getWorkflowStatus(new_workflowID);
-      if (status !== null && status.status === StatusString.SUCCESS) {
-        succeeded = true;
-        break;
-      }
-      await sleepms(1000);
-    }
-
-    expect(succeeded).toBe(true);
 
     // test fork
     response = await fetch(`http://localhost:3001/workflows/${handle.workflowID}/fork`, {
@@ -206,19 +190,14 @@
     });
     expect(response.status).toBe(200);
 
-    new_workflowID_json = (await response.json()) as { workflow_id: string };
-    new_workflowID = new_workflowID_json.workflow_id;
-
-    succeeded = false;
-    for (let i = 0; i < 5; i++) {
-      const status = await DBOS.getWorkflowStatus(new_workflowID);
-      if (status !== null && status.status === StatusString.SUCCESS) {
-        succeeded = true;
-        break;
-      }
-      await sleepms(1000);
-    }
->>>>>>> b72b03ae
+    const { workflow_id: forkWorkflowID } = (await response.json()) as { workflow_id: string };
+    const forkHandle = DBOS.retrieveWorkflow(forkWorkflowID);
+    await expect(forkHandle.getStatus()).resolves.toMatchObject({
+      status: StatusString.ENQUEUED,
+    });
+
+    await DBOS.send(forkWorkflowID, 'fork-message');
+    await expect(forkHandle.getResult()).resolves.toEqual('42-fork-message');
   });
 
   test('test-admin-list-workflow-steps', async () => {
