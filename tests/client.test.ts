--- conflicted
+++ resolved
@@ -4,12 +4,9 @@
 import { generateDBOSTestConfig, recoverPendingWorkflows, setUpDBOSTestDb } from './helpers';
 import { Client, PoolConfig } from 'pg';
 import { spawnSync } from 'child_process';
-<<<<<<< HEAD
 import { DBOSWorkflowCancelledError } from '../src/error';
 import { randomUUID } from 'crypto';
-=======
 import { DBOSQueueDuplicatedError } from '../src/error';
->>>>>>> 14ad2e91
 
 const _queue = new WorkflowQueue('testQueue');
 
