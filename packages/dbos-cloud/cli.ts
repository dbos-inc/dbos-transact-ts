--- conflicted
+++ resolved
@@ -21,11 +21,8 @@
 import { fileURLToPath } from 'url';
 import path from "path";
 import updateNotifier, { Package } from "update-notifier";
-<<<<<<< HEAD
 import { profile } from "./profile.js";
-=======
 import { revokeRefreshToken } from "./authentication.js";
->>>>>>> 60cfc689
 
 // Read local package.json
 const __dirname = fileURLToPath(new URL('.', import.meta.url));
